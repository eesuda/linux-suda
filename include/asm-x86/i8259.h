#ifndef ASM_X86__I8259_H
#define ASM_X86__I8259_H

#include <linux/delay.h>

extern unsigned int cached_irq_mask;

#define __byte(x, y)		(((unsigned char *)&(y))[x])
#define cached_master_mask	(__byte(0, cached_irq_mask))
#define cached_slave_mask	(__byte(1, cached_irq_mask))

/* i8259A PIC registers */
#define PIC_MASTER_CMD		0x20
#define PIC_MASTER_IMR		0x21
#define PIC_MASTER_ISR		PIC_MASTER_CMD
#define PIC_MASTER_POLL		PIC_MASTER_ISR
#define PIC_MASTER_OCW3		PIC_MASTER_ISR
#define PIC_SLAVE_CMD		0xa0
#define PIC_SLAVE_IMR		0xa1

/* i8259A PIC related value */
#define PIC_CASCADE_IR		2
#define MASTER_ICW4_DEFAULT	0x01
#define SLAVE_ICW4_DEFAULT	0x01
#define PIC_ICW4_AEOI		2

extern spinlock_t i8259A_lock;

extern void init_8259A(int auto_eoi);
extern void enable_8259A_irq(unsigned int irq);
extern void disable_8259A_irq(unsigned int irq);
extern unsigned int startup_8259A_irq(unsigned int irq);

/* the PIC may need a careful delay on some platforms, hence specific calls */
static inline unsigned char inb_pic(unsigned int port)
{
	unsigned char value = inb(port);

	/*
	 * delay for some accesses to PIC on motherboard or in chipset
	 * must be at least one microsecond, so be safe here:
	 */
	udelay(2);

	return value;
}

static inline void outb_pic(unsigned char value, unsigned int port)
{
	outb(value, port);
	/*
	 * delay for some accesses to PIC on motherboard or in chipset
	 * must be at least one microsecond, so be safe here:
	 */
	udelay(2);
}

extern struct irq_chip i8259A_chip;

<<<<<<< HEAD
#endif /* ASM_X86__I8259_H */
=======
extern void mask_8259A(void);
extern void unmask_8259A(void);

#endif	/* __ASM_I8259_H__ */
>>>>>>> 10a010f6
<|MERGE_RESOLUTION|>--- conflicted
+++ resolved
@@ -57,11 +57,7 @@
 
 extern struct irq_chip i8259A_chip;
 
-<<<<<<< HEAD
-#endif /* ASM_X86__I8259_H */
-=======
 extern void mask_8259A(void);
 extern void unmask_8259A(void);
 
-#endif	/* __ASM_I8259_H__ */
->>>>>>> 10a010f6
+#endif /* ASM_X86__I8259_H */