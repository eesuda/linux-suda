#ifndef _LINUX_SCHED_H
#define _LINUX_SCHED_H

#include <uapi/linux/sched.h>

#include <linux/sched/prio.h>


struct sched_param {
	int sched_priority;
};

#include <asm/param.h>	/* for HZ */

#include <linux/capability.h>
#include <linux/threads.h>
#include <linux/kernel.h>
#include <linux/types.h>
#include <linux/timex.h>
#include <linux/jiffies.h>
#include <linux/plist.h>
#include <linux/rbtree.h>
#include <linux/thread_info.h>
#include <linux/cpumask.h>
#include <linux/errno.h>
#include <linux/nodemask.h>
#include <linux/mm_types.h>
#include <linux/preempt.h>
#include <asm/kmap_types.h>

#include <asm/page.h>
#include <asm/ptrace.h>
#include <linux/cputime.h>

#include <linux/smp.h>
#include <linux/sem.h>
#include <linux/shm.h>
#include <linux/signal.h>
#include <linux/compiler.h>
#include <linux/completion.h>
#include <linux/pid.h>
#include <linux/percpu.h>
#include <linux/topology.h>
#include <linux/proportions.h>
#include <linux/seccomp.h>
#include <linux/rcupdate.h>
#include <linux/rculist.h>
#include <linux/rtmutex.h>

#include <linux/time.h>
#include <linux/param.h>
#include <linux/resource.h>
#include <linux/timer.h>
#include <linux/hrtimer.h>
#include <linux/task_io_accounting.h>
#include <linux/latencytop.h>
#include <linux/cred.h>
#include <linux/llist.h>
#include <linux/uidgid.h>
#include <linux/gfp.h>
#include <linux/magic.h>
#include <linux/cgroup-defs.h>

#include <asm/processor.h>

#define SCHED_ATTR_SIZE_VER0	48	/* sizeof first published struct */

/*
 * Extended scheduling parameters data structure.
 *
 * This is needed because the original struct sched_param can not be
 * altered without introducing ABI issues with legacy applications
 * (e.g., in sched_getparam()).
 *
 * However, the possibility of specifying more than just a priority for
 * the tasks may be useful for a wide variety of application fields, e.g.,
 * multimedia, streaming, automation and control, and many others.
 *
 * This variant (sched_attr) is meant at describing a so-called
 * sporadic time-constrained task. In such model a task is specified by:
 *  - the activation period or minimum instance inter-arrival time;
 *  - the maximum (or average, depending on the actual scheduling
 *    discipline) computation time of all instances, a.k.a. runtime;
 *  - the deadline (relative to the actual activation time) of each
 *    instance.
 * Very briefly, a periodic (sporadic) task asks for the execution of
 * some specific computation --which is typically called an instance--
 * (at most) every period. Moreover, each instance typically lasts no more
 * than the runtime and must be completed by time instant t equal to
 * the instance activation time + the deadline.
 *
 * This is reflected by the actual fields of the sched_attr structure:
 *
 *  @size		size of the structure, for fwd/bwd compat.
 *
 *  @sched_policy	task's scheduling policy
 *  @sched_flags	for customizing the scheduler behaviour
 *  @sched_nice		task's nice value      (SCHED_NORMAL/BATCH)
 *  @sched_priority	task's static priority (SCHED_FIFO/RR)
 *  @sched_deadline	representative of the task's deadline
 *  @sched_runtime	representative of the task's runtime
 *  @sched_period	representative of the task's period
 *
 * Given this task model, there are a multiplicity of scheduling algorithms
 * and policies, that can be used to ensure all the tasks will make their
 * timing constraints.
 *
 * As of now, the SCHED_DEADLINE policy (sched_dl scheduling class) is the
 * only user of this new interface. More information about the algorithm
 * available in the scheduling class file or in Documentation/.
 */
struct sched_attr {
	u32 size;

	u32 sched_policy;
	u64 sched_flags;

	/* SCHED_NORMAL, SCHED_BATCH */
	s32 sched_nice;

	/* SCHED_FIFO, SCHED_RR */
	u32 sched_priority;

	/* SCHED_DEADLINE */
	u64 sched_runtime;
	u64 sched_deadline;
	u64 sched_period;
};

struct futex_pi_state;
struct robust_list_head;
struct bio_list;
struct fs_struct;
struct perf_event_context;
struct blk_plug;
struct filename;
struct nameidata;

#define VMACACHE_BITS 2
#define VMACACHE_SIZE (1U << VMACACHE_BITS)
#define VMACACHE_MASK (VMACACHE_SIZE - 1)

/*
 * These are the constant used to fake the fixed-point load-average
 * counting. Some notes:
 *  - 11 bit fractions expand to 22 bits by the multiplies: this gives
 *    a load-average precision of 10 bits integer + 11 bits fractional
 *  - if you want to count load-averages more often, you need more
 *    precision, or rounding will get you. With 2-second counting freq,
 *    the EXP_n values would be 1981, 2034 and 2043 if still using only
 *    11 bit fractions.
 */
extern unsigned long avenrun[];		/* Load averages */
extern void get_avenrun(unsigned long *loads, unsigned long offset, int shift);

#define FSHIFT		11		/* nr of bits of precision */
#define FIXED_1		(1<<FSHIFT)	/* 1.0 as fixed-point */
#define LOAD_FREQ	(5*HZ+1)	/* 5 sec intervals */
#define EXP_1		1884		/* 1/exp(5sec/1min) as fixed-point */
#define EXP_5		2014		/* 1/exp(5sec/5min) */
#define EXP_15		2037		/* 1/exp(5sec/15min) */

#define CALC_LOAD(load,exp,n) \
	load *= exp; \
	load += n*(FIXED_1-exp); \
	load >>= FSHIFT;

extern unsigned long total_forks;
extern int nr_threads;
DECLARE_PER_CPU(unsigned long, process_counts);
extern int nr_processes(void);
extern unsigned long nr_running(void);
extern bool single_task_running(void);
extern unsigned long nr_iowait(void);
extern unsigned long nr_iowait_cpu(int cpu);
extern void get_iowait_load(unsigned long *nr_waiters, unsigned long *load);

extern void calc_global_load(unsigned long ticks);

#if defined(CONFIG_SMP) && defined(CONFIG_NO_HZ_COMMON)
extern void update_cpu_load_nohz(void);
#else
static inline void update_cpu_load_nohz(void) { }
#endif

extern void dump_cpu_task(int cpu);

struct seq_file;
struct cfs_rq;
struct task_group;
#ifdef CONFIG_SCHED_DEBUG
extern void proc_sched_show_task(struct task_struct *p, struct seq_file *m);
extern void proc_sched_set_task(struct task_struct *p);
#endif

/*
 * Task state bitmask. NOTE! These bits are also
 * encoded in fs/proc/array.c: get_task_state().
 *
 * We have two separate sets of flags: task->state
 * is about runnability, while task->exit_state are
 * about the task exiting. Confusing, but this way
 * modifying one set can't modify the other one by
 * mistake.
 */
#define TASK_RUNNING		0
#define TASK_INTERRUPTIBLE	1
#define TASK_UNINTERRUPTIBLE	2
#define __TASK_STOPPED		4
#define __TASK_TRACED		8
/* in tsk->exit_state */
#define EXIT_DEAD		16
#define EXIT_ZOMBIE		32
#define EXIT_TRACE		(EXIT_ZOMBIE | EXIT_DEAD)
/* in tsk->state again */
#define TASK_DEAD		64
#define TASK_WAKEKILL		128
#define TASK_WAKING		256
#define TASK_PARKED		512
#define TASK_NOLOAD		1024
#define TASK_STATE_MAX		2048

#define TASK_STATE_TO_CHAR_STR "RSDTtXZxKWPN"

extern char ___assert_task_state[1 - 2*!!(
		sizeof(TASK_STATE_TO_CHAR_STR)-1 != ilog2(TASK_STATE_MAX)+1)];

/* Convenience macros for the sake of set_task_state */
#define TASK_KILLABLE		(TASK_WAKEKILL | TASK_UNINTERRUPTIBLE)
#define TASK_STOPPED		(TASK_WAKEKILL | __TASK_STOPPED)
#define TASK_TRACED		(TASK_WAKEKILL | __TASK_TRACED)

#define TASK_IDLE		(TASK_UNINTERRUPTIBLE | TASK_NOLOAD)

/* Convenience macros for the sake of wake_up */
#define TASK_NORMAL		(TASK_INTERRUPTIBLE | TASK_UNINTERRUPTIBLE)
#define TASK_ALL		(TASK_NORMAL | __TASK_STOPPED | __TASK_TRACED)

/* get_task_state() */
#define TASK_REPORT		(TASK_RUNNING | TASK_INTERRUPTIBLE | \
				 TASK_UNINTERRUPTIBLE | __TASK_STOPPED | \
				 __TASK_TRACED | EXIT_ZOMBIE | EXIT_DEAD)

#define task_is_stopped(task)	((task->state & __TASK_STOPPED) != 0)
#define task_contributes_to_load(task)	\
				((task->state & TASK_UNINTERRUPTIBLE) != 0 && \
				 (task->flags & PF_FROZEN) == 0 && \
				 (task->state & TASK_NOLOAD) == 0)

#ifdef CONFIG_DEBUG_ATOMIC_SLEEP

#define __set_task_state(tsk, state_value)			\
	do {							\
		(tsk)->task_state_change = _THIS_IP_;		\
		(tsk)->state = (state_value);			\
	} while (0)
#define set_task_state(tsk, state_value)			\
	do {							\
		(tsk)->task_state_change = _THIS_IP_;		\
		smp_store_mb((tsk)->state, (state_value));		\
	} while (0)

/*
 * set_current_state() includes a barrier so that the write of current->state
 * is correctly serialised wrt the caller's subsequent test of whether to
 * actually sleep:
 *
 *	set_current_state(TASK_UNINTERRUPTIBLE);
 *	if (do_i_need_to_sleep())
 *		schedule();
 *
 * If the caller does not need such serialisation then use __set_current_state()
 */
#define __set_current_state(state_value)			\
	do {							\
		current->task_state_change = _THIS_IP_;		\
		current->state = (state_value);			\
	} while (0)
#define set_current_state(state_value)				\
	do {							\
		current->task_state_change = _THIS_IP_;		\
		smp_store_mb(current->state, (state_value));		\
	} while (0)

#else

#define __set_task_state(tsk, state_value)		\
	do { (tsk)->state = (state_value); } while (0)
#define set_task_state(tsk, state_value)		\
	smp_store_mb((tsk)->state, (state_value))

/*
 * set_current_state() includes a barrier so that the write of current->state
 * is correctly serialised wrt the caller's subsequent test of whether to
 * actually sleep:
 *
 *	set_current_state(TASK_UNINTERRUPTIBLE);
 *	if (do_i_need_to_sleep())
 *		schedule();
 *
 * If the caller does not need such serialisation then use __set_current_state()
 */
#define __set_current_state(state_value)		\
	do { current->state = (state_value); } while (0)
#define set_current_state(state_value)			\
	smp_store_mb(current->state, (state_value))

#endif

#define __set_current_state_no_track(state_value)	\
	do { current->state = (state_value); } while (0)
#define set_current_state_no_track(state_value)		\
	set_mb(current->state, (state_value))

/* Task command name length */
#define TASK_COMM_LEN 16

#include <linux/spinlock.h>

/*
 * This serializes "schedule()" and also protects
 * the run-queue from deletions/modifications (but
 * _adding_ to the beginning of the run-queue has
 * a separate lock).
 */
extern rwlock_t tasklist_lock;
extern spinlock_t mmlist_lock;

struct task_struct;

#ifdef CONFIG_PROVE_RCU
extern int lockdep_tasklist_lock_is_held(void);
#endif /* #ifdef CONFIG_PROVE_RCU */

extern void sched_init(void);
extern void sched_init_smp(void);
extern asmlinkage void schedule_tail(struct task_struct *prev);
extern void init_idle(struct task_struct *idle, int cpu);
extern void init_idle_bootup_task(struct task_struct *idle);

extern cpumask_var_t cpu_isolated_map;

extern int runqueue_is_locked(int cpu);

#if defined(CONFIG_SMP) && defined(CONFIG_NO_HZ_COMMON)
extern void nohz_balance_enter_idle(int cpu);
extern void set_cpu_sd_state_idle(void);
extern int get_nohz_timer_target(void);
#else
static inline void nohz_balance_enter_idle(int cpu) { }
static inline void set_cpu_sd_state_idle(void) { }
#endif

/*
 * Only dump TASK_* tasks. (0 for all tasks)
 */
extern void show_state_filter(unsigned long state_filter);

static inline void show_state(void)
{
	show_state_filter(0);
}

extern void show_regs(struct pt_regs *);

/*
 * TASK is a pointer to the task whose backtrace we want to see (or NULL for current
 * task), SP is the stack pointer of the first frame that should be shown in the back
 * trace (or NULL if the entire call-chain of the task should be shown).
 */
extern void show_stack(struct task_struct *task, unsigned long *sp);

extern void cpu_init (void);
extern void trap_init(void);
extern void update_process_times(int user);
extern void scheduler_tick(void);

extern void sched_show_task(struct task_struct *p);

#ifdef CONFIG_LOCKUP_DETECTOR
extern void touch_softlockup_watchdog(void);
extern void touch_softlockup_watchdog_sync(void);
extern void touch_all_softlockup_watchdogs(void);
extern int proc_dowatchdog_thresh(struct ctl_table *table, int write,
				  void __user *buffer,
				  size_t *lenp, loff_t *ppos);
extern unsigned int  softlockup_panic;
extern unsigned int  hardlockup_panic;
void lockup_detector_init(void);
#else
static inline void touch_softlockup_watchdog(void)
{
}
static inline void touch_softlockup_watchdog_sync(void)
{
}
static inline void touch_all_softlockup_watchdogs(void)
{
}
static inline void lockup_detector_init(void)
{
}
#endif

#ifdef CONFIG_DETECT_HUNG_TASK
void reset_hung_task_detector(void);
#else
static inline void reset_hung_task_detector(void)
{
}
#endif

/* Attach to any functions which should be ignored in wchan output. */
#define __sched		__attribute__((__section__(".sched.text")))

/* Linker adds these: start and end of __sched functions */
extern char __sched_text_start[], __sched_text_end[];

/* Is this address in the __sched functions? */
extern int in_sched_functions(unsigned long addr);

#define	MAX_SCHEDULE_TIMEOUT	LONG_MAX
extern signed long schedule_timeout(signed long timeout);
extern signed long schedule_timeout_interruptible(signed long timeout);
extern signed long schedule_timeout_killable(signed long timeout);
extern signed long schedule_timeout_uninterruptible(signed long timeout);
asmlinkage void schedule(void);
extern void schedule_preempt_disabled(void);

extern long io_schedule_timeout(long timeout);

static inline void io_schedule(void)
{
	io_schedule_timeout(MAX_SCHEDULE_TIMEOUT);
}

struct nsproxy;
struct user_namespace;

#ifdef CONFIG_MMU
extern void arch_pick_mmap_layout(struct mm_struct *mm);
extern unsigned long
arch_get_unmapped_area(struct file *, unsigned long, unsigned long,
		       unsigned long, unsigned long);
extern unsigned long
arch_get_unmapped_area_topdown(struct file *filp, unsigned long addr,
			  unsigned long len, unsigned long pgoff,
			  unsigned long flags);
#else
static inline void arch_pick_mmap_layout(struct mm_struct *mm) {}
#endif

#define SUID_DUMP_DISABLE	0	/* No setuid dumping */
#define SUID_DUMP_USER		1	/* Dump as user of process */
#define SUID_DUMP_ROOT		2	/* Dump as root */

/* mm flags */

/* for SUID_DUMP_* above */
#define MMF_DUMPABLE_BITS 2
#define MMF_DUMPABLE_MASK ((1 << MMF_DUMPABLE_BITS) - 1)

extern void set_dumpable(struct mm_struct *mm, int value);
/*
 * This returns the actual value of the suid_dumpable flag. For things
 * that are using this for checking for privilege transitions, it must
 * test against SUID_DUMP_USER rather than treating it as a boolean
 * value.
 */
static inline int __get_dumpable(unsigned long mm_flags)
{
	return mm_flags & MMF_DUMPABLE_MASK;
}

static inline int get_dumpable(struct mm_struct *mm)
{
	return __get_dumpable(mm->flags);
}

/* coredump filter bits */
#define MMF_DUMP_ANON_PRIVATE	2
#define MMF_DUMP_ANON_SHARED	3
#define MMF_DUMP_MAPPED_PRIVATE	4
#define MMF_DUMP_MAPPED_SHARED	5
#define MMF_DUMP_ELF_HEADERS	6
#define MMF_DUMP_HUGETLB_PRIVATE 7
#define MMF_DUMP_HUGETLB_SHARED  8
#define MMF_DUMP_DAX_PRIVATE	9
#define MMF_DUMP_DAX_SHARED	10

#define MMF_DUMP_FILTER_SHIFT	MMF_DUMPABLE_BITS
#define MMF_DUMP_FILTER_BITS	9
#define MMF_DUMP_FILTER_MASK \
	(((1 << MMF_DUMP_FILTER_BITS) - 1) << MMF_DUMP_FILTER_SHIFT)
#define MMF_DUMP_FILTER_DEFAULT \
	((1 << MMF_DUMP_ANON_PRIVATE) |	(1 << MMF_DUMP_ANON_SHARED) |\
	 (1 << MMF_DUMP_HUGETLB_PRIVATE) | MMF_DUMP_MASK_DEFAULT_ELF)

#ifdef CONFIG_CORE_DUMP_DEFAULT_ELF_HEADERS
# define MMF_DUMP_MASK_DEFAULT_ELF	(1 << MMF_DUMP_ELF_HEADERS)
#else
# define MMF_DUMP_MASK_DEFAULT_ELF	0
#endif
					/* leave room for more dump flags */
#define MMF_VM_MERGEABLE	16	/* KSM may merge identical pages */
#define MMF_VM_HUGEPAGE		17	/* set when VM_HUGEPAGE is set on vma */
#define MMF_EXE_FILE_CHANGED	18	/* see prctl_set_mm_exe_file() */

#define MMF_HAS_UPROBES		19	/* has uprobes */
#define MMF_RECALC_UPROBES	20	/* MMF_HAS_UPROBES can be wrong */

#define MMF_INIT_MASK		(MMF_DUMPABLE_MASK | MMF_DUMP_FILTER_MASK)

struct sighand_struct {
	atomic_t		count;
	struct k_sigaction	action[_NSIG];
	spinlock_t		siglock;
	wait_queue_head_t	signalfd_wqh;
};

struct pacct_struct {
	int			ac_flag;
	long			ac_exitcode;
	unsigned long		ac_mem;
	cputime_t		ac_utime, ac_stime;
	unsigned long		ac_minflt, ac_majflt;
};

struct cpu_itimer {
	cputime_t expires;
	cputime_t incr;
	u32 error;
	u32 incr_error;
};

/**
 * struct prev_cputime - snaphsot of system and user cputime
 * @utime: time spent in user mode
 * @stime: time spent in system mode
 * @lock: protects the above two fields
 *
 * Stores previous user/system time values such that we can guarantee
 * monotonicity.
 */
struct prev_cputime {
#ifndef CONFIG_VIRT_CPU_ACCOUNTING_NATIVE
	cputime_t utime;
	cputime_t stime;
	raw_spinlock_t lock;
#endif
};

static inline void prev_cputime_init(struct prev_cputime *prev)
{
#ifndef CONFIG_VIRT_CPU_ACCOUNTING_NATIVE
	prev->utime = prev->stime = 0;
	raw_spin_lock_init(&prev->lock);
#endif
}

/**
 * struct task_cputime - collected CPU time counts
 * @utime:		time spent in user mode, in &cputime_t units
 * @stime:		time spent in kernel mode, in &cputime_t units
 * @sum_exec_runtime:	total time spent on the CPU, in nanoseconds
 *
 * This structure groups together three kinds of CPU time that are tracked for
 * threads and thread groups.  Most things considering CPU time want to group
 * these counts together and treat all three of them in parallel.
 */
struct task_cputime {
	cputime_t utime;
	cputime_t stime;
	unsigned long long sum_exec_runtime;
};

/* Alternate field names when used to cache expirations. */
#define virt_exp	utime
#define prof_exp	stime
#define sched_exp	sum_exec_runtime

#define INIT_CPUTIME	\
	(struct task_cputime) {					\
		.utime = 0,					\
		.stime = 0,					\
		.sum_exec_runtime = 0,				\
	}

/*
 * This is the atomic variant of task_cputime, which can be used for
 * storing and updating task_cputime statistics without locking.
 */
struct task_cputime_atomic {
	atomic64_t utime;
	atomic64_t stime;
	atomic64_t sum_exec_runtime;
};

#define INIT_CPUTIME_ATOMIC \
	(struct task_cputime_atomic) {				\
		.utime = ATOMIC64_INIT(0),			\
		.stime = ATOMIC64_INIT(0),			\
		.sum_exec_runtime = ATOMIC64_INIT(0),		\
	}

#define PREEMPT_DISABLED	(PREEMPT_DISABLE_OFFSET + PREEMPT_ENABLED)

/*
 * Disable preemption until the scheduler is running -- use an unconditional
 * value so that it also works on !PREEMPT_COUNT kernels.
 *
 * Reset by start_kernel()->sched_init()->init_idle()->init_idle_preempt_count().
 */
#define INIT_PREEMPT_COUNT	PREEMPT_OFFSET

/*
 * Initial preempt_count value; reflects the preempt_count schedule invariant
 * which states that during context switches:
 *
 *    preempt_count() == 2*PREEMPT_DISABLE_OFFSET
 *
 * Note: PREEMPT_DISABLE_OFFSET is 0 for !PREEMPT_COUNT kernels.
 * Note: See finish_task_switch().
 */
#define FORK_PREEMPT_COUNT	(2*PREEMPT_DISABLE_OFFSET + PREEMPT_ENABLED)

/**
 * struct thread_group_cputimer - thread group interval timer counts
 * @cputime_atomic:	atomic thread group interval timers.
 * @running:		true when there are timers running and
 *			@cputime_atomic receives updates.
 * @checking_timer:	true when a thread in the group is in the
 *			process of checking for thread group timers.
 *
 * This structure contains the version of task_cputime, above, that is
 * used for thread group CPU timer calculations.
 */
struct thread_group_cputimer {
	struct task_cputime_atomic cputime_atomic;
	bool running;
	bool checking_timer;
};

#include <linux/rwsem.h>
struct autogroup;

/*
 * NOTE! "signal_struct" does not have its own
 * locking, because a shared signal_struct always
 * implies a shared sighand_struct, so locking
 * sighand_struct is always a proper superset of
 * the locking of signal_struct.
 */
struct signal_struct {
	atomic_t		sigcnt;
	atomic_t		live;
	int			nr_threads;
	struct list_head	thread_head;

	wait_queue_head_t	wait_chldexit;	/* for wait4() */

	/* current thread group signal load-balancing target: */
	struct task_struct	*curr_target;

	/* shared signal handling: */
	struct sigpending	shared_pending;

	/* thread group exit support */
	int			group_exit_code;
	/* overloaded:
	 * - notify group_exit_task when ->count is equal to notify_count
	 * - everyone except group_exit_task is stopped during signal delivery
	 *   of fatal signals, group_exit_task processes the signal.
	 */
	int			notify_count;
	struct task_struct	*group_exit_task;

	/* thread group stop support, overloads group_exit_code too */
	int			group_stop_count;
	unsigned int		flags; /* see SIGNAL_* flags below */

	/*
	 * PR_SET_CHILD_SUBREAPER marks a process, like a service
	 * manager, to re-parent orphan (double-forking) child processes
	 * to this process instead of 'init'. The service manager is
	 * able to receive SIGCHLD signals and is able to investigate
	 * the process until it calls wait(). All children of this
	 * process will inherit a flag if they should look for a
	 * child_subreaper process at exit.
	 */
	unsigned int		is_child_subreaper:1;
	unsigned int		has_child_subreaper:1;

	/* POSIX.1b Interval Timers */
	int			posix_timer_id;
	struct list_head	posix_timers;

	/* ITIMER_REAL timer for the process */
	struct hrtimer real_timer;
	struct pid *leader_pid;
	ktime_t it_real_incr;

	/*
	 * ITIMER_PROF and ITIMER_VIRTUAL timers for the process, we use
	 * CPUCLOCK_PROF and CPUCLOCK_VIRT for indexing array as these
	 * values are defined to 0 and 1 respectively
	 */
	struct cpu_itimer it[2];

	/*
	 * Thread group totals for process CPU timers.
	 * See thread_group_cputimer(), et al, for details.
	 */
	struct thread_group_cputimer cputimer;

	/* Earliest-expiration cache. */
	struct task_cputime cputime_expires;

	struct list_head cpu_timers[3];

	struct pid *tty_old_pgrp;

	/* boolean value for session group leader */
	int leader;

	struct tty_struct *tty; /* NULL if no tty */

#ifdef CONFIG_SCHED_AUTOGROUP
	struct autogroup *autogroup;
#endif
	/*
	 * Cumulative resource counters for dead threads in the group,
	 * and for reaped dead child processes forked by this group.
	 * Live threads maintain their own counters and add to these
	 * in __exit_signal, except for the group leader.
	 */
	seqlock_t stats_lock;
	cputime_t utime, stime, cutime, cstime;
	cputime_t gtime;
	cputime_t cgtime;
	struct prev_cputime prev_cputime;
	unsigned long nvcsw, nivcsw, cnvcsw, cnivcsw;
	unsigned long min_flt, maj_flt, cmin_flt, cmaj_flt;
	unsigned long inblock, oublock, cinblock, coublock;
	unsigned long maxrss, cmaxrss;
	struct task_io_accounting ioac;

	/*
	 * Cumulative ns of schedule CPU time fo dead threads in the
	 * group, not including a zombie group leader, (This only differs
	 * from jiffies_to_ns(utime + stime) if sched_clock uses something
	 * other than jiffies.)
	 */
	unsigned long long sum_sched_runtime;

	/*
	 * We don't bother to synchronize most readers of this at all,
	 * because there is no reader checking a limit that actually needs
	 * to get both rlim_cur and rlim_max atomically, and either one
	 * alone is a single word that can safely be read normally.
	 * getrlimit/setrlimit use task_lock(current->group_leader) to
	 * protect this instead of the siglock, because they really
	 * have no need to disable irqs.
	 */
	struct rlimit rlim[RLIM_NLIMITS];

#ifdef CONFIG_BSD_PROCESS_ACCT
	struct pacct_struct pacct;	/* per-process accounting information */
#endif
#ifdef CONFIG_TASKSTATS
	struct taskstats *stats;
#endif
#ifdef CONFIG_AUDIT
	unsigned audit_tty;
	unsigned audit_tty_log_passwd;
	struct tty_audit_buf *tty_audit_buf;
#endif

	oom_flags_t oom_flags;
	short oom_score_adj;		/* OOM kill score adjustment */
	short oom_score_adj_min;	/* OOM kill score adjustment min value.
					 * Only settable by CAP_SYS_RESOURCE. */

	struct mutex cred_guard_mutex;	/* guard against foreign influences on
					 * credential calculations
					 * (notably. ptrace) */
};

/*
 * Bits in flags field of signal_struct.
 */
#define SIGNAL_STOP_STOPPED	0x00000001 /* job control stop in effect */
#define SIGNAL_STOP_CONTINUED	0x00000002 /* SIGCONT since WCONTINUED reap */
#define SIGNAL_GROUP_EXIT	0x00000004 /* group exit in progress */
#define SIGNAL_GROUP_COREDUMP	0x00000008 /* coredump in progress */
/*
 * Pending notifications to parent.
 */
#define SIGNAL_CLD_STOPPED	0x00000010
#define SIGNAL_CLD_CONTINUED	0x00000020
#define SIGNAL_CLD_MASK		(SIGNAL_CLD_STOPPED|SIGNAL_CLD_CONTINUED)

#define SIGNAL_UNKILLABLE	0x00000040 /* for init: ignore fatal signals */

/* If true, all threads except ->group_exit_task have pending SIGKILL */
static inline int signal_group_exit(const struct signal_struct *sig)
{
	return	(sig->flags & SIGNAL_GROUP_EXIT) ||
		(sig->group_exit_task != NULL);
}

/*
 * Some day this will be a full-fledged user tracking system..
 */
struct user_struct {
	atomic_t __count;	/* reference count */
	atomic_t processes;	/* How many processes does this user have? */
	atomic_t sigpending;	/* How many pending signals does this user have? */
#ifdef CONFIG_INOTIFY_USER
	atomic_t inotify_watches; /* How many inotify watches does this user have? */
	atomic_t inotify_devs;	/* How many inotify devs does this user have opened? */
#endif
#ifdef CONFIG_FANOTIFY
	atomic_t fanotify_listeners;
#endif
#ifdef CONFIG_EPOLL
	atomic_long_t epoll_watches; /* The number of file descriptors currently watched */
#endif
#ifdef CONFIG_POSIX_MQUEUE
	/* protected by mq_lock	*/
	unsigned long mq_bytes;	/* How many bytes can be allocated to mqueue? */
#endif
	unsigned long locked_shm; /* How many pages of mlocked shm ? */
	unsigned long unix_inflight;	/* How many files in flight in unix sockets */
	atomic_long_t pipe_bufs;  /* how many pages are allocated in pipe buffers */

#ifdef CONFIG_KEYS
	struct key *uid_keyring;	/* UID specific keyring */
	struct key *session_keyring;	/* UID's default session keyring */
#endif

	/* Hash table maintenance information */
	struct hlist_node uidhash_node;
	kuid_t uid;

#if defined(CONFIG_PERF_EVENTS) || defined(CONFIG_BPF_SYSCALL)
	atomic_long_t locked_vm;
#endif
};

extern int uids_sysfs_init(void);

extern struct user_struct *find_user(kuid_t);

extern struct user_struct root_user;
#define INIT_USER (&root_user)


struct backing_dev_info;
struct reclaim_state;

#ifdef CONFIG_SCHED_INFO
struct sched_info {
	/* cumulative counters */
	unsigned long pcount;	      /* # of times run on this cpu */
	unsigned long long run_delay; /* time spent waiting on a runqueue */

	/* timestamps */
	unsigned long long last_arrival,/* when we last ran on a cpu */
			   last_queued;	/* when we were last queued to run */
};
#endif /* CONFIG_SCHED_INFO */

#ifdef CONFIG_TASK_DELAY_ACCT
struct task_delay_info {
	spinlock_t	lock;
	unsigned int	flags;	/* Private per-task flags */

	/* For each stat XXX, add following, aligned appropriately
	 *
	 * struct timespec XXX_start, XXX_end;
	 * u64 XXX_delay;
	 * u32 XXX_count;
	 *
	 * Atomicity of updates to XXX_delay, XXX_count protected by
	 * single lock above (split into XXX_lock if contention is an issue).
	 */

	/*
	 * XXX_count is incremented on every XXX operation, the delay
	 * associated with the operation is added to XXX_delay.
	 * XXX_delay contains the accumulated delay time in nanoseconds.
	 */
	u64 blkio_start;	/* Shared by blkio, swapin */
	u64 blkio_delay;	/* wait for sync block io completion */
	u64 swapin_delay;	/* wait for swapin block io completion */
	u32 blkio_count;	/* total count of the number of sync block */
				/* io operations performed */
	u32 swapin_count;	/* total count of the number of swapin block */
				/* io operations performed */

	u64 freepages_start;
	u64 freepages_delay;	/* wait for memory reclaim */
	u32 freepages_count;	/* total count of memory reclaim */
};
#endif	/* CONFIG_TASK_DELAY_ACCT */

static inline int sched_info_on(void)
{
#ifdef CONFIG_SCHEDSTATS
	return 1;
#elif defined(CONFIG_TASK_DELAY_ACCT)
	extern int delayacct_on;
	return delayacct_on;
#else
	return 0;
#endif
}

enum cpu_idle_type {
	CPU_IDLE,
	CPU_NOT_IDLE,
	CPU_NEWLY_IDLE,
	CPU_MAX_IDLE_TYPES
};

/*
 * Increase resolution of cpu_capacity calculations
 */
#define SCHED_CAPACITY_SHIFT	10
#define SCHED_CAPACITY_SCALE	(1L << SCHED_CAPACITY_SHIFT)

/*
 * Wake-queues are lists of tasks with a pending wakeup, whose
 * callers have already marked the task as woken internally,
 * and can thus carry on. A common use case is being able to
 * do the wakeups once the corresponding user lock as been
 * released.
 *
 * We hold reference to each task in the list across the wakeup,
 * thus guaranteeing that the memory is still valid by the time
 * the actual wakeups are performed in wake_up_q().
 *
 * One per task suffices, because there's never a need for a task to be
 * in two wake queues simultaneously; it is forbidden to abandon a task
 * in a wake queue (a call to wake_up_q() _must_ follow), so if a task is
 * already in a wake queue, the wakeup will happen soon and the second
 * waker can just skip it.
 *
 * The WAKE_Q macro declares and initializes the list head.
 * wake_up_q() does NOT reinitialize the list; it's expected to be
 * called near the end of a function, where the fact that the queue is
 * not used again will be easy to see by inspection.
 *
 * Note that this can cause spurious wakeups. schedule() callers
 * must ensure the call is done inside a loop, confirming that the
 * wakeup condition has in fact occurred.
 */
struct wake_q_node {
	struct wake_q_node *next;
};

struct wake_q_head {
	struct wake_q_node *first;
	struct wake_q_node **lastp;
};

#define WAKE_Q_TAIL ((struct wake_q_node *) 0x01)

#define WAKE_Q(name)					\
	struct wake_q_head name = { WAKE_Q_TAIL, &name.first }

extern void wake_q_add(struct wake_q_head *head,
			      struct task_struct *task);
extern void __wake_up_q(struct wake_q_head *head, bool sleeper);

static inline void wake_up_q(struct wake_q_head *head)
{
	__wake_up_q(head, false);
}

static inline void wake_up_q_sleeper(struct wake_q_head *head)
{
	__wake_up_q(head, true);
}

/*
 * sched-domains (multiprocessor balancing) declarations:
 */
#ifdef CONFIG_SMP
#define SD_LOAD_BALANCE		0x0001	/* Do load balancing on this domain. */
#define SD_BALANCE_NEWIDLE	0x0002	/* Balance when about to become idle */
#define SD_BALANCE_EXEC		0x0004	/* Balance on exec */
#define SD_BALANCE_FORK		0x0008	/* Balance on fork, clone */
#define SD_BALANCE_WAKE		0x0010  /* Balance on wakeup */
#define SD_WAKE_AFFINE		0x0020	/* Wake task to waking CPU */
#define SD_SHARE_CPUCAPACITY	0x0080	/* Domain members share cpu power */
#define SD_SHARE_POWERDOMAIN	0x0100	/* Domain members share power domain */
#define SD_SHARE_PKG_RESOURCES	0x0200	/* Domain members share cpu pkg resources */
#define SD_SERIALIZE		0x0400	/* Only a single load balancing instance */
#define SD_ASYM_PACKING		0x0800  /* Place busy groups earlier in the domain */
#define SD_PREFER_SIBLING	0x1000	/* Prefer to place tasks in a sibling domain */
#define SD_OVERLAP		0x2000	/* sched_domains of this level overlap */
#define SD_NUMA			0x4000	/* cross-node balancing */

#ifdef CONFIG_SCHED_SMT
static inline int cpu_smt_flags(void)
{
	return SD_SHARE_CPUCAPACITY | SD_SHARE_PKG_RESOURCES;
}
#endif

#ifdef CONFIG_SCHED_MC
static inline int cpu_core_flags(void)
{
	return SD_SHARE_PKG_RESOURCES;
}
#endif

#ifdef CONFIG_NUMA
static inline int cpu_numa_flags(void)
{
	return SD_NUMA;
}
#endif

struct sched_domain_attr {
	int relax_domain_level;
};

#define SD_ATTR_INIT	(struct sched_domain_attr) {	\
	.relax_domain_level = -1,			\
}

extern int sched_domain_level_max;

struct sched_group;

struct sched_domain {
	/* These fields must be setup */
	struct sched_domain *parent;	/* top domain must be null terminated */
	struct sched_domain *child;	/* bottom domain must be null terminated */
	struct sched_group *groups;	/* the balancing groups of the domain */
	unsigned long min_interval;	/* Minimum balance interval ms */
	unsigned long max_interval;	/* Maximum balance interval ms */
	unsigned int busy_factor;	/* less balancing by factor if busy */
	unsigned int imbalance_pct;	/* No balance until over watermark */
	unsigned int cache_nice_tries;	/* Leave cache hot tasks for # tries */
	unsigned int busy_idx;
	unsigned int idle_idx;
	unsigned int newidle_idx;
	unsigned int wake_idx;
	unsigned int forkexec_idx;
	unsigned int smt_gain;

	int nohz_idle;			/* NOHZ IDLE status */
	int flags;			/* See SD_* */
	int level;

	/* Runtime fields. */
	unsigned long last_balance;	/* init to jiffies. units in jiffies */
	unsigned int balance_interval;	/* initialise to 1. units in ms. */
	unsigned int nr_balance_failed; /* initialise to 0 */

	/* idle_balance() stats */
	u64 max_newidle_lb_cost;
	unsigned long next_decay_max_lb_cost;

#ifdef CONFIG_SCHEDSTATS
	/* load_balance() stats */
	unsigned int lb_count[CPU_MAX_IDLE_TYPES];
	unsigned int lb_failed[CPU_MAX_IDLE_TYPES];
	unsigned int lb_balanced[CPU_MAX_IDLE_TYPES];
	unsigned int lb_imbalance[CPU_MAX_IDLE_TYPES];
	unsigned int lb_gained[CPU_MAX_IDLE_TYPES];
	unsigned int lb_hot_gained[CPU_MAX_IDLE_TYPES];
	unsigned int lb_nobusyg[CPU_MAX_IDLE_TYPES];
	unsigned int lb_nobusyq[CPU_MAX_IDLE_TYPES];

	/* Active load balancing */
	unsigned int alb_count;
	unsigned int alb_failed;
	unsigned int alb_pushed;

	/* SD_BALANCE_EXEC stats */
	unsigned int sbe_count;
	unsigned int sbe_balanced;
	unsigned int sbe_pushed;

	/* SD_BALANCE_FORK stats */
	unsigned int sbf_count;
	unsigned int sbf_balanced;
	unsigned int sbf_pushed;

	/* try_to_wake_up() stats */
	unsigned int ttwu_wake_remote;
	unsigned int ttwu_move_affine;
	unsigned int ttwu_move_balance;
#endif
#ifdef CONFIG_SCHED_DEBUG
	char *name;
#endif
	union {
		void *private;		/* used during construction */
		struct rcu_head rcu;	/* used during destruction */
	};

	unsigned int span_weight;
	/*
	 * Span of all CPUs in this domain.
	 *
	 * NOTE: this field is variable length. (Allocated dynamically
	 * by attaching extra space to the end of the structure,
	 * depending on how many CPUs the kernel has booted up with)
	 */
	unsigned long span[0];
};

static inline struct cpumask *sched_domain_span(struct sched_domain *sd)
{
	return to_cpumask(sd->span);
}

extern void partition_sched_domains(int ndoms_new, cpumask_var_t doms_new[],
				    struct sched_domain_attr *dattr_new);

/* Allocate an array of sched domains, for partition_sched_domains(). */
cpumask_var_t *alloc_sched_domains(unsigned int ndoms);
void free_sched_domains(cpumask_var_t doms[], unsigned int ndoms);

bool cpus_share_cache(int this_cpu, int that_cpu);

typedef const struct cpumask *(*sched_domain_mask_f)(int cpu);
typedef int (*sched_domain_flags_f)(void);

#define SDTL_OVERLAP	0x01

struct sd_data {
	struct sched_domain **__percpu sd;
	struct sched_group **__percpu sg;
	struct sched_group_capacity **__percpu sgc;
};

struct sched_domain_topology_level {
	sched_domain_mask_f mask;
	sched_domain_flags_f sd_flags;
	int		    flags;
	int		    numa_level;
	struct sd_data      data;
#ifdef CONFIG_SCHED_DEBUG
	char                *name;
#endif
};

extern void set_sched_topology(struct sched_domain_topology_level *tl);
extern void wake_up_if_idle(int cpu);

#ifdef CONFIG_SCHED_DEBUG
# define SD_INIT_NAME(type)		.name = #type
#else
# define SD_INIT_NAME(type)
#endif

#else /* CONFIG_SMP */

struct sched_domain_attr;

static inline void
partition_sched_domains(int ndoms_new, cpumask_var_t doms_new[],
			struct sched_domain_attr *dattr_new)
{
}

static inline bool cpus_share_cache(int this_cpu, int that_cpu)
{
	return true;
}

#endif	/* !CONFIG_SMP */


struct io_context;			/* See blkdev.h */


#ifdef ARCH_HAS_PREFETCH_SWITCH_STACK
extern void prefetch_stack(struct task_struct *t);
#else
static inline void prefetch_stack(struct task_struct *t) { }
#endif

struct audit_context;		/* See audit.c */
struct mempolicy;
struct pipe_inode_info;
struct uts_namespace;

struct load_weight {
	unsigned long weight;
	u32 inv_weight;
};

/*
 * The load_avg/util_avg accumulates an infinite geometric series.
 * 1) load_avg factors frequency scaling into the amount of time that a
 * sched_entity is runnable on a rq into its weight. For cfs_rq, it is the
 * aggregated such weights of all runnable and blocked sched_entities.
 * 2) util_avg factors frequency and cpu scaling into the amount of time
 * that a sched_entity is running on a CPU, in the range [0..SCHED_LOAD_SCALE].
 * For cfs_rq, it is the aggregated such times of all runnable and
 * blocked sched_entities.
 * The 64 bit load_sum can:
 * 1) for cfs_rq, afford 4353082796 (=2^64/47742/88761) entities with
 * the highest weight (=88761) always runnable, we should not overflow
 * 2) for entity, support any load.weight always runnable
 */
struct sched_avg {
	u64 last_update_time, load_sum;
	u32 util_sum, period_contrib;
	unsigned long load_avg, util_avg;
};

#ifdef CONFIG_SCHEDSTATS
struct sched_statistics {
	u64			wait_start;
	u64			wait_max;
	u64			wait_count;
	u64			wait_sum;
	u64			iowait_count;
	u64			iowait_sum;

	u64			sleep_start;
	u64			sleep_max;
	s64			sum_sleep_runtime;

	u64			block_start;
	u64			block_max;
	u64			exec_max;
	u64			slice_max;

	u64			nr_migrations_cold;
	u64			nr_failed_migrations_affine;
	u64			nr_failed_migrations_running;
	u64			nr_failed_migrations_hot;
	u64			nr_forced_migrations;

	u64			nr_wakeups;
	u64			nr_wakeups_sync;
	u64			nr_wakeups_migrate;
	u64			nr_wakeups_local;
	u64			nr_wakeups_remote;
	u64			nr_wakeups_affine;
	u64			nr_wakeups_affine_attempts;
	u64			nr_wakeups_passive;
	u64			nr_wakeups_idle;
};
#endif

struct sched_entity {
	struct load_weight	load;		/* for load-balancing */
	struct rb_node		run_node;
	struct list_head	group_node;
	unsigned int		on_rq;

	u64			exec_start;
	u64			sum_exec_runtime;
	u64			vruntime;
	u64			prev_sum_exec_runtime;

	u64			nr_migrations;

#ifdef CONFIG_SCHEDSTATS
	struct sched_statistics statistics;
#endif

#ifdef CONFIG_FAIR_GROUP_SCHED
	int			depth;
	struct sched_entity	*parent;
	/* rq on which this entity is (to be) queued: */
	struct cfs_rq		*cfs_rq;
	/* rq "owned" by this entity/group: */
	struct cfs_rq		*my_q;
#endif

#ifdef CONFIG_SMP
	/* Per entity load average tracking */
	struct sched_avg	avg;
#endif
};

struct sched_rt_entity {
	struct list_head run_list;
	unsigned long timeout;
	unsigned long watchdog_stamp;
	unsigned int time_slice;

	struct sched_rt_entity *back;
#ifdef CONFIG_RT_GROUP_SCHED
	struct sched_rt_entity	*parent;
	/* rq on which this entity is (to be) queued: */
	struct rt_rq		*rt_rq;
	/* rq "owned" by this entity/group: */
	struct rt_rq		*my_q;
#endif
};

struct sched_dl_entity {
	struct rb_node	rb_node;

	/*
	 * Original scheduling parameters. Copied here from sched_attr
	 * during sched_setattr(), they will remain the same until
	 * the next sched_setattr().
	 */
	u64 dl_runtime;		/* maximum runtime for each instance	*/
	u64 dl_deadline;	/* relative deadline of each instance	*/
	u64 dl_period;		/* separation of two instances (period) */
	u64 dl_bw;		/* dl_runtime / dl_deadline		*/

	/*
	 * Actual scheduling parameters. Initialized with the values above,
	 * they are continously updated during task execution. Note that
	 * the remaining runtime could be < 0 in case we are in overrun.
	 */
	s64 runtime;		/* remaining runtime for this instance	*/
	u64 deadline;		/* absolute deadline for this instance	*/
	unsigned int flags;	/* specifying the scheduler behaviour	*/

	/*
	 * Some bool flags:
	 *
	 * @dl_throttled tells if we exhausted the runtime. If so, the
	 * task has to wait for a replenishment to be performed at the
	 * next firing of dl_timer.
	 *
	 * @dl_new tells if a new instance arrived. If so we must
	 * start executing it with full runtime and reset its absolute
	 * deadline;
	 *
	 * @dl_boosted tells if we are boosted due to DI. If so we are
	 * outside bandwidth enforcement mechanism (but only until we
	 * exit the critical section);
	 *
	 * @dl_yielded tells if task gave up the cpu before consuming
	 * all its available runtime during the last job.
	 */
	int dl_throttled, dl_new, dl_boosted, dl_yielded;

	/*
	 * Bandwidth enforcement timer. Each -deadline task has its
	 * own bandwidth to be enforced, thus we need one timer per task.
	 */
	struct hrtimer dl_timer;
};

union rcu_special {
	struct {
		u8 blocked;
		u8 need_qs;
		u8 exp_need_qs;
		u8 pad;	/* Otherwise the compiler can store garbage here. */
	} b; /* Bits. */
	u32 s; /* Set of bits. */
};
struct rcu_node;

enum perf_event_task_context {
	perf_invalid_context = -1,
	perf_hw_context = 0,
	perf_sw_context,
	perf_nr_task_contexts,
};

/* Track pages that require TLB flushes */
struct tlbflush_unmap_batch {
	/*
	 * Each bit set is a CPU that potentially has a TLB entry for one of
	 * the PFNs being flushed. See set_tlb_ubc_flush_pending().
	 */
	struct cpumask cpumask;

	/* True if any bit in cpumask is set */
	bool flush_required;

	/*
	 * If true then the PTE was dirty when unmapped. The entry must be
	 * flushed before IO is initiated or a stale TLB entry potentially
	 * allows an update without redirtying the page.
	 */
	bool writable;
};

struct task_struct {
	volatile long state;	/* -1 unrunnable, 0 runnable, >0 stopped */
	volatile long saved_state;	/* saved state for "spinlock sleepers" */
	void *stack;
	atomic_t usage;
	unsigned int flags;	/* per process flags, defined below */
	unsigned int ptrace;

#ifdef CONFIG_SMP
	struct llist_node wake_entry;
	int on_cpu;
	unsigned int wakee_flips;
	unsigned long wakee_flip_decay_ts;
	struct task_struct *last_wakee;

	int wake_cpu;
#endif
	int on_rq;

	int prio, static_prio, normal_prio;
	unsigned int rt_priority;
	const struct sched_class *sched_class;
	struct sched_entity se;
	struct sched_rt_entity rt;
#ifdef CONFIG_CGROUP_SCHED
	struct task_group *sched_task_group;
#endif
	struct sched_dl_entity dl;

#ifdef CONFIG_PREEMPT_NOTIFIERS
	/* list of struct preempt_notifier: */
	struct hlist_head preempt_notifiers;
#endif

#ifdef CONFIG_BLK_DEV_IO_TRACE
	unsigned int btrace_seq;
#endif

	unsigned int policy;
#ifdef CONFIG_PREEMPT_RT_FULL
	int migrate_disable;
# ifdef CONFIG_SCHED_DEBUG
	int migrate_disable_atomic;
# endif
#endif
	int nr_cpus_allowed;
	cpumask_t cpus_allowed;

#ifdef CONFIG_PREEMPT_RCU
	int rcu_read_lock_nesting;
	union rcu_special rcu_read_unlock_special;
	struct list_head rcu_node_entry;
	struct rcu_node *rcu_blocked_node;
#endif /* #ifdef CONFIG_PREEMPT_RCU */
#ifdef CONFIG_TASKS_RCU
	unsigned long rcu_tasks_nvcsw;
	bool rcu_tasks_holdout;
	struct list_head rcu_tasks_holdout_list;
	int rcu_tasks_idle_cpu;
#endif /* #ifdef CONFIG_TASKS_RCU */

#ifdef CONFIG_SCHED_INFO
	struct sched_info sched_info;
#endif

	struct list_head tasks;
#ifdef CONFIG_SMP
	struct plist_node pushable_tasks;
	struct rb_node pushable_dl_tasks;
#endif

	struct mm_struct *mm, *active_mm;
	/* per-thread vma caching */
	u32 vmacache_seqnum;
	struct vm_area_struct *vmacache[VMACACHE_SIZE];
#if defined(SPLIT_RSS_COUNTING)
	struct task_rss_stat	rss_stat;
#endif
/* task state */
	int exit_state;
	int exit_code, exit_signal;
	int pdeath_signal;  /*  The signal sent when the parent dies  */
	unsigned long jobctl;	/* JOBCTL_*, siglock protected */

	/* Used for emulating ABI behavior of previous Linux versions */
	unsigned int personality;

	/* scheduler bits, serialized by scheduler locks */
	unsigned sched_reset_on_fork:1;
	unsigned sched_contributes_to_load:1;
	unsigned sched_migrated:1;
	unsigned :0; /* force alignment to the next boundary */

	/* unserialized, strictly 'current' */
	unsigned in_execve:1; /* bit to tell LSMs we're in execve */
	unsigned in_iowait:1;
#ifdef CONFIG_MEMCG
	unsigned memcg_may_oom:1;
#endif
#ifdef CONFIG_MEMCG_KMEM
	unsigned memcg_kmem_skip_account:1;
#endif
#ifdef CONFIG_COMPAT_BRK
	unsigned brk_randomized:1;
#endif

	unsigned long atomic_flags; /* Flags needing atomic access. */

	struct restart_block restart_block;

	pid_t pid;
	pid_t tgid;

#ifdef CONFIG_CC_STACKPROTECTOR
	/* Canary value for the -fstack-protector gcc feature */
	unsigned long stack_canary;
#endif
	/*
	 * pointers to (original) parent process, youngest child, younger sibling,
	 * older sibling, respectively.  (p->father can be replaced with
	 * p->real_parent->pid)
	 */
	struct task_struct __rcu *real_parent; /* real parent process */
	struct task_struct __rcu *parent; /* recipient of SIGCHLD, wait4() reports */
	/*
	 * children/sibling forms the list of my natural children
	 */
	struct list_head children;	/* list of my children */
	struct list_head sibling;	/* linkage in my parent's children list */
	struct task_struct *group_leader;	/* threadgroup leader */

	/*
	 * ptraced is the list of tasks this task is using ptrace on.
	 * This includes both natural children and PTRACE_ATTACH targets.
	 * p->ptrace_entry is p's link on the p->parent->ptraced list.
	 */
	struct list_head ptraced;
	struct list_head ptrace_entry;

	/* PID/PID hash table linkage. */
	struct pid_link pids[PIDTYPE_MAX];
	struct list_head thread_group;
	struct list_head thread_node;

	struct completion *vfork_done;		/* for vfork() */
	int __user *set_child_tid;		/* CLONE_CHILD_SETTID */
	int __user *clear_child_tid;		/* CLONE_CHILD_CLEARTID */

	cputime_t utime, stime, utimescaled, stimescaled;
	cputime_t gtime;
	struct prev_cputime prev_cputime;
#ifdef CONFIG_VIRT_CPU_ACCOUNTING_GEN
<<<<<<< HEAD
	raw_spinlock_t vtime_lock;
	seqcount_t vtime_seq;
=======
	seqcount_t vtime_seqcount;
>>>>>>> 2b65eaad
	unsigned long long vtime_snap;
	enum {
		/* Task is sleeping or running in a CPU with VTIME inactive */
		VTIME_INACTIVE = 0,
		/* Task runs in userspace in a CPU with VTIME active */
		VTIME_USER,
		/* Task runs in kernelspace in a CPU with VTIME active */
		VTIME_SYS,
	} vtime_snap_whence;
#endif
	unsigned long nvcsw, nivcsw; /* context switch counts */
	u64 start_time;		/* monotonic time in nsec */
	u64 real_start_time;	/* boot based time in nsec */
/* mm fault and swap info: this can arguably be seen as either mm-specific or thread-specific */
	unsigned long min_flt, maj_flt;

	struct task_cputime cputime_expires;
	struct list_head cpu_timers[3];
#ifdef CONFIG_PREEMPT_RT_BASE
	struct task_struct *posix_timer_list;
#endif

/* process credentials */
	const struct cred __rcu *real_cred; /* objective and real subjective task
					 * credentials (COW) */
	const struct cred __rcu *cred;	/* effective (overridable) subjective task
					 * credentials (COW) */
	char comm[TASK_COMM_LEN]; /* executable name excluding path
				     - access with [gs]et_task_comm (which lock
				       it with task_lock())
				     - initialized normally by setup_new_exec */
/* file system info */
	struct nameidata *nameidata;
#ifdef CONFIG_SYSVIPC
/* ipc stuff */
	struct sysv_sem sysvsem;
	struct sysv_shm sysvshm;
#endif
#ifdef CONFIG_DETECT_HUNG_TASK
/* hung task detection */
	unsigned long last_switch_count;
#endif
/* filesystem information */
	struct fs_struct *fs;
/* open file information */
	struct files_struct *files;
/* namespaces */
	struct nsproxy *nsproxy;
/* signal handlers */
	struct signal_struct *signal;
	struct sighand_struct *sighand;
	struct sigqueue *sigqueue_cache;

	sigset_t blocked, real_blocked;
	sigset_t saved_sigmask;	/* restored if set_restore_sigmask() was used */
	struct sigpending pending;
#ifdef CONFIG_PREEMPT_RT_FULL
	/* TODO: move me into ->restart_block ? */
	struct siginfo forced_info;
#endif

	unsigned long sas_ss_sp;
	size_t sas_ss_size;

	struct callback_head *task_works;

	struct audit_context *audit_context;
#ifdef CONFIG_AUDITSYSCALL
	kuid_t loginuid;
	unsigned int sessionid;
#endif
	struct seccomp seccomp;

/* Thread group tracking */
   	u32 parent_exec_id;
   	u32 self_exec_id;
/* Protection of (de-)allocation: mm, files, fs, tty, keyrings, mems_allowed,
 * mempolicy */
	spinlock_t alloc_lock;

	/* Protection of the PI data structures: */
	raw_spinlock_t pi_lock;

	struct wake_q_node wake_q;

#ifdef CONFIG_RT_MUTEXES
	/* PI waiters blocked on a rt_mutex held by this task */
	struct rb_root pi_waiters;
	struct rb_node *pi_waiters_leftmost;
	/* Deadlock detection and priority inheritance handling */
	struct rt_mutex_waiter *pi_blocked_on;
#endif

#ifdef CONFIG_DEBUG_MUTEXES
	/* mutex deadlock detection */
	struct mutex_waiter *blocked_on;
#endif
#ifdef CONFIG_TRACE_IRQFLAGS
	unsigned int irq_events;
	unsigned long hardirq_enable_ip;
	unsigned long hardirq_disable_ip;
	unsigned int hardirq_enable_event;
	unsigned int hardirq_disable_event;
	int hardirqs_enabled;
	int hardirq_context;
	unsigned long softirq_disable_ip;
	unsigned long softirq_enable_ip;
	unsigned int softirq_disable_event;
	unsigned int softirq_enable_event;
	int softirqs_enabled;
	int softirq_context;
#endif
#ifdef CONFIG_LOCKDEP
# define MAX_LOCK_DEPTH 48UL
	u64 curr_chain_key;
	int lockdep_depth;
	unsigned int lockdep_recursion;
	struct held_lock held_locks[MAX_LOCK_DEPTH];
	gfp_t lockdep_reclaim_gfp;
#endif

/* journalling filesystem info */
	void *journal_info;

/* stacked block device info */
	struct bio_list *bio_list;

#ifdef CONFIG_BLOCK
/* stack plugging */
	struct blk_plug *plug;
#endif

/* VM state */
	struct reclaim_state *reclaim_state;

	struct backing_dev_info *backing_dev_info;

	struct io_context *io_context;

	unsigned long ptrace_message;
	siginfo_t *last_siginfo; /* For ptrace use.  */
	struct task_io_accounting ioac;
#if defined(CONFIG_TASK_XACCT)
	u64 acct_rss_mem1;	/* accumulated rss usage */
	u64 acct_vm_mem1;	/* accumulated virtual memory usage */
	cputime_t acct_timexpd;	/* stime + utime since last update */
#endif
#ifdef CONFIG_CPUSETS
	nodemask_t mems_allowed;	/* Protected by alloc_lock */
	seqcount_t mems_allowed_seq;	/* Seqence no to catch updates */
	int cpuset_mem_spread_rotor;
	int cpuset_slab_spread_rotor;
#endif
#ifdef CONFIG_CGROUPS
	/* Control Group info protected by css_set_lock */
	struct css_set __rcu *cgroups;
	/* cg_list protected by css_set_lock and tsk->alloc_lock */
	struct list_head cg_list;
#endif
#ifdef CONFIG_FUTEX
	struct robust_list_head __user *robust_list;
#ifdef CONFIG_COMPAT
	struct compat_robust_list_head __user *compat_robust_list;
#endif
	struct list_head pi_state_list;
	struct futex_pi_state *pi_state_cache;
#endif
#ifdef CONFIG_PERF_EVENTS
	struct perf_event_context *perf_event_ctxp[perf_nr_task_contexts];
	struct mutex perf_event_mutex;
	struct list_head perf_event_list;
#endif
#ifdef CONFIG_DEBUG_PREEMPT
	unsigned long preempt_disable_ip;
#endif
#ifdef CONFIG_NUMA
	struct mempolicy *mempolicy;	/* Protected by alloc_lock */
	short il_next;
	short pref_node_fork;
#endif
#ifdef CONFIG_NUMA_BALANCING
	int numa_scan_seq;
	unsigned int numa_scan_period;
	unsigned int numa_scan_period_max;
	int numa_preferred_nid;
	unsigned long numa_migrate_retry;
	u64 node_stamp;			/* migration stamp  */
	u64 last_task_numa_placement;
	u64 last_sum_exec_runtime;
	struct callback_head numa_work;

	struct list_head numa_entry;
	struct numa_group *numa_group;

	/*
	 * numa_faults is an array split into four regions:
	 * faults_memory, faults_cpu, faults_memory_buffer, faults_cpu_buffer
	 * in this precise order.
	 *
	 * faults_memory: Exponential decaying average of faults on a per-node
	 * basis. Scheduling placement decisions are made based on these
	 * counts. The values remain static for the duration of a PTE scan.
	 * faults_cpu: Track the nodes the process was running on when a NUMA
	 * hinting fault was incurred.
	 * faults_memory_buffer and faults_cpu_buffer: Record faults per node
	 * during the current scan window. When the scan completes, the counts
	 * in faults_memory and faults_cpu decay and these values are copied.
	 */
	unsigned long *numa_faults;
	unsigned long total_numa_faults;

	/*
	 * numa_faults_locality tracks if faults recorded during the last
	 * scan window were remote/local or failed to migrate. The task scan
	 * period is adapted based on the locality of the faults with different
	 * weights depending on whether they were shared or private faults
	 */
	unsigned long numa_faults_locality[3];

	unsigned long numa_pages_migrated;
#endif /* CONFIG_NUMA_BALANCING */

#ifdef CONFIG_ARCH_WANT_BATCHED_UNMAP_TLB_FLUSH
	struct tlbflush_unmap_batch tlb_ubc;
#endif

	struct rcu_head rcu;

	/*
	 * cache last used pipe for splice
	 */
	struct pipe_inode_info *splice_pipe;

	struct page_frag task_frag;

#ifdef	CONFIG_TASK_DELAY_ACCT
	struct task_delay_info *delays;
#endif
#ifdef CONFIG_FAULT_INJECTION
	int make_it_fail;
#endif
	/*
	 * when (nr_dirtied >= nr_dirtied_pause), it's time to call
	 * balance_dirty_pages() for some dirty throttling pause
	 */
	int nr_dirtied;
	int nr_dirtied_pause;
	unsigned long dirty_paused_when; /* start of a write-and-pause period */

#ifdef CONFIG_LATENCYTOP
	int latency_record_count;
	struct latency_record latency_record[LT_SAVECOUNT];
#endif
	/*
	 * time slack values; these are used to round up poll() and
	 * select() etc timeout values. These are in nanoseconds.
	 */
	unsigned long timer_slack_ns;
	unsigned long default_timer_slack_ns;

#ifdef CONFIG_KASAN
	unsigned int kasan_depth;
#endif
#ifdef CONFIG_FUNCTION_GRAPH_TRACER
	/* Index of current stored address in ret_stack */
	int curr_ret_stack;
	/* Stack of return addresses for return function tracing */
	struct ftrace_ret_stack	*ret_stack;
	/* time stamp for last schedule */
	unsigned long long ftrace_timestamp;
	/*
	 * Number of functions that haven't been traced
	 * because of depth overrun.
	 */
	atomic_t trace_overrun;
	/* Pause for the tracing */
	atomic_t tracing_graph_pause;
#endif
#ifdef CONFIG_TRACING
	/* state flags for use by tracers */
	unsigned long trace;
	/* bitmask and counter of trace recursion */
	unsigned long trace_recursion;
#ifdef CONFIG_WAKEUP_LATENCY_HIST
	u64 preempt_timestamp_hist;
#ifdef CONFIG_MISSED_TIMER_OFFSETS_HIST
	long timer_offset;
#endif
#endif
#endif /* CONFIG_TRACING */
#ifdef CONFIG_MEMCG
	struct mem_cgroup *memcg_in_oom;
	gfp_t memcg_oom_gfp_mask;
	int memcg_oom_order;

	/* number of pages to reclaim on returning to userland */
	unsigned int memcg_nr_pages_over_high;
#endif
#ifdef CONFIG_UPROBES
	struct uprobe_task *utask;
#endif
#if defined(CONFIG_BCACHE) || defined(CONFIG_BCACHE_MODULE)
	unsigned int	sequential_io;
	unsigned int	sequential_io_avg;
#endif
#ifdef CONFIG_PREEMPT_RT_BASE
	struct rcu_head put_rcu;
	int softirq_nestcnt;
	unsigned int softirqs_raised;
#endif
#ifdef CONFIG_PREEMPT_RT_FULL
# if defined CONFIG_HIGHMEM || defined CONFIG_X86_32
	int kmap_idx;
	pte_t kmap_pte[KM_TYPE_NR];
# endif
#endif
#ifdef CONFIG_DEBUG_ATOMIC_SLEEP
	unsigned long	task_state_change;
#endif
#ifdef CONFIG_PREEMPT_RT_FULL
	int xmit_recursion;
#endif
	int pagefault_disabled;
/* CPU-specific state of this task */
	struct thread_struct thread;
/*
 * WARNING: on x86, 'thread_struct' contains a variable-sized
 * structure.  It *MUST* be at the end of 'task_struct'.
 *
 * Do not put anything below here!
 */
};

#ifdef CONFIG_ARCH_WANTS_DYNAMIC_TASK_STRUCT
extern int arch_task_struct_size __read_mostly;
#else
# define arch_task_struct_size (sizeof(struct task_struct))
#endif

#define TNF_MIGRATED	0x01
#define TNF_NO_GROUP	0x02
#define TNF_SHARED	0x04
#define TNF_FAULT_LOCAL	0x08
#define TNF_MIGRATE_FAIL 0x10

#ifdef CONFIG_NUMA_BALANCING
extern void task_numa_fault(int last_node, int node, int pages, int flags);
extern pid_t task_numa_group_id(struct task_struct *p);
extern void set_numabalancing_state(bool enabled);
extern void task_numa_free(struct task_struct *p);
extern bool should_numa_migrate_memory(struct task_struct *p, struct page *page,
					int src_nid, int dst_cpu);
#else
static inline void task_numa_fault(int last_node, int node, int pages,
				   int flags)
{
}
static inline pid_t task_numa_group_id(struct task_struct *p)
{
	return 0;
}
static inline void set_numabalancing_state(bool enabled)
{
}
static inline void task_numa_free(struct task_struct *p)
{
}
static inline bool should_numa_migrate_memory(struct task_struct *p,
				struct page *page, int src_nid, int dst_cpu)
{
	return true;
}
#endif

static inline struct pid *task_pid(struct task_struct *task)
{
	return task->pids[PIDTYPE_PID].pid;
}

static inline struct pid *task_tgid(struct task_struct *task)
{
	return task->group_leader->pids[PIDTYPE_PID].pid;
}

/*
 * Without tasklist or rcu lock it is not safe to dereference
 * the result of task_pgrp/task_session even if task == current,
 * we can race with another thread doing sys_setsid/sys_setpgid.
 */
static inline struct pid *task_pgrp(struct task_struct *task)
{
	return task->group_leader->pids[PIDTYPE_PGID].pid;
}

static inline struct pid *task_session(struct task_struct *task)
{
	return task->group_leader->pids[PIDTYPE_SID].pid;
}

struct pid_namespace;

/*
 * the helpers to get the task's different pids as they are seen
 * from various namespaces
 *
 * task_xid_nr()     : global id, i.e. the id seen from the init namespace;
 * task_xid_vnr()    : virtual id, i.e. the id seen from the pid namespace of
 *                     current.
 * task_xid_nr_ns()  : id seen from the ns specified;
 *
 * set_task_vxid()   : assigns a virtual id to a task;
 *
 * see also pid_nr() etc in include/linux/pid.h
 */
pid_t __task_pid_nr_ns(struct task_struct *task, enum pid_type type,
			struct pid_namespace *ns);

static inline pid_t task_pid_nr(struct task_struct *tsk)
{
	return tsk->pid;
}

static inline pid_t task_pid_nr_ns(struct task_struct *tsk,
					struct pid_namespace *ns)
{
	return __task_pid_nr_ns(tsk, PIDTYPE_PID, ns);
}

static inline pid_t task_pid_vnr(struct task_struct *tsk)
{
	return __task_pid_nr_ns(tsk, PIDTYPE_PID, NULL);
}


static inline pid_t task_tgid_nr(struct task_struct *tsk)
{
	return tsk->tgid;
}

pid_t task_tgid_nr_ns(struct task_struct *tsk, struct pid_namespace *ns);

static inline pid_t task_tgid_vnr(struct task_struct *tsk)
{
	return pid_vnr(task_tgid(tsk));
}


static inline int pid_alive(const struct task_struct *p);
static inline pid_t task_ppid_nr_ns(const struct task_struct *tsk, struct pid_namespace *ns)
{
	pid_t pid = 0;

	rcu_read_lock();
	if (pid_alive(tsk))
		pid = task_tgid_nr_ns(rcu_dereference(tsk->real_parent), ns);
	rcu_read_unlock();

	return pid;
}

static inline pid_t task_ppid_nr(const struct task_struct *tsk)
{
	return task_ppid_nr_ns(tsk, &init_pid_ns);
}

static inline pid_t task_pgrp_nr_ns(struct task_struct *tsk,
					struct pid_namespace *ns)
{
	return __task_pid_nr_ns(tsk, PIDTYPE_PGID, ns);
}

static inline pid_t task_pgrp_vnr(struct task_struct *tsk)
{
	return __task_pid_nr_ns(tsk, PIDTYPE_PGID, NULL);
}


static inline pid_t task_session_nr_ns(struct task_struct *tsk,
					struct pid_namespace *ns)
{
	return __task_pid_nr_ns(tsk, PIDTYPE_SID, ns);
}

static inline pid_t task_session_vnr(struct task_struct *tsk)
{
	return __task_pid_nr_ns(tsk, PIDTYPE_SID, NULL);
}

/* obsolete, do not use */
static inline pid_t task_pgrp_nr(struct task_struct *tsk)
{
	return task_pgrp_nr_ns(tsk, &init_pid_ns);
}

/**
 * pid_alive - check that a task structure is not stale
 * @p: Task structure to be checked.
 *
 * Test if a process is not yet dead (at most zombie state)
 * If pid_alive fails, then pointers within the task structure
 * can be stale and must not be dereferenced.
 *
 * Return: 1 if the process is alive. 0 otherwise.
 */
static inline int pid_alive(const struct task_struct *p)
{
	return p->pids[PIDTYPE_PID].pid != NULL;
}

/**
 * is_global_init - check if a task structure is init. Since init
 * is free to have sub-threads we need to check tgid.
 * @tsk: Task structure to be checked.
 *
 * Check if a task structure is the first user space task the kernel created.
 *
 * Return: 1 if the task structure is init. 0 otherwise.
 */
static inline int is_global_init(struct task_struct *tsk)
{
	return task_tgid_nr(tsk) == 1;
}

extern struct pid *cad_pid;

extern void free_task(struct task_struct *tsk);
#define get_task_struct(tsk) do { atomic_inc(&(tsk)->usage); } while(0)

#ifdef CONFIG_PREEMPT_RT_BASE
extern void __put_task_struct_cb(struct rcu_head *rhp);

static inline void put_task_struct(struct task_struct *t)
{
	if (atomic_dec_and_test(&t->usage))
		call_rcu(&t->put_rcu, __put_task_struct_cb);
}
#else
extern void __put_task_struct(struct task_struct *t);

static inline void put_task_struct(struct task_struct *t)
{
	if (atomic_dec_and_test(&t->usage))
		__put_task_struct(t);
}
#endif

#ifdef CONFIG_VIRT_CPU_ACCOUNTING_GEN
extern void task_cputime(struct task_struct *t,
			 cputime_t *utime, cputime_t *stime);
extern void task_cputime_scaled(struct task_struct *t,
				cputime_t *utimescaled, cputime_t *stimescaled);
extern cputime_t task_gtime(struct task_struct *t);
#else
static inline void task_cputime(struct task_struct *t,
				cputime_t *utime, cputime_t *stime)
{
	if (utime)
		*utime = t->utime;
	if (stime)
		*stime = t->stime;
}

static inline void task_cputime_scaled(struct task_struct *t,
				       cputime_t *utimescaled,
				       cputime_t *stimescaled)
{
	if (utimescaled)
		*utimescaled = t->utimescaled;
	if (stimescaled)
		*stimescaled = t->stimescaled;
}

static inline cputime_t task_gtime(struct task_struct *t)
{
	return t->gtime;
}
#endif
extern void task_cputime_adjusted(struct task_struct *p, cputime_t *ut, cputime_t *st);
extern void thread_group_cputime_adjusted(struct task_struct *p, cputime_t *ut, cputime_t *st);

/*
 * Per process flags
 */
#define PF_IN_SOFTIRQ	0x00000001	/* Task is serving softirq */
#define PF_EXITING	0x00000004	/* getting shut down */
#define PF_EXITPIDONE	0x00000008	/* pi exit done on shut down */
#define PF_VCPU		0x00000010	/* I'm a virtual CPU */
#define PF_WQ_WORKER	0x00000020	/* I'm a workqueue worker */
#define PF_FORKNOEXEC	0x00000040	/* forked but didn't exec */
#define PF_MCE_PROCESS  0x00000080      /* process policy on mce errors */
#define PF_SUPERPRIV	0x00000100	/* used super-user privileges */
#define PF_DUMPCORE	0x00000200	/* dumped core */
#define PF_SIGNALED	0x00000400	/* killed by a signal */
#define PF_MEMALLOC	0x00000800	/* Allocating memory */
#define PF_NPROC_EXCEEDED 0x00001000	/* set_user noticed that RLIMIT_NPROC was exceeded */
#define PF_USED_MATH	0x00002000	/* if unset the fpu must be initialized before use */
#define PF_USED_ASYNC	0x00004000	/* used async_schedule*(), used by module init */
#define PF_NOFREEZE	0x00008000	/* this thread should not be frozen */
#define PF_FROZEN	0x00010000	/* frozen for system suspend */
#define PF_FSTRANS	0x00020000	/* inside a filesystem transaction */
#define PF_KSWAPD	0x00040000	/* I am kswapd */
#define PF_MEMALLOC_NOIO 0x00080000	/* Allocating memory without IO involved */
#define PF_LESS_THROTTLE 0x00100000	/* Throttle me less: I clean memory */
#define PF_KTHREAD	0x00200000	/* I am a kernel thread */
#define PF_RANDOMIZE	0x00400000	/* randomize virtual address space */
#define PF_SWAPWRITE	0x00800000	/* Allowed to write to swap */
#define PF_NO_SETAFFINITY 0x04000000	/* Userland is not allowed to meddle with cpus_allowed */
#define PF_MCE_EARLY    0x08000000      /* Early kill for mce process policy */
#define PF_MUTEX_TESTER	0x20000000	/* Thread belongs to the rt mutex tester */
#define PF_FREEZER_SKIP	0x40000000	/* Freezer should not count it as freezable */
#define PF_SUSPEND_TASK 0x80000000      /* this thread called freeze_processes and should not be frozen */

/*
 * Only the _current_ task can read/write to tsk->flags, but other
 * tasks can access tsk->flags in readonly mode for example
 * with tsk_used_math (like during threaded core dumping).
 * There is however an exception to this rule during ptrace
 * or during fork: the ptracer task is allowed to write to the
 * child->flags of its traced child (same goes for fork, the parent
 * can write to the child->flags), because we're guaranteed the
 * child is not running and in turn not changing child->flags
 * at the same time the parent does it.
 */
#define clear_stopped_child_used_math(child) do { (child)->flags &= ~PF_USED_MATH; } while (0)
#define set_stopped_child_used_math(child) do { (child)->flags |= PF_USED_MATH; } while (0)
#define clear_used_math() clear_stopped_child_used_math(current)
#define set_used_math() set_stopped_child_used_math(current)
#define conditional_stopped_child_used_math(condition, child) \
	do { (child)->flags &= ~PF_USED_MATH, (child)->flags |= (condition) ? PF_USED_MATH : 0; } while (0)
#define conditional_used_math(condition) \
	conditional_stopped_child_used_math(condition, current)
#define copy_to_stopped_child_used_math(child) \
	do { (child)->flags &= ~PF_USED_MATH, (child)->flags |= current->flags & PF_USED_MATH; } while (0)
/* NOTE: this will return 0 or PF_USED_MATH, it will never return 1 */
#define tsk_used_math(p) ((p)->flags & PF_USED_MATH)
#define used_math() tsk_used_math(current)

/* __GFP_IO isn't allowed if PF_MEMALLOC_NOIO is set in current->flags
 * __GFP_FS is also cleared as it implies __GFP_IO.
 */
static inline gfp_t memalloc_noio_flags(gfp_t flags)
{
	if (unlikely(current->flags & PF_MEMALLOC_NOIO))
		flags &= ~(__GFP_IO | __GFP_FS);
	return flags;
}

static inline unsigned int memalloc_noio_save(void)
{
	unsigned int flags = current->flags & PF_MEMALLOC_NOIO;
	current->flags |= PF_MEMALLOC_NOIO;
	return flags;
}

static inline void memalloc_noio_restore(unsigned int flags)
{
	current->flags = (current->flags & ~PF_MEMALLOC_NOIO) | flags;
}

/* Per-process atomic flags. */
#define PFA_NO_NEW_PRIVS 0	/* May not gain new privileges. */
#define PFA_SPREAD_PAGE  1      /* Spread page cache over cpuset */
#define PFA_SPREAD_SLAB  2      /* Spread some slab caches over cpuset */


#define TASK_PFA_TEST(name, func)					\
	static inline bool task_##func(struct task_struct *p)		\
	{ return test_bit(PFA_##name, &p->atomic_flags); }
#define TASK_PFA_SET(name, func)					\
	static inline void task_set_##func(struct task_struct *p)	\
	{ set_bit(PFA_##name, &p->atomic_flags); }
#define TASK_PFA_CLEAR(name, func)					\
	static inline void task_clear_##func(struct task_struct *p)	\
	{ clear_bit(PFA_##name, &p->atomic_flags); }

TASK_PFA_TEST(NO_NEW_PRIVS, no_new_privs)
TASK_PFA_SET(NO_NEW_PRIVS, no_new_privs)

TASK_PFA_TEST(SPREAD_PAGE, spread_page)
TASK_PFA_SET(SPREAD_PAGE, spread_page)
TASK_PFA_CLEAR(SPREAD_PAGE, spread_page)

TASK_PFA_TEST(SPREAD_SLAB, spread_slab)
TASK_PFA_SET(SPREAD_SLAB, spread_slab)
TASK_PFA_CLEAR(SPREAD_SLAB, spread_slab)

/*
 * task->jobctl flags
 */
#define JOBCTL_STOP_SIGMASK	0xffff	/* signr of the last group stop */

#define JOBCTL_STOP_DEQUEUED_BIT 16	/* stop signal dequeued */
#define JOBCTL_STOP_PENDING_BIT	17	/* task should stop for group stop */
#define JOBCTL_STOP_CONSUME_BIT	18	/* consume group stop count */
#define JOBCTL_TRAP_STOP_BIT	19	/* trap for STOP */
#define JOBCTL_TRAP_NOTIFY_BIT	20	/* trap for NOTIFY */
#define JOBCTL_TRAPPING_BIT	21	/* switching to TRACED */
#define JOBCTL_LISTENING_BIT	22	/* ptracer is listening for events */

#define JOBCTL_STOP_DEQUEUED	(1UL << JOBCTL_STOP_DEQUEUED_BIT)
#define JOBCTL_STOP_PENDING	(1UL << JOBCTL_STOP_PENDING_BIT)
#define JOBCTL_STOP_CONSUME	(1UL << JOBCTL_STOP_CONSUME_BIT)
#define JOBCTL_TRAP_STOP	(1UL << JOBCTL_TRAP_STOP_BIT)
#define JOBCTL_TRAP_NOTIFY	(1UL << JOBCTL_TRAP_NOTIFY_BIT)
#define JOBCTL_TRAPPING		(1UL << JOBCTL_TRAPPING_BIT)
#define JOBCTL_LISTENING	(1UL << JOBCTL_LISTENING_BIT)

#define JOBCTL_TRAP_MASK	(JOBCTL_TRAP_STOP | JOBCTL_TRAP_NOTIFY)
#define JOBCTL_PENDING_MASK	(JOBCTL_STOP_PENDING | JOBCTL_TRAP_MASK)

extern bool task_set_jobctl_pending(struct task_struct *task,
				    unsigned long mask);
extern void task_clear_jobctl_trapping(struct task_struct *task);
extern void task_clear_jobctl_pending(struct task_struct *task,
				      unsigned long mask);

static inline void rcu_copy_process(struct task_struct *p)
{
#ifdef CONFIG_PREEMPT_RCU
	p->rcu_read_lock_nesting = 0;
	p->rcu_read_unlock_special.s = 0;
	p->rcu_blocked_node = NULL;
	INIT_LIST_HEAD(&p->rcu_node_entry);
#endif /* #ifdef CONFIG_PREEMPT_RCU */
#ifdef CONFIG_TASKS_RCU
	p->rcu_tasks_holdout = false;
	INIT_LIST_HEAD(&p->rcu_tasks_holdout_list);
	p->rcu_tasks_idle_cpu = -1;
#endif /* #ifdef CONFIG_TASKS_RCU */
}

static inline void tsk_restore_flags(struct task_struct *task,
				unsigned long orig_flags, unsigned long flags)
{
	task->flags &= ~flags;
	task->flags |= orig_flags & flags;
}

extern int cpuset_cpumask_can_shrink(const struct cpumask *cur,
				     const struct cpumask *trial);
extern int task_can_attach(struct task_struct *p,
			   const struct cpumask *cs_cpus_allowed);
#ifdef CONFIG_SMP
extern void do_set_cpus_allowed(struct task_struct *p,
			       const struct cpumask *new_mask);

extern int set_cpus_allowed_ptr(struct task_struct *p,
				const struct cpumask *new_mask);
int migrate_me(void);
void tell_sched_cpu_down_begin(int cpu);
void tell_sched_cpu_down_done(int cpu);

#else
static inline void do_set_cpus_allowed(struct task_struct *p,
				      const struct cpumask *new_mask)
{
}
static inline int set_cpus_allowed_ptr(struct task_struct *p,
				       const struct cpumask *new_mask)
{
	if (!cpumask_test_cpu(0, new_mask))
		return -EINVAL;
	return 0;
}
static inline int migrate_me(void) { return 0; }
static inline void tell_sched_cpu_down_begin(int cpu) { }
static inline void tell_sched_cpu_down_done(int cpu) { }
#endif

#ifdef CONFIG_NO_HZ_COMMON
void calc_load_enter_idle(void);
void calc_load_exit_idle(void);
#else
static inline void calc_load_enter_idle(void) { }
static inline void calc_load_exit_idle(void) { }
#endif /* CONFIG_NO_HZ_COMMON */

/*
 * Do not use outside of architecture code which knows its limitations.
 *
 * sched_clock() has no promise of monotonicity or bounded drift between
 * CPUs, use (which you should not) requires disabling IRQs.
 *
 * Please use one of the three interfaces below.
 */
extern unsigned long long notrace sched_clock(void);
/*
 * See the comment in kernel/sched/clock.c
 */
extern u64 cpu_clock(int cpu);
extern u64 local_clock(void);
extern u64 running_clock(void);
extern u64 sched_clock_cpu(int cpu);


extern void sched_clock_init(void);

#ifndef CONFIG_HAVE_UNSTABLE_SCHED_CLOCK
static inline void sched_clock_tick(void)
{
}

static inline void sched_clock_idle_sleep_event(void)
{
}

static inline void sched_clock_idle_wakeup_event(u64 delta_ns)
{
}
#else
/*
 * Architectures can set this to 1 if they have specified
 * CONFIG_HAVE_UNSTABLE_SCHED_CLOCK in their arch Kconfig,
 * but then during bootup it turns out that sched_clock()
 * is reliable after all:
 */
extern int sched_clock_stable(void);
extern void set_sched_clock_stable(void);
extern void clear_sched_clock_stable(void);

extern void sched_clock_tick(void);
extern void sched_clock_idle_sleep_event(void);
extern void sched_clock_idle_wakeup_event(u64 delta_ns);
#endif

#ifdef CONFIG_IRQ_TIME_ACCOUNTING
/*
 * An i/f to runtime opt-in for irq time accounting based off of sched_clock.
 * The reason for this explicit opt-in is not to have perf penalty with
 * slow sched_clocks.
 */
extern void enable_sched_clock_irqtime(void);
extern void disable_sched_clock_irqtime(void);
#else
static inline void enable_sched_clock_irqtime(void) {}
static inline void disable_sched_clock_irqtime(void) {}
#endif

extern unsigned long long
task_sched_runtime(struct task_struct *task);

/* sched_exec is called by processes performing an exec */
#ifdef CONFIG_SMP
extern void sched_exec(void);
#else
#define sched_exec()   {}
#endif

extern void sched_clock_idle_sleep_event(void);
extern void sched_clock_idle_wakeup_event(u64 delta_ns);

#ifdef CONFIG_HOTPLUG_CPU
extern void idle_task_exit(void);
#else
static inline void idle_task_exit(void) {}
#endif

#if defined(CONFIG_NO_HZ_COMMON) && defined(CONFIG_SMP)
extern void wake_up_nohz_cpu(int cpu);
#else
static inline void wake_up_nohz_cpu(int cpu) { }
#endif

#ifdef CONFIG_NO_HZ_FULL
extern bool sched_can_stop_tick(void);
extern u64 scheduler_tick_max_deferment(void);
#else
static inline bool sched_can_stop_tick(void) { return false; }
#endif

#ifdef CONFIG_SCHED_AUTOGROUP
extern void sched_autogroup_create_attach(struct task_struct *p);
extern void sched_autogroup_detach(struct task_struct *p);
extern void sched_autogroup_fork(struct signal_struct *sig);
extern void sched_autogroup_exit(struct signal_struct *sig);
#ifdef CONFIG_PROC_FS
extern void proc_sched_autogroup_show_task(struct task_struct *p, struct seq_file *m);
extern int proc_sched_autogroup_set_nice(struct task_struct *p, int nice);
#endif
#else
static inline void sched_autogroup_create_attach(struct task_struct *p) { }
static inline void sched_autogroup_detach(struct task_struct *p) { }
static inline void sched_autogroup_fork(struct signal_struct *sig) { }
static inline void sched_autogroup_exit(struct signal_struct *sig) { }
#endif

extern int yield_to(struct task_struct *p, bool preempt);
extern void set_user_nice(struct task_struct *p, long nice);
extern int task_prio(const struct task_struct *p);
/**
 * task_nice - return the nice value of a given task.
 * @p: the task in question.
 *
 * Return: The nice value [ -20 ... 0 ... 19 ].
 */
static inline int task_nice(const struct task_struct *p)
{
	return PRIO_TO_NICE((p)->static_prio);
}
extern int can_nice(const struct task_struct *p, const int nice);
extern int task_curr(const struct task_struct *p);
extern int idle_cpu(int cpu);
extern int sched_setscheduler(struct task_struct *, int,
			      const struct sched_param *);
extern int sched_setscheduler_nocheck(struct task_struct *, int,
				      const struct sched_param *);
extern int sched_setattr(struct task_struct *,
			 const struct sched_attr *);
extern struct task_struct *idle_task(int cpu);
/**
 * is_idle_task - is the specified task an idle task?
 * @p: the task in question.
 *
 * Return: 1 if @p is an idle task. 0 otherwise.
 */
static inline bool is_idle_task(const struct task_struct *p)
{
	return p->pid == 0;
}
extern struct task_struct *curr_task(int cpu);
extern void set_curr_task(int cpu, struct task_struct *p);

void yield(void);

union thread_union {
	struct thread_info thread_info;
	unsigned long stack[THREAD_SIZE/sizeof(long)];
};

#ifndef __HAVE_ARCH_KSTACK_END
static inline int kstack_end(void *addr)
{
	/* Reliable end of stack detection:
	 * Some APM bios versions misalign the stack
	 */
	return !(((unsigned long)addr+sizeof(void*)-1) & (THREAD_SIZE-sizeof(void*)));
}
#endif

extern union thread_union init_thread_union;
extern struct task_struct init_task;

extern struct   mm_struct init_mm;

extern struct pid_namespace init_pid_ns;

/*
 * find a task by one of its numerical ids
 *
 * find_task_by_pid_ns():
 *      finds a task by its pid in the specified namespace
 * find_task_by_vpid():
 *      finds a task by its virtual pid
 *
 * see also find_vpid() etc in include/linux/pid.h
 */

extern struct task_struct *find_task_by_vpid(pid_t nr);
extern struct task_struct *find_task_by_pid_ns(pid_t nr,
		struct pid_namespace *ns);

/* per-UID process charging. */
extern struct user_struct * alloc_uid(kuid_t);
static inline struct user_struct *get_uid(struct user_struct *u)
{
	atomic_inc(&u->__count);
	return u;
}
extern void free_uid(struct user_struct *);

#include <asm/current.h>

extern void xtime_update(unsigned long ticks);

extern int wake_up_state(struct task_struct *tsk, unsigned int state);
extern int wake_up_process(struct task_struct *tsk);
extern int wake_up_lock_sleeper(struct task_struct * tsk);
extern void wake_up_new_task(struct task_struct *tsk);
#ifdef CONFIG_SMP
 extern void kick_process(struct task_struct *tsk);
#else
 static inline void kick_process(struct task_struct *tsk) { }
#endif
extern int sched_fork(unsigned long clone_flags, struct task_struct *p);
extern void sched_dead(struct task_struct *p);

extern void proc_caches_init(void);
extern void flush_signals(struct task_struct *);
extern void ignore_signals(struct task_struct *);
extern void flush_signal_handlers(struct task_struct *, int force_default);
extern int dequeue_signal(struct task_struct *tsk, sigset_t *mask, siginfo_t *info);

static inline int kernel_dequeue_signal(siginfo_t *info)
{
	struct task_struct *tsk = current;
	siginfo_t __info;
	int ret;

	spin_lock_irq(&tsk->sighand->siglock);
	ret = dequeue_signal(tsk, &tsk->blocked, info ?: &__info);
	spin_unlock_irq(&tsk->sighand->siglock);

	return ret;
}

static inline void kernel_signal_stop(void)
{
	spin_lock_irq(&current->sighand->siglock);
	if (current->jobctl & JOBCTL_STOP_DEQUEUED)
		__set_current_state(TASK_STOPPED);
	spin_unlock_irq(&current->sighand->siglock);

	schedule();
}

extern void release_task(struct task_struct * p);
extern int send_sig_info(int, struct siginfo *, struct task_struct *);
extern int force_sigsegv(int, struct task_struct *);
extern int force_sig_info(int, struct siginfo *, struct task_struct *);
extern int __kill_pgrp_info(int sig, struct siginfo *info, struct pid *pgrp);
extern int kill_pid_info(int sig, struct siginfo *info, struct pid *pid);
extern int kill_pid_info_as_cred(int, struct siginfo *, struct pid *,
				const struct cred *, u32);
extern int kill_pgrp(struct pid *pid, int sig, int priv);
extern int kill_pid(struct pid *pid, int sig, int priv);
extern int kill_proc_info(int, struct siginfo *, pid_t);
extern __must_check bool do_notify_parent(struct task_struct *, int);
extern void __wake_up_parent(struct task_struct *p, struct task_struct *parent);
extern void force_sig(int, struct task_struct *);
extern int send_sig(int, struct task_struct *, int);
extern int zap_other_threads(struct task_struct *p);
extern struct sigqueue *sigqueue_alloc(void);
extern void sigqueue_free(struct sigqueue *);
extern int send_sigqueue(struct sigqueue *,  struct task_struct *, int group);
extern int do_sigaction(int, struct k_sigaction *, struct k_sigaction *);

static inline void restore_saved_sigmask(void)
{
	if (test_and_clear_restore_sigmask())
		__set_current_blocked(&current->saved_sigmask);
}

static inline sigset_t *sigmask_to_save(void)
{
	sigset_t *res = &current->blocked;
	if (unlikely(test_restore_sigmask()))
		res = &current->saved_sigmask;
	return res;
}

static inline int kill_cad_pid(int sig, int priv)
{
	return kill_pid(cad_pid, sig, priv);
}

/* These can be the second arg to send_sig_info/send_group_sig_info.  */
#define SEND_SIG_NOINFO ((struct siginfo *) 0)
#define SEND_SIG_PRIV	((struct siginfo *) 1)
#define SEND_SIG_FORCED	((struct siginfo *) 2)

/*
 * True if we are on the alternate signal stack.
 */
static inline int on_sig_stack(unsigned long sp)
{
#ifdef CONFIG_STACK_GROWSUP
	return sp >= current->sas_ss_sp &&
		sp - current->sas_ss_sp < current->sas_ss_size;
#else
	return sp > current->sas_ss_sp &&
		sp - current->sas_ss_sp <= current->sas_ss_size;
#endif
}

static inline int sas_ss_flags(unsigned long sp)
{
	if (!current->sas_ss_size)
		return SS_DISABLE;

	return on_sig_stack(sp) ? SS_ONSTACK : 0;
}

static inline unsigned long sigsp(unsigned long sp, struct ksignal *ksig)
{
	if (unlikely((ksig->ka.sa.sa_flags & SA_ONSTACK)) && ! sas_ss_flags(sp))
#ifdef CONFIG_STACK_GROWSUP
		return current->sas_ss_sp;
#else
		return current->sas_ss_sp + current->sas_ss_size;
#endif
	return sp;
}

/*
 * Routines for handling mm_structs
 */
extern struct mm_struct * mm_alloc(void);

/* mmdrop drops the mm and the page tables */
extern void __mmdrop(struct mm_struct *);

static inline void mmdrop(struct mm_struct * mm)
{
	if (unlikely(atomic_dec_and_test(&mm->mm_count)))
		__mmdrop(mm);
}

#ifdef CONFIG_PREEMPT_RT_BASE
extern void __mmdrop_delayed(struct rcu_head *rhp);
static inline void mmdrop_delayed(struct mm_struct *mm)
{
	if (atomic_dec_and_test(&mm->mm_count))
		call_rcu(&mm->delayed_drop, __mmdrop_delayed);
}
#else
# define mmdrop_delayed(mm)	mmdrop(mm)
#endif

/* mmput gets rid of the mappings and all user-space */
extern void mmput(struct mm_struct *);
/* Grab a reference to a task's mm, if it is not already going away */
extern struct mm_struct *get_task_mm(struct task_struct *task);
/*
 * Grab a reference to a task's mm, if it is not already going away
 * and ptrace_may_access with the mode parameter passed to it
 * succeeds.
 */
extern struct mm_struct *mm_access(struct task_struct *task, unsigned int mode);
/* Remove the current tasks stale references to the old mm_struct */
extern void mm_release(struct task_struct *, struct mm_struct *);

#ifdef CONFIG_HAVE_COPY_THREAD_TLS
extern int copy_thread_tls(unsigned long, unsigned long, unsigned long,
			struct task_struct *, unsigned long);
#else
extern int copy_thread(unsigned long, unsigned long, unsigned long,
			struct task_struct *);

/* Architectures that haven't opted into copy_thread_tls get the tls argument
 * via pt_regs, so ignore the tls argument passed via C. */
static inline int copy_thread_tls(
		unsigned long clone_flags, unsigned long sp, unsigned long arg,
		struct task_struct *p, unsigned long tls)
{
	return copy_thread(clone_flags, sp, arg, p);
}
#endif
extern void flush_thread(void);
extern void exit_thread(void);

extern void exit_files(struct task_struct *);
extern void __cleanup_sighand(struct sighand_struct *);

extern void exit_itimers(struct signal_struct *);
extern void flush_itimer_signals(void);

extern void do_group_exit(int);

extern int do_execve(struct filename *,
		     const char __user * const __user *,
		     const char __user * const __user *);
extern int do_execveat(int, struct filename *,
		       const char __user * const __user *,
		       const char __user * const __user *,
		       int);
extern long _do_fork(unsigned long, unsigned long, unsigned long, int __user *, int __user *, unsigned long);
extern long do_fork(unsigned long, unsigned long, unsigned long, int __user *, int __user *);
struct task_struct *fork_idle(int);
extern pid_t kernel_thread(int (*fn)(void *), void *arg, unsigned long flags);

extern void __set_task_comm(struct task_struct *tsk, const char *from, bool exec);
static inline void set_task_comm(struct task_struct *tsk, const char *from)
{
	__set_task_comm(tsk, from, false);
}
extern char *get_task_comm(char *to, struct task_struct *tsk);

#ifdef CONFIG_SMP
void scheduler_ipi(void);
extern unsigned long wait_task_inactive(struct task_struct *, long match_state);
#else
static inline void scheduler_ipi(void) { }
static inline unsigned long wait_task_inactive(struct task_struct *p,
					       long match_state)
{
	return 1;
}
#endif

#define tasklist_empty() \
	list_empty(&init_task.tasks)

#define next_task(p) \
	list_entry_rcu((p)->tasks.next, struct task_struct, tasks)

#define for_each_process(p) \
	for (p = &init_task ; (p = next_task(p)) != &init_task ; )

extern bool current_is_single_threaded(void);

/*
 * Careful: do_each_thread/while_each_thread is a double loop so
 *          'break' will not work as expected - use goto instead.
 */
#define do_each_thread(g, t) \
	for (g = t = &init_task ; (g = t = next_task(g)) != &init_task ; ) do

#define while_each_thread(g, t) \
	while ((t = next_thread(t)) != g)

#define __for_each_thread(signal, t)	\
	list_for_each_entry_rcu(t, &(signal)->thread_head, thread_node)

#define for_each_thread(p, t)		\
	__for_each_thread((p)->signal, t)

/* Careful: this is a double loop, 'break' won't work as expected. */
#define for_each_process_thread(p, t)	\
	for_each_process(p) for_each_thread(p, t)

static inline int get_nr_threads(struct task_struct *tsk)
{
	return tsk->signal->nr_threads;
}

static inline bool thread_group_leader(struct task_struct *p)
{
	return p->exit_signal >= 0;
}

/* Do to the insanities of de_thread it is possible for a process
 * to have the pid of the thread group leader without actually being
 * the thread group leader.  For iteration through the pids in proc
 * all we care about is that we have a task with the appropriate
 * pid, we don't actually care if we have the right task.
 */
static inline bool has_group_leader_pid(struct task_struct *p)
{
	return task_pid(p) == p->signal->leader_pid;
}

static inline
bool same_thread_group(struct task_struct *p1, struct task_struct *p2)
{
	return p1->signal == p2->signal;
}

static inline struct task_struct *next_thread(const struct task_struct *p)
{
	return list_entry_rcu(p->thread_group.next,
			      struct task_struct, thread_group);
}

static inline int thread_group_empty(struct task_struct *p)
{
	return list_empty(&p->thread_group);
}

#define delay_group_leader(p) \
		(thread_group_leader(p) && !thread_group_empty(p))

/*
 * Protects ->fs, ->files, ->mm, ->group_info, ->comm, keyring
 * subscriptions and synchronises with wait4().  Also used in procfs.  Also
 * pins the final release of task.io_context.  Also protects ->cpuset and
 * ->cgroup.subsys[]. And ->vfork_done.
 *
 * Nests both inside and outside of read_lock(&tasklist_lock).
 * It must not be nested with write_lock_irq(&tasklist_lock),
 * neither inside nor outside.
 */
static inline void task_lock(struct task_struct *p)
{
	spin_lock(&p->alloc_lock);
}

static inline void task_unlock(struct task_struct *p)
{
	spin_unlock(&p->alloc_lock);
}

extern struct sighand_struct *__lock_task_sighand(struct task_struct *tsk,
							unsigned long *flags);

static inline struct sighand_struct *lock_task_sighand(struct task_struct *tsk,
						       unsigned long *flags)
{
	struct sighand_struct *ret;

	ret = __lock_task_sighand(tsk, flags);
	(void)__cond_lock(&tsk->sighand->siglock, ret);
	return ret;
}

static inline void unlock_task_sighand(struct task_struct *tsk,
						unsigned long *flags)
{
	spin_unlock_irqrestore(&tsk->sighand->siglock, *flags);
}

/**
 * threadgroup_change_begin - mark the beginning of changes to a threadgroup
 * @tsk: task causing the changes
 *
 * All operations which modify a threadgroup - a new thread joining the
 * group, death of a member thread (the assertion of PF_EXITING) and
 * exec(2) dethreading the process and replacing the leader - are wrapped
 * by threadgroup_change_{begin|end}().  This is to provide a place which
 * subsystems needing threadgroup stability can hook into for
 * synchronization.
 */
static inline void threadgroup_change_begin(struct task_struct *tsk)
{
	might_sleep();
	cgroup_threadgroup_change_begin(tsk);
}

/**
 * threadgroup_change_end - mark the end of changes to a threadgroup
 * @tsk: task causing the changes
 *
 * See threadgroup_change_begin().
 */
static inline void threadgroup_change_end(struct task_struct *tsk)
{
	cgroup_threadgroup_change_end(tsk);
}

#ifndef __HAVE_THREAD_FUNCTIONS

#define task_thread_info(task)	((struct thread_info *)(task)->stack)
#define task_stack_page(task)	((task)->stack)

static inline void setup_thread_stack(struct task_struct *p, struct task_struct *org)
{
	*task_thread_info(p) = *task_thread_info(org);
	task_thread_info(p)->task = p;
}

/*
 * Return the address of the last usable long on the stack.
 *
 * When the stack grows down, this is just above the thread
 * info struct. Going any lower will corrupt the threadinfo.
 *
 * When the stack grows up, this is the highest address.
 * Beyond that position, we corrupt data on the next page.
 */
static inline unsigned long *end_of_stack(struct task_struct *p)
{
#ifdef CONFIG_STACK_GROWSUP
	return (unsigned long *)((unsigned long)task_thread_info(p) + THREAD_SIZE) - 1;
#else
	return (unsigned long *)(task_thread_info(p) + 1);
#endif
}

#endif
#define task_stack_end_corrupted(task) \
		(*(end_of_stack(task)) != STACK_END_MAGIC)

static inline int object_is_on_stack(void *obj)
{
	void *stack = task_stack_page(current);

	return (obj >= stack) && (obj < (stack + THREAD_SIZE));
}

extern void thread_info_cache_init(void);

#ifdef CONFIG_DEBUG_STACK_USAGE
static inline unsigned long stack_not_used(struct task_struct *p)
{
	unsigned long *n = end_of_stack(p);

	do { 	/* Skip over canary */
		n++;
	} while (!*n);

	return (unsigned long)n - (unsigned long)end_of_stack(p);
}
#endif
extern void set_task_stack_end_magic(struct task_struct *tsk);

/* set thread flags in other task's structures
 * - see asm/thread_info.h for TIF_xxxx flags available
 */
static inline void set_tsk_thread_flag(struct task_struct *tsk, int flag)
{
	set_ti_thread_flag(task_thread_info(tsk), flag);
}

static inline void clear_tsk_thread_flag(struct task_struct *tsk, int flag)
{
	clear_ti_thread_flag(task_thread_info(tsk), flag);
}

static inline int test_and_set_tsk_thread_flag(struct task_struct *tsk, int flag)
{
	return test_and_set_ti_thread_flag(task_thread_info(tsk), flag);
}

static inline int test_and_clear_tsk_thread_flag(struct task_struct *tsk, int flag)
{
	return test_and_clear_ti_thread_flag(task_thread_info(tsk), flag);
}

static inline int test_tsk_thread_flag(struct task_struct *tsk, int flag)
{
	return test_ti_thread_flag(task_thread_info(tsk), flag);
}

static inline void set_tsk_need_resched(struct task_struct *tsk)
{
	set_tsk_thread_flag(tsk,TIF_NEED_RESCHED);
}

static inline void clear_tsk_need_resched(struct task_struct *tsk)
{
	clear_tsk_thread_flag(tsk,TIF_NEED_RESCHED);
}

static inline int test_tsk_need_resched(struct task_struct *tsk)
{
	return unlikely(test_tsk_thread_flag(tsk,TIF_NEED_RESCHED));
}

#ifdef CONFIG_PREEMPT_LAZY
static inline void set_tsk_need_resched_lazy(struct task_struct *tsk)
{
	set_tsk_thread_flag(tsk,TIF_NEED_RESCHED_LAZY);
}

static inline void clear_tsk_need_resched_lazy(struct task_struct *tsk)
{
	clear_tsk_thread_flag(tsk,TIF_NEED_RESCHED_LAZY);
}

static inline int test_tsk_need_resched_lazy(struct task_struct *tsk)
{
	return unlikely(test_tsk_thread_flag(tsk,TIF_NEED_RESCHED_LAZY));
}

static inline int need_resched_lazy(void)
{
	return test_thread_flag(TIF_NEED_RESCHED_LAZY);
}

static inline int need_resched_now(void)
{
	return test_thread_flag(TIF_NEED_RESCHED);
}

#else
static inline void clear_tsk_need_resched_lazy(struct task_struct *tsk) { }
static inline int need_resched_lazy(void) { return 0; }

static inline int need_resched_now(void)
{
	return test_thread_flag(TIF_NEED_RESCHED);
}

#endif

static inline int restart_syscall(void)
{
	set_tsk_thread_flag(current, TIF_SIGPENDING);
	return -ERESTARTNOINTR;
}

static inline int signal_pending(struct task_struct *p)
{
	return unlikely(test_tsk_thread_flag(p,TIF_SIGPENDING));
}

static inline int __fatal_signal_pending(struct task_struct *p)
{
	return unlikely(sigismember(&p->pending.signal, SIGKILL));
}

static inline int fatal_signal_pending(struct task_struct *p)
{
	return signal_pending(p) && __fatal_signal_pending(p);
}

static inline int signal_pending_state(long state, struct task_struct *p)
{
	if (!(state & (TASK_INTERRUPTIBLE | TASK_WAKEKILL)))
		return 0;
	if (!signal_pending(p))
		return 0;

	return (state & TASK_INTERRUPTIBLE) || __fatal_signal_pending(p);
}

static inline bool __task_is_stopped_or_traced(struct task_struct *task)
{
	if (task->state & (__TASK_STOPPED | __TASK_TRACED))
		return true;
#ifdef CONFIG_PREEMPT_RT_FULL
	if (task->saved_state & (__TASK_STOPPED | __TASK_TRACED))
		return true;
#endif
	return false;
}

static inline bool task_is_stopped_or_traced(struct task_struct *task)
{
	bool traced_stopped;

#ifdef CONFIG_PREEMPT_RT_FULL
	unsigned long flags;

	raw_spin_lock_irqsave(&task->pi_lock, flags);
	traced_stopped = __task_is_stopped_or_traced(task);
	raw_spin_unlock_irqrestore(&task->pi_lock, flags);
#else
	traced_stopped = __task_is_stopped_or_traced(task);
#endif
	return traced_stopped;
}

static inline bool task_is_traced(struct task_struct *task)
{
	bool traced = false;

	if (task->state & __TASK_TRACED)
		return true;
#ifdef CONFIG_PREEMPT_RT_FULL
	/* in case the task is sleeping on tasklist_lock */
	raw_spin_lock_irq(&task->pi_lock);
	if (task->state & __TASK_TRACED)
		traced = true;
	else if (task->saved_state & __TASK_TRACED)
		traced = true;
	raw_spin_unlock_irq(&task->pi_lock);
#endif
	return traced;
}

/*
 * cond_resched() and cond_resched_lock(): latency reduction via
 * explicit rescheduling in places that are safe. The return
 * value indicates whether a reschedule was done in fact.
 * cond_resched_lock() will drop the spinlock before scheduling,
 * cond_resched_softirq() will enable bhs before scheduling.
 */
extern int _cond_resched(void);

#define cond_resched() ({			\
	___might_sleep(__FILE__, __LINE__, 0);	\
	_cond_resched();			\
})

extern int __cond_resched_lock(spinlock_t *lock);

#define cond_resched_lock(lock) ({				\
	___might_sleep(__FILE__, __LINE__, PREEMPT_LOCK_OFFSET);\
	__cond_resched_lock(lock);				\
})

#ifndef CONFIG_PREEMPT_RT_FULL
extern int __cond_resched_softirq(void);

#define cond_resched_softirq() ({					\
	___might_sleep(__FILE__, __LINE__, SOFTIRQ_DISABLE_OFFSET);	\
	__cond_resched_softirq();					\
})
#else
# define cond_resched_softirq()		cond_resched()
#endif

static inline void cond_resched_rcu(void)
{
#if defined(CONFIG_DEBUG_ATOMIC_SLEEP) || !defined(CONFIG_PREEMPT_RCU)
	rcu_read_unlock();
	cond_resched();
	rcu_read_lock();
#endif
}

/*
 * Does a critical section need to be broken due to another
 * task waiting?: (technically does not depend on CONFIG_PREEMPT,
 * but a general need for low latency)
 */
static inline int spin_needbreak(spinlock_t *lock)
{
#ifdef CONFIG_PREEMPT
	return spin_is_contended(lock);
#else
	return 0;
#endif
}

/*
 * Idle thread specific functions to determine the need_resched
 * polling state.
 */
#ifdef TIF_POLLING_NRFLAG
static inline int tsk_is_polling(struct task_struct *p)
{
	return test_tsk_thread_flag(p, TIF_POLLING_NRFLAG);
}

static inline void __current_set_polling(void)
{
	set_thread_flag(TIF_POLLING_NRFLAG);
}

static inline bool __must_check current_set_polling_and_test(void)
{
	__current_set_polling();

	/*
	 * Polling state must be visible before we test NEED_RESCHED,
	 * paired by resched_curr()
	 */
	smp_mb__after_atomic();

	return unlikely(tif_need_resched());
}

static inline void __current_clr_polling(void)
{
	clear_thread_flag(TIF_POLLING_NRFLAG);
}

static inline bool __must_check current_clr_polling_and_test(void)
{
	__current_clr_polling();

	/*
	 * Polling state must be visible before we test NEED_RESCHED,
	 * paired by resched_curr()
	 */
	smp_mb__after_atomic();

	return unlikely(tif_need_resched());
}

#else
static inline int tsk_is_polling(struct task_struct *p) { return 0; }
static inline void __current_set_polling(void) { }
static inline void __current_clr_polling(void) { }

static inline bool __must_check current_set_polling_and_test(void)
{
	return unlikely(tif_need_resched());
}
static inline bool __must_check current_clr_polling_and_test(void)
{
	return unlikely(tif_need_resched());
}
#endif

static inline void current_clr_polling(void)
{
	__current_clr_polling();

	/*
	 * Ensure we check TIF_NEED_RESCHED after we clear the polling bit.
	 * Once the bit is cleared, we'll get IPIs with every new
	 * TIF_NEED_RESCHED and the IPI handler, scheduler_ipi(), will also
	 * fold.
	 */
	smp_mb(); /* paired with resched_curr() */

	preempt_fold_need_resched();
}

static __always_inline bool need_resched(void)
{
	return unlikely(tif_need_resched());
}

/*
 * Thread group CPU time accounting.
 */
void thread_group_cputime(struct task_struct *tsk, struct task_cputime *times);
void thread_group_cputimer(struct task_struct *tsk, struct task_cputime *times);

/*
 * Reevaluate whether the task has signals pending delivery.
 * Wake the task if so.
 * This is required every time the blocked sigset_t changes.
 * callers must hold sighand->siglock.
 */
extern void recalc_sigpending_and_wake(struct task_struct *t);
extern void recalc_sigpending(void);

extern void signal_wake_up_state(struct task_struct *t, unsigned int state);

static inline void signal_wake_up(struct task_struct *t, bool resume)
{
	signal_wake_up_state(t, resume ? TASK_WAKEKILL : 0);
}
static inline void ptrace_signal_wake_up(struct task_struct *t, bool resume)
{
	signal_wake_up_state(t, resume ? __TASK_TRACED : 0);
}

/*
 * Wrappers for p->thread_info->cpu access. No-op on UP.
 */
#ifdef CONFIG_SMP

static inline unsigned int task_cpu(const struct task_struct *p)
{
	return task_thread_info(p)->cpu;
}

static inline int task_node(const struct task_struct *p)
{
	return cpu_to_node(task_cpu(p));
}

extern void set_task_cpu(struct task_struct *p, unsigned int cpu);

#else

static inline unsigned int task_cpu(const struct task_struct *p)
{
	return 0;
}

static inline void set_task_cpu(struct task_struct *p, unsigned int cpu)
{
}

#endif /* CONFIG_SMP */

static inline int __migrate_disabled(struct task_struct *p)
{
#ifdef CONFIG_PREEMPT_RT_FULL
	return p->migrate_disable;
#else
	return 0;
#endif
}

/* Future-safe accessor for struct task_struct's cpus_allowed. */
static inline const struct cpumask *tsk_cpus_allowed(struct task_struct *p)
{
	if (__migrate_disabled(p))
		return cpumask_of(task_cpu(p));

	return &p->cpus_allowed;
}

static inline int tsk_nr_cpus_allowed(struct task_struct *p)
{
	if (__migrate_disabled(p))
		return 1;
	return p->nr_cpus_allowed;
}

extern long sched_setaffinity(pid_t pid, const struct cpumask *new_mask);
extern long sched_getaffinity(pid_t pid, struct cpumask *mask);

#ifdef CONFIG_CGROUP_SCHED
extern struct task_group root_task_group;
#endif /* CONFIG_CGROUP_SCHED */

extern int task_can_switch_user(struct user_struct *up,
					struct task_struct *tsk);

#ifdef CONFIG_TASK_XACCT
static inline void add_rchar(struct task_struct *tsk, ssize_t amt)
{
	tsk->ioac.rchar += amt;
}

static inline void add_wchar(struct task_struct *tsk, ssize_t amt)
{
	tsk->ioac.wchar += amt;
}

static inline void inc_syscr(struct task_struct *tsk)
{
	tsk->ioac.syscr++;
}

static inline void inc_syscw(struct task_struct *tsk)
{
	tsk->ioac.syscw++;
}
#else
static inline void add_rchar(struct task_struct *tsk, ssize_t amt)
{
}

static inline void add_wchar(struct task_struct *tsk, ssize_t amt)
{
}

static inline void inc_syscr(struct task_struct *tsk)
{
}

static inline void inc_syscw(struct task_struct *tsk)
{
}
#endif

#ifndef TASK_SIZE_OF
#define TASK_SIZE_OF(tsk)	TASK_SIZE
#endif

#ifdef CONFIG_MEMCG
extern void mm_update_next_owner(struct mm_struct *mm);
#else
static inline void mm_update_next_owner(struct mm_struct *mm)
{
}
#endif /* CONFIG_MEMCG */

static inline unsigned long task_rlimit(const struct task_struct *tsk,
		unsigned int limit)
{
	return READ_ONCE(tsk->signal->rlim[limit].rlim_cur);
}

static inline unsigned long task_rlimit_max(const struct task_struct *tsk,
		unsigned int limit)
{
	return READ_ONCE(tsk->signal->rlim[limit].rlim_max);
}

static inline unsigned long rlimit(unsigned int limit)
{
	return task_rlimit(current, limit);
}

static inline unsigned long rlimit_max(unsigned int limit)
{
	return task_rlimit_max(current, limit);
}

#endif<|MERGE_RESOLUTION|>--- conflicted
+++ resolved
@@ -1540,12 +1540,7 @@
 	cputime_t gtime;
 	struct prev_cputime prev_cputime;
 #ifdef CONFIG_VIRT_CPU_ACCOUNTING_GEN
-<<<<<<< HEAD
-	raw_spinlock_t vtime_lock;
-	seqcount_t vtime_seq;
-=======
 	seqcount_t vtime_seqcount;
->>>>>>> 2b65eaad
 	unsigned long long vtime_snap;
 	enum {
 		/* Task is sleeping or running in a CPU with VTIME inactive */
