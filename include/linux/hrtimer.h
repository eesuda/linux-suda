/*
 *  include/linux/hrtimer.h
 *
 *  hrtimers - High-resolution kernel timers
 *
 *   Copyright(C) 2005, Thomas Gleixner <tglx@linutronix.de>
 *   Copyright(C) 2005, Red Hat, Inc., Ingo Molnar
 *
 *  data type definitions, declarations, prototypes
 *
 *  Started by: Thomas Gleixner and Ingo Molnar
 *
 *  For licencing details see kernel-base/COPYING
 */
#ifndef _LINUX_HRTIMER_H
#define _LINUX_HRTIMER_H

#include <linux/rbtree.h>
#include <linux/ktime.h>
#include <linux/init.h>
#include <linux/list.h>
#include <linux/wait.h>
#include <linux/percpu.h>
#include <linux/timer.h>
#include <linux/timerqueue.h>

struct hrtimer_clock_base;
struct hrtimer_cpu_base;

/*
 * Mode arguments of xxx_hrtimer functions:
 */
enum hrtimer_mode {
	HRTIMER_MODE_ABS = 0x0,		/* Time value is absolute */
	HRTIMER_MODE_REL = 0x1,		/* Time value is relative to now */
	HRTIMER_MODE_PINNED = 0x02,	/* Timer is bound to CPU */
	HRTIMER_MODE_ABS_PINNED = 0x02,
	HRTIMER_MODE_REL_PINNED = 0x03,
};

/*
 * Return values for the callback function
 */
enum hrtimer_restart {
	HRTIMER_NORESTART,	/* Timer is not restarted */
	HRTIMER_RESTART,	/* Timer must be restarted */
};

/*
 * Values to track state of the timer
 *
 * Possible states:
 *
 * 0x00		inactive
 * 0x01		enqueued into rbtree
 *
 * The callback state is not part of the timer->state because clearing it would
 * mean touching the timer after the callback, this makes it impossible to free
 * the timer from the callback function.
 *
 * Therefore we track the callback state in:
 *
 *	timer->base->cpu_base->running == timer
 *
 * On SMP it is possible to have a "callback function running and enqueued"
 * status. It happens for example when a posix timer expired and the callback
 * queued a signal. Between dropping the lock which protects the posix timer
 * and reacquiring the base lock of the hrtimer, another CPU can deliver the
 * signal and rearm the timer.
 *
 * All state transitions are protected by cpu_base->lock.
 */
#define HRTIMER_STATE_INACTIVE	0x00
#define HRTIMER_STATE_ENQUEUED	0x01

/**
 * struct hrtimer - the basic hrtimer structure
 * @node:	timerqueue node, which also manages node.expires,
 *		the absolute expiry time in the hrtimers internal
 *		representation. The time is related to the clock on
 *		which the timer is based. Is setup by adding
 *		slack to the _softexpires value. For non range timers
 *		identical to _softexpires.
 * @_softexpires: the absolute earliest expiry time of the hrtimer.
 *		The time which was given as expiry time when the timer
 *		was armed.
 * @function:	timer expiry callback function
 * @base:	pointer to the timer base (per cpu and per clock)
 * @state:	state information (See bit values above)
 * @cb_entry:	list entry to defer timers from hardirq context
 * @irqsafe:	timer can run in hardirq context
 * @praecox:	timer expiry time if expired at the time of programming
 * @is_rel:	Set if the timer was armed relative
 * @start_pid: timer statistics field to store the pid of the task which
 *		started the timer
 * @start_site:	timer statistics field to store the site where the timer
 *		was started
 * @start_comm: timer statistics field to store the name of the process which
 *		started the timer
 *
 * The hrtimer structure must be initialized by hrtimer_init()
 */
struct hrtimer {
	struct timerqueue_node		node;
	ktime_t				_softexpires;
	enum hrtimer_restart		(*function)(struct hrtimer *);
	struct hrtimer_clock_base	*base;
<<<<<<< HEAD
	unsigned long			state;
=======
	u8				state;
	struct list_head		cb_entry;
	int				irqsafe;
#ifdef CONFIG_MISSED_TIMER_OFFSETS_HIST
	ktime_t				praecox;
#endif
>>>>>>> 2b65eaad
	u8				is_rel;
	struct list_head		cb_entry;
	int				irqsafe;
#ifdef CONFIG_MISSED_TIMER_OFFSETS_HIST
	ktime_t				praecox;
#endif
#ifdef CONFIG_TIMER_STATS
	int				start_pid;
	void				*start_site;
	char				start_comm[16];
#endif
};

/**
 * struct hrtimer_sleeper - simple sleeper structure
 * @timer:	embedded timer structure
 * @task:	task to wake up
 *
 * task is set to NULL, when the timer expires.
 */
struct hrtimer_sleeper {
	struct hrtimer timer;
	struct task_struct *task;
};

# define HRTIMER_CLOCK_BASE_ALIGN	64

/**
 * struct hrtimer_clock_base - the timer base for a specific clock
 * @cpu_base:		per cpu clock base
 * @index:		clock type index for per_cpu support when moving a
 *			timer to a base on another cpu.
 * @clockid:		clock id for per_cpu support
 * @active:		red black tree root node for the active timers
 * @expired:		list head for deferred timers.
 * @get_time:		function to retrieve the current time of the clock
 * @offset:		offset of this clock to the monotonic base
 */
struct hrtimer_clock_base {
	struct hrtimer_cpu_base	*cpu_base;
	int			index;
	clockid_t		clockid;
	struct timerqueue_head	active;
	struct list_head	expired;
	ktime_t			(*get_time)(void);
	ktime_t			offset;
} __attribute__((__aligned__(HRTIMER_CLOCK_BASE_ALIGN)));

enum  hrtimer_base_type {
	HRTIMER_BASE_MONOTONIC,
	HRTIMER_BASE_REALTIME,
	HRTIMER_BASE_BOOTTIME,
	HRTIMER_BASE_TAI,
	HRTIMER_MAX_CLOCK_BASES,
};

/*
 * struct hrtimer_cpu_base - the per cpu clock bases
 * @lock:		lock protecting the base and associated clock bases
 *			and timers
 * @seq:		seqcount around __run_hrtimer
 * @running:		pointer to the currently running hrtimer
 * @cpu:		cpu number
 * @active_bases:	Bitfield to mark bases with active timers
 * @clock_was_set_seq:	Sequence counter of clock was set events
 * @migration_enabled:	The migration of hrtimers to other cpus is enabled
 * @nohz_active:	The nohz functionality is enabled
 * @expires_next:	absolute time of the next event which was scheduled
 *			via clock_set_next_event()
 * @next_timer:		Pointer to the first expiring timer
 * @in_hrtirq:		hrtimer_interrupt() is currently executing
 * @hres_active:	State of high resolution mode
 * @hang_detected:	The last hrtimer interrupt detected a hang
 * @nr_events:		Total number of hrtimer interrupt events
 * @nr_retries:		Total number of hrtimer interrupt retries
 * @nr_hangs:		Total number of hrtimer interrupt hangs
 * @max_hang_time:	Maximum time spent in hrtimer_interrupt
 * @clock_base:		array of clock bases for this cpu
 *
 * Note: next_timer is just an optimization for __remove_hrtimer().
 *	 Do not dereference the pointer because it is not reliable on
 *	 cross cpu removals.
 */
struct hrtimer_cpu_base {
	raw_spinlock_t			lock;
	seqcount_t			seq;
	struct hrtimer			*running;
	struct hrtimer			*running_soft;
	unsigned int			cpu;
	unsigned int			active_bases;
	unsigned int			clock_was_set_seq;
	bool				migration_enabled;
	bool				nohz_active;
#ifdef CONFIG_HIGH_RES_TIMERS
	unsigned int			in_hrtirq	: 1,
					hres_active	: 1,
					hang_detected	: 1;
	ktime_t				expires_next;
	struct hrtimer			*next_timer;
	unsigned int			nr_events;
	unsigned int			nr_retries;
	unsigned int			nr_hangs;
	unsigned int			max_hang_time;
#endif
#ifdef CONFIG_PREEMPT_RT_BASE
	wait_queue_head_t		wait;
#endif
	struct hrtimer_clock_base	clock_base[HRTIMER_MAX_CLOCK_BASES];
} ____cacheline_aligned;

static inline void hrtimer_set_expires(struct hrtimer *timer, ktime_t time)
{
	BUILD_BUG_ON(sizeof(struct hrtimer_clock_base) > HRTIMER_CLOCK_BASE_ALIGN);

	timer->node.expires = time;
	timer->_softexpires = time;
}

static inline void hrtimer_set_expires_range(struct hrtimer *timer, ktime_t time, ktime_t delta)
{
	timer->_softexpires = time;
	timer->node.expires = ktime_add_safe(time, delta);
}

static inline void hrtimer_set_expires_range_ns(struct hrtimer *timer, ktime_t time, unsigned long delta)
{
	timer->_softexpires = time;
	timer->node.expires = ktime_add_safe(time, ns_to_ktime(delta));
}

static inline void hrtimer_set_expires_tv64(struct hrtimer *timer, s64 tv64)
{
	timer->node.expires.tv64 = tv64;
	timer->_softexpires.tv64 = tv64;
}

static inline void hrtimer_add_expires(struct hrtimer *timer, ktime_t time)
{
	timer->node.expires = ktime_add_safe(timer->node.expires, time);
	timer->_softexpires = ktime_add_safe(timer->_softexpires, time);
}

static inline void hrtimer_add_expires_ns(struct hrtimer *timer, u64 ns)
{
	timer->node.expires = ktime_add_ns(timer->node.expires, ns);
	timer->_softexpires = ktime_add_ns(timer->_softexpires, ns);
}

static inline ktime_t hrtimer_get_expires(const struct hrtimer *timer)
{
	return timer->node.expires;
}

static inline ktime_t hrtimer_get_softexpires(const struct hrtimer *timer)
{
	return timer->_softexpires;
}

static inline s64 hrtimer_get_expires_tv64(const struct hrtimer *timer)
{
	return timer->node.expires.tv64;
}
static inline s64 hrtimer_get_softexpires_tv64(const struct hrtimer *timer)
{
	return timer->_softexpires.tv64;
}

static inline s64 hrtimer_get_expires_ns(const struct hrtimer *timer)
{
	return ktime_to_ns(timer->node.expires);
}

static inline ktime_t hrtimer_expires_remaining(const struct hrtimer *timer)
{
	return ktime_sub(timer->node.expires, timer->base->get_time());
}

static inline ktime_t hrtimer_cb_get_time(struct hrtimer *timer)
{
	return timer->base->get_time();
}

#ifdef CONFIG_HIGH_RES_TIMERS
struct clock_event_device;

extern void hrtimer_interrupt(struct clock_event_device *dev);

static inline int hrtimer_is_hres_active(struct hrtimer *timer)
{
	return timer->base->cpu_base->hres_active;
}

extern void hrtimer_peek_ahead_timers(void);

/*
 * The resolution of the clocks. The resolution value is returned in
 * the clock_getres() system call to give application programmers an
 * idea of the (in)accuracy of timers. Timer values are rounded up to
 * this resolution values.
 */
# define HIGH_RES_NSEC		1
# define KTIME_HIGH_RES		(ktime_t) { .tv64 = HIGH_RES_NSEC }
# define MONOTONIC_RES_NSEC	HIGH_RES_NSEC
# define KTIME_MONOTONIC_RES	KTIME_HIGH_RES

extern void clock_was_set_delayed(void);

extern unsigned int hrtimer_resolution;

#else

# define MONOTONIC_RES_NSEC	LOW_RES_NSEC
# define KTIME_MONOTONIC_RES	KTIME_LOW_RES

#define hrtimer_resolution	(unsigned int)LOW_RES_NSEC

static inline void hrtimer_peek_ahead_timers(void) { }

static inline int hrtimer_is_hres_active(struct hrtimer *timer)
{
	return 0;
}

static inline void clock_was_set_delayed(void) { }

#endif

static inline ktime_t
__hrtimer_expires_remaining_adjusted(const struct hrtimer *timer, ktime_t now)
{
	ktime_t rem = ktime_sub(timer->node.expires, now);

	/*
	 * Adjust relative timers for the extra we added in
	 * hrtimer_start_range_ns() to prevent short timeouts.
	 */
	if (IS_ENABLED(CONFIG_TIME_LOW_RES) && timer->is_rel)
		rem.tv64 -= hrtimer_resolution;
	return rem;
}

static inline ktime_t
hrtimer_expires_remaining_adjusted(const struct hrtimer *timer)
{
	return __hrtimer_expires_remaining_adjusted(timer,
						    timer->base->get_time());
}

extern void clock_was_set(void);
#ifdef CONFIG_TIMERFD
extern void timerfd_clock_was_set(void);
#else
static inline void timerfd_clock_was_set(void) { }
#endif
extern void hrtimers_resume(void);

DECLARE_PER_CPU(struct tick_device, tick_cpu_device);


/* Exported timer functions: */

/* Initialize timers: */
extern void hrtimer_init(struct hrtimer *timer, clockid_t which_clock,
			 enum hrtimer_mode mode);

#ifdef CONFIG_DEBUG_OBJECTS_TIMERS
extern void hrtimer_init_on_stack(struct hrtimer *timer, clockid_t which_clock,
				  enum hrtimer_mode mode);

extern void destroy_hrtimer_on_stack(struct hrtimer *timer);
#else
static inline void hrtimer_init_on_stack(struct hrtimer *timer,
					 clockid_t which_clock,
					 enum hrtimer_mode mode)
{
	hrtimer_init(timer, which_clock, mode);
}
static inline void destroy_hrtimer_on_stack(struct hrtimer *timer) { }
#endif

/* Basic timer operations: */
extern void hrtimer_start_range_ns(struct hrtimer *timer, ktime_t tim,
			unsigned long range_ns, const enum hrtimer_mode mode);

/**
 * hrtimer_start - (re)start an hrtimer on the current CPU
 * @timer:	the timer to be added
 * @tim:	expiry time
 * @mode:	expiry mode: absolute (HRTIMER_MODE_ABS) or
 *		relative (HRTIMER_MODE_REL)
 */
static inline void hrtimer_start(struct hrtimer *timer, ktime_t tim,
				 const enum hrtimer_mode mode)
{
	hrtimer_start_range_ns(timer, tim, 0, mode);
}

extern int hrtimer_cancel(struct hrtimer *timer);
extern int hrtimer_try_to_cancel(struct hrtimer *timer);

static inline void hrtimer_start_expires(struct hrtimer *timer,
					 enum hrtimer_mode mode)
{
	unsigned long delta;
	ktime_t soft, hard;
	soft = hrtimer_get_softexpires(timer);
	hard = hrtimer_get_expires(timer);
	delta = ktime_to_ns(ktime_sub(hard, soft));
	hrtimer_start_range_ns(timer, soft, delta, mode);
}

static inline void hrtimer_restart(struct hrtimer *timer)
{
	hrtimer_start_expires(timer, HRTIMER_MODE_ABS);
}

/* Softirq preemption could deadlock timer removal */
#ifdef CONFIG_PREEMPT_RT_BASE
  extern void hrtimer_wait_for_timer(const struct hrtimer *timer);
#else
# define hrtimer_wait_for_timer(timer)	do { cpu_relax(); } while (0)
#endif

/* Query timers: */
extern ktime_t __hrtimer_get_remaining(const struct hrtimer *timer, bool adjust);

static inline ktime_t hrtimer_get_remaining(const struct hrtimer *timer)
{
	return __hrtimer_get_remaining(timer, false);
}

extern u64 hrtimer_get_next_event(void);

extern bool hrtimer_active(const struct hrtimer *timer);

/*
 * Helper function to check, whether the timer is on one of the queues
 */
static inline int hrtimer_is_queued(struct hrtimer *timer)
{
	return timer->state & HRTIMER_STATE_ENQUEUED;
}

/*
 * Helper function to check, whether the timer is running the callback
 * function
 */
static inline int hrtimer_callback_running(const struct hrtimer *timer)
{
	return timer->base->cpu_base->running == timer;
}

/* Forward a hrtimer so it expires after now: */
extern u64
hrtimer_forward(struct hrtimer *timer, ktime_t now, ktime_t interval);

/**
 * hrtimer_forward_now - forward the timer expiry so it expires after now
 * @timer:	hrtimer to forward
 * @interval:	the interval to forward
 *
 * Forward the timer expiry so it will expire after the current time
 * of the hrtimer clock base. Returns the number of overruns.
 *
 * Can be safely called from the callback function of @timer. If
 * called from other contexts @timer must neither be enqueued nor
 * running the callback and the caller needs to take care of
 * serialization.
 *
 * Note: This only updates the timer expiry value and does not requeue
 * the timer.
 */
static inline u64 hrtimer_forward_now(struct hrtimer *timer,
				      ktime_t interval)
{
	return hrtimer_forward(timer, timer->base->get_time(), interval);
}

/* Precise sleep: */
extern long hrtimer_nanosleep(struct timespec *rqtp,
			      struct timespec __user *rmtp,
			      const enum hrtimer_mode mode,
			      const clockid_t clockid);
extern long hrtimer_nanosleep_restart(struct restart_block *restart_block);

extern void hrtimer_init_sleeper(struct hrtimer_sleeper *sl,
				 struct task_struct *tsk);

extern int schedule_hrtimeout_range(ktime_t *expires, unsigned long delta,
						const enum hrtimer_mode mode);
extern int schedule_hrtimeout_range_clock(ktime_t *expires,
		unsigned long delta, const enum hrtimer_mode mode, int clock);
extern int schedule_hrtimeout(ktime_t *expires, const enum hrtimer_mode mode);

/* Soft interrupt function to run the hrtimer queues: */
extern void hrtimer_run_queues(void);

/* Bootup initialization: */
extern void __init hrtimers_init(void);

/* Show pending timers: */
extern void sysrq_timer_list_show(void);

#endif<|MERGE_RESOLUTION|>--- conflicted
+++ resolved
@@ -91,7 +91,7 @@
  * @irqsafe:	timer can run in hardirq context
  * @praecox:	timer expiry time if expired at the time of programming
  * @is_rel:	Set if the timer was armed relative
- * @start_pid: timer statistics field to store the pid of the task which
+ * @start_pid:  timer statistics field to store the pid of the task which
  *		started the timer
  * @start_site:	timer statistics field to store the site where the timer
  *		was started
@@ -105,22 +105,13 @@
 	ktime_t				_softexpires;
 	enum hrtimer_restart		(*function)(struct hrtimer *);
 	struct hrtimer_clock_base	*base;
-<<<<<<< HEAD
-	unsigned long			state;
-=======
 	u8				state;
 	struct list_head		cb_entry;
 	int				irqsafe;
 #ifdef CONFIG_MISSED_TIMER_OFFSETS_HIST
 	ktime_t				praecox;
 #endif
->>>>>>> 2b65eaad
 	u8				is_rel;
-	struct list_head		cb_entry;
-	int				irqsafe;
-#ifdef CONFIG_MISSED_TIMER_OFFSETS_HIST
-	ktime_t				praecox;
-#endif
 #ifdef CONFIG_TIMER_STATS
 	int				start_pid;
 	void				*start_site;
