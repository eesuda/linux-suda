--- conflicted
+++ resolved
@@ -139,19 +139,7 @@
 	perf_output_get_handle(handle);
 
 	do {
-<<<<<<< HEAD
-		/*
-		 * Userspace could choose to issue a mb() before updating the
-		 * tail pointer. So that all reads will be completed before the
-		 * write is issued.
-		 *
-		 * See perf_output_put_handle().
-		 */
 		tail = ACCESS_ONCE(rb->user_page->data_tail);
-		smp_mb();
-=======
-		tail = ACCESS_ONCE(rb->user_page->data_tail);
->>>>>>> d8ec26d7
 		offset = head = local_read(&rb->head);
 		if (!rb->overwrite &&
 		    unlikely(CIRC_SPACE(head, tail, perf_data_size(rb)) < size))
