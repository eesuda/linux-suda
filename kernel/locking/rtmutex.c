--- conflicted
+++ resolved
@@ -686,11 +686,7 @@
 		lock_top_waiter = rt_mutex_top_waiter(lock);
 		if (prerequeue_top_waiter != lock_top_waiter)
 			rt_mutex_wake_waiter(lock_top_waiter);
-<<<<<<< HEAD
-		raw_spin_unlock(&lock->wait_lock);
-=======
 		raw_spin_unlock_irq(&lock->wait_lock);
->>>>>>> 2b65eaad
 		return 0;
 	}
 
@@ -928,16 +924,6 @@
  * preemptible spin_lock functions:
  */
 static inline void rt_spin_lock_fastlock(struct rt_mutex *lock,
-<<<<<<< HEAD
-					 void  (*slowfn)(struct rt_mutex *lock))
-{
-	might_sleep_no_state_check();
-
-	if (likely(rt_mutex_cmpxchg_acquire(lock, NULL, current)))
-		rt_mutex_deadlock_account_lock(lock, current);
-	else
-		slowfn(lock);
-=======
 					 void  (*slowfn)(struct rt_mutex *lock,
 							 bool mg_off),
 					 bool do_mig_dis)
@@ -951,7 +937,6 @@
 		rt_mutex_deadlock_account_lock(lock, current);
 	else
 		slowfn(lock, do_mig_dis);
->>>>>>> 2b65eaad
 }
 
 static inline void rt_spin_lock_fastunlock(struct rt_mutex *lock,
@@ -998,12 +983,6 @@
 }
 #endif
 
-<<<<<<< HEAD
-# define pi_lock(lock)		raw_spin_lock_irq(lock)
-# define pi_unlock(lock)	raw_spin_unlock_irq(lock)
-
-=======
->>>>>>> 2b65eaad
 static int task_blocks_on_rt_mutex(struct rt_mutex *lock,
 				   struct rt_mutex_waiter *waiter,
 				   struct task_struct *task,
@@ -1015,34 +994,20 @@
  * We store the current state under p->pi_lock in p->saved_state and
  * the try_to_wake_up() code handles this accordingly.
  */
-<<<<<<< HEAD
-static void  noinline __sched rt_spin_lock_slowlock(struct rt_mutex *lock)
-{
-	struct task_struct *lock_owner, *self = current;
-	struct rt_mutex_waiter waiter, *top_waiter;
-=======
 static void  noinline __sched rt_spin_lock_slowlock(struct rt_mutex *lock,
 						    bool mg_off)
 {
 	struct task_struct *lock_owner, *self = current;
 	struct rt_mutex_waiter waiter, *top_waiter;
 	unsigned long flags;
->>>>>>> 2b65eaad
 	int ret;
 
 	rt_mutex_init_waiter(&waiter, true);
 
-<<<<<<< HEAD
-	raw_spin_lock(&lock->wait_lock);
-
-	if (__try_to_take_rt_mutex(lock, self, NULL, STEAL_LATERAL)) {
-		raw_spin_unlock(&lock->wait_lock);
-=======
 	raw_spin_lock_irqsave(&lock->wait_lock, flags);
 
 	if (__try_to_take_rt_mutex(lock, self, NULL, STEAL_LATERAL)) {
 		raw_spin_unlock_irqrestore(&lock->wait_lock, flags);
->>>>>>> 2b65eaad
 		return;
 	}
 
@@ -1054,17 +1019,10 @@
 	 * as well. We are serialized via pi_lock against wakeups. See
 	 * try_to_wake_up().
 	 */
-<<<<<<< HEAD
-	pi_lock(&self->pi_lock);
-	self->saved_state = self->state;
-	__set_current_state_no_track(TASK_UNINTERRUPTIBLE);
-	pi_unlock(&self->pi_lock);
-=======
 	raw_spin_lock(&self->pi_lock);
 	self->saved_state = self->state;
 	__set_current_state_no_track(TASK_UNINTERRUPTIBLE);
 	raw_spin_unlock(&self->pi_lock);
->>>>>>> 2b65eaad
 
 	ret = task_blocks_on_rt_mutex(lock, &waiter, self, RT_MUTEX_MIN_CHAINWALK);
 	BUG_ON(ret);
@@ -1077,20 +1035,6 @@
 		top_waiter = rt_mutex_top_waiter(lock);
 		lock_owner = rt_mutex_owner(lock);
 
-<<<<<<< HEAD
-		raw_spin_unlock(&lock->wait_lock);
-
-		debug_rt_mutex_print_deadlock(&waiter);
-
-		if (top_waiter != &waiter || adaptive_wait(lock, lock_owner))
-			schedule();
-
-		raw_spin_lock(&lock->wait_lock);
-
-		pi_lock(&self->pi_lock);
-		__set_current_state_no_track(TASK_UNINTERRUPTIBLE);
-		pi_unlock(&self->pi_lock);
-=======
 		raw_spin_unlock_irqrestore(&lock->wait_lock, flags);
 
 		debug_rt_mutex_print_deadlock(&waiter);
@@ -1108,7 +1052,6 @@
 		raw_spin_lock(&self->pi_lock);
 		__set_current_state_no_track(TASK_UNINTERRUPTIBLE);
 		raw_spin_unlock(&self->pi_lock);
->>>>>>> 2b65eaad
 	}
 
 	/*
@@ -1118,17 +1061,10 @@
 	 * happened while we were blocked. Clear saved_state so
 	 * try_to_wakeup() does not get confused.
 	 */
-<<<<<<< HEAD
-	pi_lock(&self->pi_lock);
-	__set_current_state_no_track(self->saved_state);
-	self->saved_state = TASK_RUNNING;
-	pi_unlock(&self->pi_lock);
-=======
 	raw_spin_lock(&self->pi_lock);
 	__set_current_state_no_track(self->saved_state);
 	self->saved_state = TASK_RUNNING;
 	raw_spin_unlock(&self->pi_lock);
->>>>>>> 2b65eaad
 
 	/*
 	 * try_to_take_rt_mutex() sets the waiter bit
@@ -1139,11 +1075,7 @@
 	BUG_ON(rt_mutex_has_waiters(lock) && &waiter == rt_mutex_top_waiter(lock));
 	BUG_ON(!RB_EMPTY_NODE(&waiter.tree_entry));
 
-<<<<<<< HEAD
-	raw_spin_unlock(&lock->wait_lock);
-=======
 	raw_spin_unlock_irqrestore(&lock->wait_lock, flags);
->>>>>>> 2b65eaad
 
 	debug_rt_mutex_free_waiter(&waiter);
 }
@@ -1156,18 +1088,11 @@
  */
 static void  noinline __sched rt_spin_lock_slowunlock(struct rt_mutex *lock)
 {
-<<<<<<< HEAD
-	WAKE_Q(wake_q);
-	WAKE_Q(wake_sleeper_q);
-
-	raw_spin_lock(&lock->wait_lock);
-=======
 	unsigned long flags;
 	WAKE_Q(wake_q);
 	WAKE_Q(wake_sleeper_q);
 
 	raw_spin_lock_irqsave(&lock->wait_lock, flags);
->>>>>>> 2b65eaad
 
 	debug_rt_mutex_unlock(lock);
 
@@ -1175,21 +1100,13 @@
 
 	if (!rt_mutex_has_waiters(lock)) {
 		lock->owner = NULL;
-<<<<<<< HEAD
-		raw_spin_unlock(&lock->wait_lock);
-=======
 		raw_spin_unlock_irqrestore(&lock->wait_lock, flags);
->>>>>>> 2b65eaad
 		return;
 	}
 
 	mark_wakeup_next_waiter(&wake_q, &wake_sleeper_q, lock);
 
-<<<<<<< HEAD
-	raw_spin_unlock(&lock->wait_lock);
-=======
 	raw_spin_unlock_irqrestore(&lock->wait_lock, flags);
->>>>>>> 2b65eaad
 	wake_up_q(&wake_q);
 	wake_up_q_sleeper(&wake_sleeper_q);
 
@@ -1197,11 +1114,6 @@
 	rt_mutex_adjust_prio(current);
 }
 
-<<<<<<< HEAD
-void __lockfunc rt_spin_lock(spinlock_t *lock)
-{
-	rt_spin_lock_fastlock(&lock->lock, rt_spin_lock_slowlock);
-=======
 void __lockfunc rt_spin_lock__no_mg(spinlock_t *lock)
 {
 	rt_spin_lock_fastlock(&lock->lock, rt_spin_lock_slowlock, false);
@@ -1212,46 +1124,31 @@
 void __lockfunc rt_spin_lock(spinlock_t *lock)
 {
 	rt_spin_lock_fastlock(&lock->lock, rt_spin_lock_slowlock, true);
->>>>>>> 2b65eaad
 	spin_acquire(&lock->dep_map, 0, 0, _RET_IP_);
 }
 EXPORT_SYMBOL(rt_spin_lock);
 
 void __lockfunc __rt_spin_lock(struct rt_mutex *lock)
 {
-<<<<<<< HEAD
-	rt_spin_lock_fastlock(lock, rt_spin_lock_slowlock);
+	rt_spin_lock_fastlock(lock, rt_spin_lock_slowlock, true);
 }
 EXPORT_SYMBOL(__rt_spin_lock);
+
+void __lockfunc __rt_spin_lock__no_mg(struct rt_mutex *lock)
+{
+	rt_spin_lock_fastlock(lock, rt_spin_lock_slowlock, false);
+}
+EXPORT_SYMBOL(__rt_spin_lock__no_mg);
 
 #ifdef CONFIG_DEBUG_LOCK_ALLOC
 void __lockfunc rt_spin_lock_nested(spinlock_t *lock, int subclass)
 {
-	rt_spin_lock_fastlock(&lock->lock, rt_spin_lock_slowlock);
-	spin_acquire(&lock->dep_map, subclass, 0, _RET_IP_);
-=======
-	rt_spin_lock_fastlock(lock, rt_spin_lock_slowlock, true);
-}
-EXPORT_SYMBOL(__rt_spin_lock);
-
-void __lockfunc __rt_spin_lock__no_mg(struct rt_mutex *lock)
-{
-	rt_spin_lock_fastlock(lock, rt_spin_lock_slowlock, false);
-}
-EXPORT_SYMBOL(__rt_spin_lock__no_mg);
-
-#ifdef CONFIG_DEBUG_LOCK_ALLOC
-void __lockfunc rt_spin_lock_nested(spinlock_t *lock, int subclass)
-{
 	spin_acquire(&lock->dep_map, subclass, 0, _RET_IP_);
 	rt_spin_lock_fastlock(&lock->lock, rt_spin_lock_slowlock, true);
->>>>>>> 2b65eaad
 }
 EXPORT_SYMBOL(rt_spin_lock_nested);
 #endif
 
-<<<<<<< HEAD
-=======
 void __lockfunc rt_spin_unlock__no_mg(spinlock_t *lock)
 {
 	/* NOTE: we always pass in '1' for nested, for simplicity */
@@ -1260,16 +1157,12 @@
 }
 EXPORT_SYMBOL(rt_spin_unlock__no_mg);
 
->>>>>>> 2b65eaad
 void __lockfunc rt_spin_unlock(spinlock_t *lock)
 {
 	/* NOTE: we always pass in '1' for nested, for simplicity */
 	spin_release(&lock->dep_map, 1, _RET_IP_);
 	rt_spin_lock_fastunlock(&lock->lock, rt_spin_lock_slowunlock);
-<<<<<<< HEAD
-=======
 	migrate_enable();
->>>>>>> 2b65eaad
 }
 EXPORT_SYMBOL(rt_spin_unlock);
 
@@ -1296,14 +1189,6 @@
 	return rt_mutex_trylock(lock);
 }
 
-<<<<<<< HEAD
-int __lockfunc rt_spin_trylock(spinlock_t *lock)
-{
-	int ret = rt_mutex_trylock(&lock->lock);
-
-	if (ret)
-		spin_acquire(&lock->dep_map, 0, 1, _RET_IP_);
-=======
 int __lockfunc rt_spin_trylock__no_mg(spinlock_t *lock)
 {
 	int ret;
@@ -1325,7 +1210,6 @@
 		spin_acquire(&lock->dep_map, 0, 1, _RET_IP_);
 	else
 		migrate_enable();
->>>>>>> 2b65eaad
 	return ret;
 }
 EXPORT_SYMBOL(rt_spin_trylock);
@@ -1364,18 +1248,10 @@
 	/* Subtract 1 from counter unless that drops it to 0 (ie. it was 1) */
 	if (atomic_add_unless(atomic, -1, 1))
 		return 0;
-<<<<<<< HEAD
-	migrate_disable();
-=======
->>>>>>> 2b65eaad
 	rt_spin_lock(lock);
 	if (atomic_dec_and_test(atomic))
 		return 1;
 	rt_spin_unlock(lock);
-<<<<<<< HEAD
-	migrate_enable();
-=======
->>>>>>> 2b65eaad
 	return 0;
 }
 EXPORT_SYMBOL(atomic_dec_and_spin_lock);
@@ -1465,11 +1341,7 @@
 	if (owner == task)
 		return -EDEADLK;
 
-<<<<<<< HEAD
-	raw_spin_lock_irqsave(&task->pi_lock, flags);
-=======
 	raw_spin_lock(&task->pi_lock);
->>>>>>> 2b65eaad
 
 	/*
 	 * In the case of futex requeue PI, this will be a proxy
@@ -1481,11 +1353,7 @@
 	 * the task if PI_WAKEUP_INPROGRESS is set.
 	 */
 	if (task != current && task->pi_blocked_on == PI_WAKEUP_INPROGRESS) {
-<<<<<<< HEAD
-		raw_spin_unlock_irqrestore(&task->pi_lock, flags);
-=======
 		raw_spin_unlock(&task->pi_lock);
->>>>>>> 2b65eaad
 		return -EAGAIN;
 	}
 
@@ -1603,10 +1471,6 @@
 	bool is_top_waiter = (waiter == rt_mutex_top_waiter(lock));
 	struct task_struct *owner = rt_mutex_owner(lock);
 	struct rt_mutex *next_lock = NULL;
-<<<<<<< HEAD
-	unsigned long flags;
-=======
->>>>>>> 2b65eaad
 
 	raw_spin_lock(&current->pi_lock);
 	rt_mutex_dequeue(lock, waiter);
@@ -1725,11 +1589,7 @@
 				break;
 		}
 
-<<<<<<< HEAD
-		raw_spin_unlock(&lock->wait_lock);
-=======
 		raw_spin_unlock_irq(&lock->wait_lock);
->>>>>>> 2b65eaad
 
 		debug_rt_mutex_print_deadlock(waiter);
 
@@ -1868,11 +1728,7 @@
 	if (try_to_take_rt_mutex(lock, current, NULL)) {
 		if (ww_ctx)
 			ww_mutex_account_lock(lock, ww_ctx);
-<<<<<<< HEAD
-		raw_spin_unlock(&lock->wait_lock);
-=======
 		raw_spin_unlock_irqrestore(&lock->wait_lock, flags);
->>>>>>> 2b65eaad
 		return 0;
 	}
 
@@ -2203,11 +2059,7 @@
 int __sched rt_mutex_trylock(struct rt_mutex *lock)
 {
 #ifdef CONFIG_PREEMPT_RT_FULL
-<<<<<<< HEAD
-	if (WARN_ON(in_irq() || in_nmi()))
-=======
 	if (WARN_ON_ONCE(in_irq() || in_nmi()))
->>>>>>> 2b65eaad
 #else
 	if (WARN_ON(in_irq() || in_nmi() || in_serving_softirq()))
 #endif
@@ -2363,16 +2215,6 @@
 	 * PI_REQUEUE_INPROGRESS, so that if the task is waking up
 	 * it will know that we are in the process of requeuing it.
 	 */
-<<<<<<< HEAD
-	raw_spin_lock_irq(&task->pi_lock);
-	if (task->pi_blocked_on) {
-		raw_spin_unlock_irq(&task->pi_lock);
-		raw_spin_unlock(&lock->wait_lock);
-		return -EAGAIN;
-	}
-	task->pi_blocked_on = PI_REQUEUE_INPROGRESS;
-	raw_spin_unlock_irq(&task->pi_lock);
-=======
 	raw_spin_lock(&task->pi_lock);
 	if (task->pi_blocked_on) {
 		raw_spin_unlock(&task->pi_lock);
@@ -2381,7 +2223,6 @@
 	}
 	task->pi_blocked_on = PI_REQUEUE_INPROGRESS;
 	raw_spin_unlock(&task->pi_lock);
->>>>>>> 2b65eaad
 #endif
 
 	/* We enforce deadlock detection for futexes */
