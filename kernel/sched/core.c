/*
 *  kernel/sched/core.c
 *
 *  Kernel scheduler and related syscalls
 *
 *  Copyright (C) 1991-2002  Linus Torvalds
 *
 *  1996-12-23  Modified by Dave Grothe to fix bugs in semaphores and
 *		make semaphores SMP safe
 *  1998-11-19	Implemented schedule_timeout() and related stuff
 *		by Andrea Arcangeli
 *  2002-01-04	New ultra-scalable O(1) scheduler by Ingo Molnar:
 *		hybrid priority-list and round-robin design with
 *		an array-switch method of distributing timeslices
 *		and per-CPU runqueues.  Cleanups and useful suggestions
 *		by Davide Libenzi, preemptible kernel bits by Robert Love.
 *  2003-09-03	Interactivity tuning by Con Kolivas.
 *  2004-04-02	Scheduler domains code by Nick Piggin
 *  2007-04-15  Work begun on replacing all interactivity tuning with a
 *              fair scheduling design by Con Kolivas.
 *  2007-05-05  Load balancing (smp-nice) and other improvements
 *              by Peter Williams
 *  2007-05-06  Interactivity improvements to CFS by Mike Galbraith
 *  2007-07-01  Group scheduling enhancements by Srivatsa Vaddagiri
 *  2007-11-29  RT balancing improvements by Steven Rostedt, Gregory Haskins,
 *              Thomas Gleixner, Mike Kravetz
 */

#include <linux/mm.h>
#include <linux/module.h>
#include <linux/nmi.h>
#include <linux/init.h>
#include <linux/uaccess.h>
#include <linux/highmem.h>
#include <asm/mmu_context.h>
#include <linux/interrupt.h>
#include <linux/capability.h>
#include <linux/completion.h>
#include <linux/kernel_stat.h>
#include <linux/debug_locks.h>
#include <linux/perf_event.h>
#include <linux/security.h>
#include <linux/notifier.h>
#include <linux/profile.h>
#include <linux/freezer.h>
#include <linux/vmalloc.h>
#include <linux/blkdev.h>
#include <linux/delay.h>
#include <linux/pid_namespace.h>
#include <linux/smp.h>
#include <linux/threads.h>
#include <linux/timer.h>
#include <linux/rcupdate.h>
#include <linux/cpu.h>
#include <linux/cpuset.h>
#include <linux/percpu.h>
#include <linux/proc_fs.h>
#include <linux/seq_file.h>
#include <linux/sysctl.h>
#include <linux/syscalls.h>
#include <linux/times.h>
#include <linux/tsacct_kern.h>
#include <linux/kprobes.h>
#include <linux/delayacct.h>
#include <linux/unistd.h>
#include <linux/pagemap.h>
#include <linux/hrtimer.h>
#include <linux/tick.h>
#include <linux/debugfs.h>
#include <linux/ctype.h>
#include <linux/ftrace.h>
#include <linux/slab.h>
#include <linux/init_task.h>
#include <linux/binfmts.h>
#include <linux/context_tracking.h>
#include <linux/compiler.h>

#include <asm/switch_to.h>
#include <asm/tlb.h>
#include <asm/irq_regs.h>
#include <asm/mutex.h>
#ifdef CONFIG_PARAVIRT
#include <asm/paravirt.h>
#endif

#include "sched.h"
#include "../workqueue_internal.h"
#include "../smpboot.h"

#define CREATE_TRACE_POINTS
#include <trace/events/sched.h>

DEFINE_MUTEX(sched_domains_mutex);
DEFINE_PER_CPU_SHARED_ALIGNED(struct rq, runqueues);

static void update_rq_clock_task(struct rq *rq, s64 delta);

void update_rq_clock(struct rq *rq)
{
	s64 delta;

	lockdep_assert_held(&rq->lock);

	if (rq->clock_skip_update & RQCF_ACT_SKIP)
		return;

	delta = sched_clock_cpu(cpu_of(rq)) - rq->clock;
	if (delta < 0)
		return;
	rq->clock += delta;
	update_rq_clock_task(rq, delta);
}

/*
 * Debugging: various feature bits
 */

#define SCHED_FEAT(name, enabled)	\
	(1UL << __SCHED_FEAT_##name) * enabled |

const_debug unsigned int sysctl_sched_features =
#include "features.h"
	0;

#undef SCHED_FEAT

#ifdef CONFIG_SCHED_DEBUG
#define SCHED_FEAT(name, enabled)	\
	#name ,

static const char * const sched_feat_names[] = {
#include "features.h"
};

#undef SCHED_FEAT

static int sched_feat_show(struct seq_file *m, void *v)
{
	int i;

	for (i = 0; i < __SCHED_FEAT_NR; i++) {
		if (!(sysctl_sched_features & (1UL << i)))
			seq_puts(m, "NO_");
		seq_printf(m, "%s ", sched_feat_names[i]);
	}
	seq_puts(m, "\n");

	return 0;
}

#ifdef HAVE_JUMP_LABEL

#define jump_label_key__true  STATIC_KEY_INIT_TRUE
#define jump_label_key__false STATIC_KEY_INIT_FALSE

#define SCHED_FEAT(name, enabled)	\
	jump_label_key__##enabled ,

struct static_key sched_feat_keys[__SCHED_FEAT_NR] = {
#include "features.h"
};

#undef SCHED_FEAT

static void sched_feat_disable(int i)
{
	static_key_disable(&sched_feat_keys[i]);
}

static void sched_feat_enable(int i)
{
	static_key_enable(&sched_feat_keys[i]);
}
#else
static void sched_feat_disable(int i) { };
static void sched_feat_enable(int i) { };
#endif /* HAVE_JUMP_LABEL */

static int sched_feat_set(char *cmp)
{
	int i;
	int neg = 0;

	if (strncmp(cmp, "NO_", 3) == 0) {
		neg = 1;
		cmp += 3;
	}

	for (i = 0; i < __SCHED_FEAT_NR; i++) {
		if (strcmp(cmp, sched_feat_names[i]) == 0) {
			if (neg) {
				sysctl_sched_features &= ~(1UL << i);
				sched_feat_disable(i);
			} else {
				sysctl_sched_features |= (1UL << i);
				sched_feat_enable(i);
			}
			break;
		}
	}

	return i;
}

static ssize_t
sched_feat_write(struct file *filp, const char __user *ubuf,
		size_t cnt, loff_t *ppos)
{
	char buf[64];
	char *cmp;
	int i;
	struct inode *inode;

	if (cnt > 63)
		cnt = 63;

	if (copy_from_user(&buf, ubuf, cnt))
		return -EFAULT;

	buf[cnt] = 0;
	cmp = strstrip(buf);

	/* Ensure the static_key remains in a consistent state */
	inode = file_inode(filp);
	mutex_lock(&inode->i_mutex);
	i = sched_feat_set(cmp);
	mutex_unlock(&inode->i_mutex);
	if (i == __SCHED_FEAT_NR)
		return -EINVAL;

	*ppos += cnt;

	return cnt;
}

static int sched_feat_open(struct inode *inode, struct file *filp)
{
	return single_open(filp, sched_feat_show, NULL);
}

static const struct file_operations sched_feat_fops = {
	.open		= sched_feat_open,
	.write		= sched_feat_write,
	.read		= seq_read,
	.llseek		= seq_lseek,
	.release	= single_release,
};

static __init int sched_init_debug(void)
{
	debugfs_create_file("sched_features", 0644, NULL, NULL,
			&sched_feat_fops);

	return 0;
}
late_initcall(sched_init_debug);
#endif /* CONFIG_SCHED_DEBUG */

/*
 * Number of tasks to iterate in a single balance run.
 * Limited because this is done with IRQs disabled.
 */
#ifndef CONFIG_PREEMPT_RT_FULL
const_debug unsigned int sysctl_sched_nr_migrate = 32;
#else
const_debug unsigned int sysctl_sched_nr_migrate = 8;
#endif

/*
 * period over which we average the RT time consumption, measured
 * in ms.
 *
 * default: 1s
 */
const_debug unsigned int sysctl_sched_time_avg = MSEC_PER_SEC;

/*
 * period over which we measure -rt task cpu usage in us.
 * default: 1s
 */
unsigned int sysctl_sched_rt_period = 1000000;

__read_mostly int scheduler_running;

/*
 * part of the period that we allow rt tasks to run in us.
 * default: 0.95s
 */
int sysctl_sched_rt_runtime = 950000;

/* cpus with isolated domains */
cpumask_var_t cpu_isolated_map;

/*
 * this_rq_lock - lock this runqueue and disable interrupts.
 */
static struct rq *this_rq_lock(void)
	__acquires(rq->lock)
{
	struct rq *rq;

	local_irq_disable();
	rq = this_rq();
	raw_spin_lock(&rq->lock);

	return rq;
}

#ifdef CONFIG_SCHED_HRTICK
/*
 * Use HR-timers to deliver accurate preemption points.
 */

static void hrtick_clear(struct rq *rq)
{
	if (hrtimer_active(&rq->hrtick_timer))
		hrtimer_cancel(&rq->hrtick_timer);
}

/*
 * High-resolution timer tick.
 * Runs from hardirq context with interrupts disabled.
 */
static enum hrtimer_restart hrtick(struct hrtimer *timer)
{
	struct rq *rq = container_of(timer, struct rq, hrtick_timer);

	WARN_ON_ONCE(cpu_of(rq) != smp_processor_id());

	raw_spin_lock(&rq->lock);
	update_rq_clock(rq);
	rq->curr->sched_class->task_tick(rq, rq->curr, 1);
	raw_spin_unlock(&rq->lock);

	return HRTIMER_NORESTART;
}

#ifdef CONFIG_SMP

static void __hrtick_restart(struct rq *rq)
{
	struct hrtimer *timer = &rq->hrtick_timer;

	hrtimer_start_expires(timer, HRTIMER_MODE_ABS_PINNED);
}

/*
 * called from hardirq (IPI) context
 */
static void __hrtick_start(void *arg)
{
	struct rq *rq = arg;

	raw_spin_lock(&rq->lock);
	__hrtick_restart(rq);
	rq->hrtick_csd_pending = 0;
	raw_spin_unlock(&rq->lock);
}

/*
 * Called to set the hrtick timer state.
 *
 * called with rq->lock held and irqs disabled
 */
void hrtick_start(struct rq *rq, u64 delay)
{
	struct hrtimer *timer = &rq->hrtick_timer;
	ktime_t time;
	s64 delta;

	/*
	 * Don't schedule slices shorter than 10000ns, that just
	 * doesn't make sense and can cause timer DoS.
	 */
	delta = max_t(s64, delay, 10000LL);
	time = ktime_add_ns(timer->base->get_time(), delta);

	hrtimer_set_expires(timer, time);

	if (rq == this_rq()) {
		__hrtick_restart(rq);
	} else if (!rq->hrtick_csd_pending) {
		smp_call_function_single_async(cpu_of(rq), &rq->hrtick_csd);
		rq->hrtick_csd_pending = 1;
	}
}

static int
hotplug_hrtick(struct notifier_block *nfb, unsigned long action, void *hcpu)
{
	int cpu = (int)(long)hcpu;

	switch (action) {
	case CPU_UP_CANCELED:
	case CPU_UP_CANCELED_FROZEN:
	case CPU_DOWN_PREPARE:
	case CPU_DOWN_PREPARE_FROZEN:
	case CPU_DEAD:
	case CPU_DEAD_FROZEN:
		hrtick_clear(cpu_rq(cpu));
		return NOTIFY_OK;
	}

	return NOTIFY_DONE;
}

static __init void init_hrtick(void)
{
	hotcpu_notifier(hotplug_hrtick, 0);
}
#else
/*
 * Called to set the hrtick timer state.
 *
 * called with rq->lock held and irqs disabled
 */
void hrtick_start(struct rq *rq, u64 delay)
{
	/*
	 * Don't schedule slices shorter than 10000ns, that just
	 * doesn't make sense. Rely on vruntime for fairness.
	 */
	delay = max_t(u64, delay, 10000LL);
	hrtimer_start(&rq->hrtick_timer, ns_to_ktime(delay),
		      HRTIMER_MODE_REL_PINNED);
}

static inline void init_hrtick(void)
{
}
#endif /* CONFIG_SMP */

static void init_rq_hrtick(struct rq *rq)
{
#ifdef CONFIG_SMP
	rq->hrtick_csd_pending = 0;

	rq->hrtick_csd.flags = 0;
	rq->hrtick_csd.func = __hrtick_start;
	rq->hrtick_csd.info = rq;
#endif

	hrtimer_init(&rq->hrtick_timer, CLOCK_MONOTONIC, HRTIMER_MODE_REL);
	rq->hrtick_timer.function = hrtick;
	rq->hrtick_timer.irqsafe = 1;
}
#else	/* CONFIG_SCHED_HRTICK */
static inline void hrtick_clear(struct rq *rq)
{
}

static inline void init_rq_hrtick(struct rq *rq)
{
}

static inline void init_hrtick(void)
{
}
#endif	/* CONFIG_SCHED_HRTICK */

/*
 * cmpxchg based fetch_or, macro so it works for different integer types
 */
#define fetch_or(ptr, val)						\
({	typeof(*(ptr)) __old, __val = *(ptr);				\
 	for (;;) {							\
 		__old = cmpxchg((ptr), __val, __val | (val));		\
 		if (__old == __val)					\
 			break;						\
 		__val = __old;						\
 	}								\
 	__old;								\
})

#if defined(CONFIG_SMP) && defined(TIF_POLLING_NRFLAG)
/*
 * Atomically set TIF_NEED_RESCHED and test for TIF_POLLING_NRFLAG,
 * this avoids any races wrt polling state changes and thereby avoids
 * spurious IPIs.
 */
static bool set_nr_and_not_polling(struct task_struct *p)
{
	struct thread_info *ti = task_thread_info(p);
	return !(fetch_or(&ti->flags, _TIF_NEED_RESCHED) & _TIF_POLLING_NRFLAG);
}

/*
 * Atomically set TIF_NEED_RESCHED if TIF_POLLING_NRFLAG is set.
 *
 * If this returns true, then the idle task promises to call
 * sched_ttwu_pending() and reschedule soon.
 */
static bool set_nr_if_polling(struct task_struct *p)
{
	struct thread_info *ti = task_thread_info(p);
	typeof(ti->flags) old, val = READ_ONCE(ti->flags);

	for (;;) {
		if (!(val & _TIF_POLLING_NRFLAG))
			return false;
		if (val & _TIF_NEED_RESCHED)
			return true;
		old = cmpxchg(&ti->flags, val, val | _TIF_NEED_RESCHED);
		if (old == val)
			break;
		val = old;
	}
	return true;
}

#else
static bool set_nr_and_not_polling(struct task_struct *p)
{
	set_tsk_need_resched(p);
	return true;
}

#ifdef CONFIG_SMP
static bool set_nr_if_polling(struct task_struct *p)
{
	return false;
}
#endif
#endif

void wake_q_add(struct wake_q_head *head, struct task_struct *task)
{
	struct wake_q_node *node = &task->wake_q;

	/*
	 * Atomically grab the task, if ->wake_q is !nil already it means
	 * its already queued (either by us or someone else) and will get the
	 * wakeup due to that.
	 *
	 * This cmpxchg() implies a full barrier, which pairs with the write
	 * barrier implied by the wakeup in wake_up_list().
	 */
	if (cmpxchg(&node->next, NULL, WAKE_Q_TAIL))
		return;

	get_task_struct(task);

	/*
	 * The head is context local, there can be no concurrency.
	 */
	*head->lastp = node;
	head->lastp = &node->next;
}

void __wake_up_q(struct wake_q_head *head, bool sleeper)
{
	struct wake_q_node *node = head->first;

	while (node != WAKE_Q_TAIL) {
		struct task_struct *task;

		task = container_of(node, struct task_struct, wake_q);
		BUG_ON(!task);
		/* task can safely be re-inserted now */
		node = node->next;
		task->wake_q.next = NULL;

		/*
		 * wake_up_process() implies a wmb() to pair with the queueing
		 * in wake_q_add() so as not to miss wakeups.
		 */
		if (sleeper)
			wake_up_lock_sleeper(task);
		else
			wake_up_process(task);
		put_task_struct(task);
	}
}

/*
 * resched_curr - mark rq's current task 'to be rescheduled now'.
 *
 * On UP this means the setting of the need_resched flag, on SMP it
 * might also involve a cross-CPU call to trigger the scheduler on
 * the target CPU.
 */
void resched_curr(struct rq *rq)
{
	struct task_struct *curr = rq->curr;
	int cpu;

	lockdep_assert_held(&rq->lock);

	if (test_tsk_need_resched(curr))
		return;

	cpu = cpu_of(rq);

	if (cpu == smp_processor_id()) {
		set_tsk_need_resched(curr);
		set_preempt_need_resched();
		return;
	}

	if (set_nr_and_not_polling(curr))
		smp_send_reschedule(cpu);
	else
		trace_sched_wake_idle_without_ipi(cpu);
}

#ifdef CONFIG_PREEMPT_LAZY
void resched_curr_lazy(struct rq *rq)
{
	struct task_struct *curr = rq->curr;
	int cpu;

	if (!sched_feat(PREEMPT_LAZY)) {
		resched_curr(rq);
		return;
	}

	lockdep_assert_held(&rq->lock);

	if (test_tsk_need_resched(curr))
		return;

	if (test_tsk_need_resched_lazy(curr))
		return;

	set_tsk_need_resched_lazy(curr);

	cpu = cpu_of(rq);
	if (cpu == smp_processor_id())
		return;

	/* NEED_RESCHED_LAZY must be visible before we test polling */
	smp_mb();
	if (!tsk_is_polling(curr))
		smp_send_reschedule(cpu);
}
#endif

void resched_cpu(int cpu)
{
	struct rq *rq = cpu_rq(cpu);
	unsigned long flags;

	if (!raw_spin_trylock_irqsave(&rq->lock, flags))
		return;
	resched_curr(rq);
	raw_spin_unlock_irqrestore(&rq->lock, flags);
}

#ifdef CONFIG_SMP
#ifdef CONFIG_NO_HZ_COMMON
/*
 * In the semi idle case, use the nearest busy cpu for migrating timers
 * from an idle cpu.  This is good for power-savings.
 *
 * We don't do similar optimization for completely idle system, as
 * selecting an idle cpu will add more delays to the timers than intended
 * (as that cpu's timer base may not be uptodate wrt jiffies etc).
 */
int get_nohz_timer_target(void)
{
	int i, cpu;
	struct sched_domain *sd;

	preempt_disable_rt();
	cpu = smp_processor_id();

	if (!idle_cpu(cpu) && is_housekeeping_cpu(cpu))
		goto preempt_en_rt;

	rcu_read_lock();
	for_each_domain(cpu, sd) {
		for_each_cpu(i, sched_domain_span(sd)) {
			if (!idle_cpu(i) && is_housekeeping_cpu(cpu)) {
				cpu = i;
				goto unlock;
			}
		}
	}

	if (!is_housekeeping_cpu(cpu))
		cpu = housekeeping_any_cpu();
unlock:
	rcu_read_unlock();
preempt_en_rt:
	preempt_enable_rt();
	return cpu;
}
/*
 * When add_timer_on() enqueues a timer into the timer wheel of an
 * idle CPU then this timer might expire before the next timer event
 * which is scheduled to wake up that CPU. In case of a completely
 * idle system the next event might even be infinite time into the
 * future. wake_up_idle_cpu() ensures that the CPU is woken up and
 * leaves the inner idle loop so the newly added timer is taken into
 * account when the CPU goes back to idle and evaluates the timer
 * wheel for the next timer event.
 */
static void wake_up_idle_cpu(int cpu)
{
	struct rq *rq = cpu_rq(cpu);

	if (cpu == smp_processor_id())
		return;

	if (set_nr_and_not_polling(rq->idle))
		smp_send_reschedule(cpu);
	else
		trace_sched_wake_idle_without_ipi(cpu);
}

static bool wake_up_full_nohz_cpu(int cpu)
{
	/*
	 * We just need the target to call irq_exit() and re-evaluate
	 * the next tick. The nohz full kick at least implies that.
	 * If needed we can still optimize that later with an
	 * empty IRQ.
	 */
	if (tick_nohz_full_cpu(cpu)) {
		if (cpu != smp_processor_id() ||
		    tick_nohz_tick_stopped())
			tick_nohz_full_kick_cpu(cpu);
		return true;
	}

	return false;
}

void wake_up_nohz_cpu(int cpu)
{
	if (!wake_up_full_nohz_cpu(cpu))
		wake_up_idle_cpu(cpu);
}

static inline bool got_nohz_idle_kick(void)
{
	int cpu = smp_processor_id();

	if (!test_bit(NOHZ_BALANCE_KICK, nohz_flags(cpu)))
		return false;

	if (idle_cpu(cpu) && !need_resched())
		return true;

	/*
	 * We can't run Idle Load Balance on this CPU for this time so we
	 * cancel it and clear NOHZ_BALANCE_KICK
	 */
	clear_bit(NOHZ_BALANCE_KICK, nohz_flags(cpu));
	return false;
}

#else /* CONFIG_NO_HZ_COMMON */

static inline bool got_nohz_idle_kick(void)
{
	return false;
}

#endif /* CONFIG_NO_HZ_COMMON */

#ifdef CONFIG_NO_HZ_FULL
bool sched_can_stop_tick(void)
{
	/*
	 * FIFO realtime policy runs the highest priority task. Other runnable
	 * tasks are of a lower priority. The scheduler tick does nothing.
	 */
	if (current->policy == SCHED_FIFO)
		return true;

	/*
	 * Round-robin realtime tasks time slice with other tasks at the same
	 * realtime priority. Is this task the only one at this priority?
	 */
	if (current->policy == SCHED_RR) {
		struct sched_rt_entity *rt_se = &current->rt;

		return rt_se->run_list.prev == rt_se->run_list.next;
	}

	/*
	 * More than one running task need preemption.
	 * nr_running update is assumed to be visible
	 * after IPI is sent from wakers.
	 */
	if (this_rq()->nr_running > 1)
		return false;

	return true;
}
#endif /* CONFIG_NO_HZ_FULL */

void sched_avg_update(struct rq *rq)
{
	s64 period = sched_avg_period();

	while ((s64)(rq_clock(rq) - rq->age_stamp) > period) {
		/*
		 * Inline assembly required to prevent the compiler
		 * optimising this loop into a divmod call.
		 * See __iter_div_u64_rem() for another example of this.
		 */
		asm("" : "+rm" (rq->age_stamp));
		rq->age_stamp += period;
		rq->rt_avg /= 2;
	}
}

#endif /* CONFIG_SMP */

#if defined(CONFIG_RT_GROUP_SCHED) || (defined(CONFIG_FAIR_GROUP_SCHED) && \
			(defined(CONFIG_SMP) || defined(CONFIG_CFS_BANDWIDTH)))
/*
 * Iterate task_group tree rooted at *from, calling @down when first entering a
 * node and @up when leaving it for the final time.
 *
 * Caller must hold rcu_lock or sufficient equivalent.
 */
int walk_tg_tree_from(struct task_group *from,
			     tg_visitor down, tg_visitor up, void *data)
{
	struct task_group *parent, *child;
	int ret;

	parent = from;

down:
	ret = (*down)(parent, data);
	if (ret)
		goto out;
	list_for_each_entry_rcu(child, &parent->children, siblings) {
		parent = child;
		goto down;

up:
		continue;
	}
	ret = (*up)(parent, data);
	if (ret || parent == from)
		goto out;

	child = parent;
	parent = parent->parent;
	if (parent)
		goto up;
out:
	return ret;
}

int tg_nop(struct task_group *tg, void *data)
{
	return 0;
}
#endif

static void set_load_weight(struct task_struct *p)
{
	int prio = p->static_prio - MAX_RT_PRIO;
	struct load_weight *load = &p->se.load;

	/*
	 * SCHED_IDLE tasks get minimal weight:
	 */
	if (idle_policy(p->policy)) {
		load->weight = scale_load(WEIGHT_IDLEPRIO);
		load->inv_weight = WMULT_IDLEPRIO;
		return;
	}

	load->weight = scale_load(prio_to_weight[prio]);
	load->inv_weight = prio_to_wmult[prio];
}

static inline void enqueue_task(struct rq *rq, struct task_struct *p, int flags)
{
	update_rq_clock(rq);
	if (!(flags & ENQUEUE_RESTORE))
		sched_info_queued(rq, p);
	p->sched_class->enqueue_task(rq, p, flags);
}

static inline void dequeue_task(struct rq *rq, struct task_struct *p, int flags)
{
	update_rq_clock(rq);
	if (!(flags & DEQUEUE_SAVE))
		sched_info_dequeued(rq, p);
	p->sched_class->dequeue_task(rq, p, flags);
}

void activate_task(struct rq *rq, struct task_struct *p, int flags)
{
	if (task_contributes_to_load(p))
		rq->nr_uninterruptible--;

	enqueue_task(rq, p, flags);
}

void deactivate_task(struct rq *rq, struct task_struct *p, int flags)
{
	if (task_contributes_to_load(p))
		rq->nr_uninterruptible++;

	dequeue_task(rq, p, flags);
}

static void update_rq_clock_task(struct rq *rq, s64 delta)
{
/*
 * In theory, the compile should just see 0 here, and optimize out the call
 * to sched_rt_avg_update. But I don't trust it...
 */
#if defined(CONFIG_IRQ_TIME_ACCOUNTING) || defined(CONFIG_PARAVIRT_TIME_ACCOUNTING)
	s64 steal = 0, irq_delta = 0;
#endif
#ifdef CONFIG_IRQ_TIME_ACCOUNTING
	irq_delta = irq_time_read(cpu_of(rq)) - rq->prev_irq_time;

	/*
	 * Since irq_time is only updated on {soft,}irq_exit, we might run into
	 * this case when a previous update_rq_clock() happened inside a
	 * {soft,}irq region.
	 *
	 * When this happens, we stop ->clock_task and only update the
	 * prev_irq_time stamp to account for the part that fit, so that a next
	 * update will consume the rest. This ensures ->clock_task is
	 * monotonic.
	 *
	 * It does however cause some slight miss-attribution of {soft,}irq
	 * time, a more accurate solution would be to update the irq_time using
	 * the current rq->clock timestamp, except that would require using
	 * atomic ops.
	 */
	if (irq_delta > delta)
		irq_delta = delta;

	rq->prev_irq_time += irq_delta;
	delta -= irq_delta;
#endif
#ifdef CONFIG_PARAVIRT_TIME_ACCOUNTING
	if (static_key_false((&paravirt_steal_rq_enabled))) {
		steal = paravirt_steal_clock(cpu_of(rq));
		steal -= rq->prev_steal_time_rq;

		if (unlikely(steal > delta))
			steal = delta;

		rq->prev_steal_time_rq += steal;
		delta -= steal;
	}
#endif

	rq->clock_task += delta;

#if defined(CONFIG_IRQ_TIME_ACCOUNTING) || defined(CONFIG_PARAVIRT_TIME_ACCOUNTING)
	if ((irq_delta + steal) && sched_feat(NONTASK_CAPACITY))
		sched_rt_avg_update(rq, irq_delta + steal);
#endif
}

void sched_set_stop_task(int cpu, struct task_struct *stop)
{
	struct sched_param param = { .sched_priority = MAX_RT_PRIO - 1 };
	struct task_struct *old_stop = cpu_rq(cpu)->stop;

	if (stop) {
		/*
		 * Make it appear like a SCHED_FIFO task, its something
		 * userspace knows about and won't get confused about.
		 *
		 * Also, it will make PI more or less work without too
		 * much confusion -- but then, stop work should not
		 * rely on PI working anyway.
		 */
		sched_setscheduler_nocheck(stop, SCHED_FIFO, &param);

		stop->sched_class = &stop_sched_class;
	}

	cpu_rq(cpu)->stop = stop;

	if (old_stop) {
		/*
		 * Reset it back to a normal scheduling class so that
		 * it can die in pieces.
		 */
		old_stop->sched_class = &rt_sched_class;
	}
}

/*
 * __normal_prio - return the priority that is based on the static prio
 */
static inline int __normal_prio(struct task_struct *p)
{
	return p->static_prio;
}

/*
 * Calculate the expected normal priority: i.e. priority
 * without taking RT-inheritance into account. Might be
 * boosted by interactivity modifiers. Changes upon fork,
 * setprio syscalls, and whenever the interactivity
 * estimator recalculates.
 */
static inline int normal_prio(struct task_struct *p)
{
	int prio;

	if (task_has_dl_policy(p))
		prio = MAX_DL_PRIO-1;
	else if (task_has_rt_policy(p))
		prio = MAX_RT_PRIO-1 - p->rt_priority;
	else
		prio = __normal_prio(p);
	return prio;
}

/*
 * Calculate the current priority, i.e. the priority
 * taken into account by the scheduler. This value might
 * be boosted by RT tasks, or might be boosted by
 * interactivity modifiers. Will be RT if the task got
 * RT-boosted. If not then it returns p->normal_prio.
 */
static int effective_prio(struct task_struct *p)
{
	p->normal_prio = normal_prio(p);
	/*
	 * If we are RT tasks or we were boosted to RT priority,
	 * keep the priority unchanged. Otherwise, update priority
	 * to the normal priority:
	 */
	if (!rt_prio(p->prio))
		return p->normal_prio;
	return p->prio;
}

/**
 * task_curr - is this task currently executing on a CPU?
 * @p: the task in question.
 *
 * Return: 1 if the task is currently executing. 0 otherwise.
 */
inline int task_curr(const struct task_struct *p)
{
	return cpu_curr(task_cpu(p)) == p;
}

/*
 * switched_from, switched_to and prio_changed must _NOT_ drop rq->lock,
 * use the balance_callback list if you want balancing.
 *
 * this means any call to check_class_changed() must be followed by a call to
 * balance_callback().
 */
static inline void check_class_changed(struct rq *rq, struct task_struct *p,
				       const struct sched_class *prev_class,
				       int oldprio)
{
	if (prev_class != p->sched_class) {
		if (prev_class->switched_from)
			prev_class->switched_from(rq, p);

		p->sched_class->switched_to(rq, p);
	} else if (oldprio != p->prio || dl_task(p))
		p->sched_class->prio_changed(rq, p, oldprio);
}

void check_preempt_curr(struct rq *rq, struct task_struct *p, int flags)
{
	const struct sched_class *class;

	if (p->sched_class == rq->curr->sched_class) {
		rq->curr->sched_class->check_preempt_curr(rq, p, flags);
	} else {
		for_each_class(class) {
			if (class == rq->curr->sched_class)
				break;
			if (class == p->sched_class) {
				resched_curr(rq);
				break;
			}
		}
	}

	/*
	 * A queue event has occurred, and we're going to schedule.  In
	 * this case, we can save a useless back to back clock update.
	 */
	if (task_on_rq_queued(rq->curr) && test_tsk_need_resched(rq->curr))
		rq_clock_skip_update(rq, true);
}

#ifdef CONFIG_SMP
/*
 * This is how migration works:
 *
 * 1) we invoke migration_cpu_stop() on the target CPU using
 *    stop_one_cpu().
 * 2) stopper starts to run (implicitly forcing the migrated thread
 *    off the CPU)
 * 3) it checks whether the migrated task is still in the wrong runqueue.
 * 4) if it's in the wrong runqueue then the migration thread removes
 *    it and puts it into the right queue.
 * 5) stopper completes and stop_one_cpu() returns and the migration
 *    is done.
 */

/*
 * move_queued_task - move a queued task to new rq.
 *
 * Returns (locked) new rq. Old rq's lock is released.
 */
static struct rq *move_queued_task(struct rq *rq, struct task_struct *p, int new_cpu)
{
	lockdep_assert_held(&rq->lock);

	dequeue_task(rq, p, 0);
	p->on_rq = TASK_ON_RQ_MIGRATING;
	set_task_cpu(p, new_cpu);
	raw_spin_unlock(&rq->lock);

	rq = cpu_rq(new_cpu);

	raw_spin_lock(&rq->lock);
	BUG_ON(task_cpu(p) != new_cpu);
	p->on_rq = TASK_ON_RQ_QUEUED;
	enqueue_task(rq, p, 0);
	check_preempt_curr(rq, p, 0);

	return rq;
}

struct migration_arg {
	struct task_struct *task;
	int dest_cpu;
};

/*
 * Move (not current) task off this cpu, onto dest cpu. We're doing
 * this because either it can't run here any more (set_cpus_allowed()
 * away from this CPU, or CPU going down), or because we're
 * attempting to rebalance this task on exec (sched_exec).
 *
 * So we race with normal scheduler movements, but that's OK, as long
 * as the task is no longer on this CPU.
 */
static struct rq *__migrate_task(struct rq *rq, struct task_struct *p, int dest_cpu)
{
	if (unlikely(!cpu_active(dest_cpu)))
		return rq;

	/* Affinity changed (again). */
	if (!cpumask_test_cpu(dest_cpu, tsk_cpus_allowed(p)))
		return rq;

	rq = move_queued_task(rq, p, dest_cpu);

	return rq;
}

/*
 * migration_cpu_stop - this will be executed by a highprio stopper thread
 * and performs thread migration by bumping thread off CPU then
 * 'pushing' onto another runqueue.
 */
static int migration_cpu_stop(void *data)
{
	struct migration_arg *arg = data;
	struct task_struct *p = arg->task;
	struct rq *rq = this_rq();

	/*
	 * The original target cpu might have gone down and we might
	 * be on another cpu but it doesn't matter.
	 */
	local_irq_disable();
	/*
	 * We need to explicitly wake pending tasks before running
	 * __migrate_task() such that we will not miss enforcing cpus_allowed
	 * during wakeups, see set_cpus_allowed_ptr()'s TASK_WAKING test.
	 */
	sched_ttwu_pending();

	raw_spin_lock(&p->pi_lock);
	raw_spin_lock(&rq->lock);
	/*
	 * If task_rq(p) != rq, it cannot be migrated here, because we're
	 * holding rq->lock, if p->on_rq == 0 it cannot get enqueued because
	 * we're holding p->pi_lock.
	 */
	if (task_rq(p) == rq && task_on_rq_queued(p))
		rq = __migrate_task(rq, p, arg->dest_cpu);
	raw_spin_unlock(&rq->lock);
	raw_spin_unlock(&p->pi_lock);

	local_irq_enable();
	return 0;
}

/*
 * sched_class::set_cpus_allowed must do the below, but is not required to
 * actually call this function.
 */
void set_cpus_allowed_common(struct task_struct *p, const struct cpumask *new_mask)
{
	cpumask_copy(&p->cpus_allowed, new_mask);
	p->nr_cpus_allowed = cpumask_weight(new_mask);
}

void do_set_cpus_allowed(struct task_struct *p, const struct cpumask *new_mask)
{
	struct rq *rq = task_rq(p);
	bool queued, running;

	lockdep_assert_held(&p->pi_lock);

	if (__migrate_disabled(p)) {
		cpumask_copy(&p->cpus_allowed, new_mask);
		return;
	}

	queued = task_on_rq_queued(p);
	running = task_current(rq, p);

	if (queued) {
		/*
		 * Because __kthread_bind() calls this on blocked tasks without
		 * holding rq->lock.
		 */
		lockdep_assert_held(&rq->lock);
		dequeue_task(rq, p, DEQUEUE_SAVE);
	}
	if (running)
		put_prev_task(rq, p);

	p->sched_class->set_cpus_allowed(p, new_mask);

	if (running)
		p->sched_class->set_curr_task(rq);
	if (queued)
		enqueue_task(rq, p, ENQUEUE_RESTORE);
}

static DEFINE_PER_CPU(struct cpumask, sched_cpumasks);
static DEFINE_MUTEX(sched_down_mutex);
static cpumask_t sched_down_cpumask;

void tell_sched_cpu_down_begin(int cpu)
{
	mutex_lock(&sched_down_mutex);
	cpumask_set_cpu(cpu, &sched_down_cpumask);
	mutex_unlock(&sched_down_mutex);
}

void tell_sched_cpu_down_done(int cpu)
{
	mutex_lock(&sched_down_mutex);
	cpumask_clear_cpu(cpu, &sched_down_cpumask);
	mutex_unlock(&sched_down_mutex);
}

/**
 * migrate_me - try to move the current task off this cpu
 *
 * Used by the pin_current_cpu() code to try to get tasks
 * to move off the current CPU as it is going down.
 * It will only move the task if the task isn't pinned to
 * the CPU (with migrate_disable, affinity or NO_SETAFFINITY)
 * and the task has to be in a RUNNING state. Otherwise the
 * movement of the task will wake it up (change its state
 * to running) when the task did not expect it.
 *
 * Returns 1 if it succeeded in moving the current task
 *         0 otherwise.
 */
int migrate_me(void)
{
	struct task_struct *p = current;
	struct migration_arg arg;
	struct cpumask *cpumask;
	struct cpumask *mask;
	unsigned long flags;
	unsigned int dest_cpu;
	struct rq *rq;

	/*
	 * We can not migrate tasks bounded to a CPU or tasks not
	 * running. The movement of the task will wake it up.
	 */
	if (p->flags & PF_NO_SETAFFINITY || p->state)
		return 0;

	mutex_lock(&sched_down_mutex);
	rq = task_rq_lock(p, &flags);

	cpumask = this_cpu_ptr(&sched_cpumasks);
	mask = &p->cpus_allowed;

	cpumask_andnot(cpumask, mask, &sched_down_cpumask);

	if (!cpumask_weight(cpumask)) {
		/* It's only on this CPU? */
		task_rq_unlock(rq, p, &flags);
		mutex_unlock(&sched_down_mutex);
		return 0;
	}

	dest_cpu = cpumask_any_and(cpu_active_mask, cpumask);

	arg.task = p;
	arg.dest_cpu = dest_cpu;

	task_rq_unlock(rq, p, &flags);

	stop_one_cpu(cpu_of(rq), migration_cpu_stop, &arg);
	tlb_migrate_finish(p->mm);
	mutex_unlock(&sched_down_mutex);

	return 1;
}

/*
 * Change a given task's CPU affinity. Migrate the thread to a
 * proper CPU and schedule it away if the CPU it's executing on
 * is removed from the allowed bitmask.
 *
 * NOTE: the caller must have a valid reference to the task, the
 * task must not exit() & deallocate itself prematurely. The
 * call is not atomic; no spinlocks may be held.
 */
static int __set_cpus_allowed_ptr(struct task_struct *p,
				  const struct cpumask *new_mask, bool check)
{
	unsigned long flags;
	struct rq *rq;
	unsigned int dest_cpu;
	int ret = 0;

	rq = task_rq_lock(p, &flags);

	/*
	 * Must re-check here, to close a race against __kthread_bind(),
	 * sched_setaffinity() is not guaranteed to observe the flag.
	 */
	if (check && (p->flags & PF_NO_SETAFFINITY)) {
		ret = -EINVAL;
		goto out;
	}

	if (cpumask_equal(&p->cpus_allowed, new_mask))
		goto out;

	if (!cpumask_intersects(new_mask, cpu_active_mask)) {
		ret = -EINVAL;
		goto out;
	}

	do_set_cpus_allowed(p, new_mask);

	/* Can the task run on the task's current CPU? If so, we're done */
	if (cpumask_test_cpu(task_cpu(p), new_mask) || __migrate_disabled(p))
		goto out;

	dest_cpu = cpumask_any_and(cpu_active_mask, new_mask);
	if (task_running(rq, p) || p->state == TASK_WAKING) {
		struct migration_arg arg = { p, dest_cpu };
		/* Need help from migration thread: drop lock and wait. */
		task_rq_unlock(rq, p, &flags);
		stop_one_cpu(cpu_of(rq), migration_cpu_stop, &arg);
		tlb_migrate_finish(p->mm);
		return 0;
	} else if (task_on_rq_queued(p)) {
		/*
		 * OK, since we're going to drop the lock immediately
		 * afterwards anyway.
		 */
		lockdep_unpin_lock(&rq->lock);
		rq = move_queued_task(rq, p, dest_cpu);
		lockdep_pin_lock(&rq->lock);
	}
out:
	task_rq_unlock(rq, p, &flags);

	return ret;
}

int set_cpus_allowed_ptr(struct task_struct *p, const struct cpumask *new_mask)
{
	return __set_cpus_allowed_ptr(p, new_mask, false);
}
EXPORT_SYMBOL_GPL(set_cpus_allowed_ptr);

void set_task_cpu(struct task_struct *p, unsigned int new_cpu)
{
#ifdef CONFIG_SCHED_DEBUG
	/*
	 * We should never call set_task_cpu() on a blocked task,
	 * ttwu() will sort out the placement.
	 */
	WARN_ON_ONCE(p->state != TASK_RUNNING && p->state != TASK_WAKING &&
			!p->on_rq);

#ifdef CONFIG_LOCKDEP
	/*
	 * The caller should hold either p->pi_lock or rq->lock, when changing
	 * a task's CPU. ->pi_lock for waking tasks, rq->lock for runnable tasks.
	 *
	 * sched_move_task() holds both and thus holding either pins the cgroup,
	 * see task_group().
	 *
	 * Furthermore, all task_rq users should acquire both locks, see
	 * task_rq_lock().
	 */
	WARN_ON_ONCE(debug_locks && !(lockdep_is_held(&p->pi_lock) ||
				      lockdep_is_held(&task_rq(p)->lock)));
#endif
#endif

	trace_sched_migrate_task(p, new_cpu);

	if (task_cpu(p) != new_cpu) {
		if (p->sched_class->migrate_task_rq)
			p->sched_class->migrate_task_rq(p);
		p->se.nr_migrations++;
		perf_event_task_migrate(p);
	}

	__set_task_cpu(p, new_cpu);
}

static void __migrate_swap_task(struct task_struct *p, int cpu)
{
	if (task_on_rq_queued(p)) {
		struct rq *src_rq, *dst_rq;

		src_rq = task_rq(p);
		dst_rq = cpu_rq(cpu);

		deactivate_task(src_rq, p, 0);
		set_task_cpu(p, cpu);
		activate_task(dst_rq, p, 0);
		check_preempt_curr(dst_rq, p, 0);
	} else {
		/*
		 * Task isn't running anymore; make it appear like we migrated
		 * it before it went to sleep. This means on wakeup we make the
		 * previous cpu our targer instead of where it really is.
		 */
		p->wake_cpu = cpu;
	}
}

struct migration_swap_arg {
	struct task_struct *src_task, *dst_task;
	int src_cpu, dst_cpu;
};

static int migrate_swap_stop(void *data)
{
	struct migration_swap_arg *arg = data;
	struct rq *src_rq, *dst_rq;
	int ret = -EAGAIN;

	if (!cpu_active(arg->src_cpu) || !cpu_active(arg->dst_cpu))
		return -EAGAIN;

	src_rq = cpu_rq(arg->src_cpu);
	dst_rq = cpu_rq(arg->dst_cpu);

	double_raw_lock(&arg->src_task->pi_lock,
			&arg->dst_task->pi_lock);
	double_rq_lock(src_rq, dst_rq);

	if (task_cpu(arg->dst_task) != arg->dst_cpu)
		goto unlock;

	if (task_cpu(arg->src_task) != arg->src_cpu)
		goto unlock;

	if (!cpumask_test_cpu(arg->dst_cpu, tsk_cpus_allowed(arg->src_task)))
		goto unlock;

	if (!cpumask_test_cpu(arg->src_cpu, tsk_cpus_allowed(arg->dst_task)))
		goto unlock;

	__migrate_swap_task(arg->src_task, arg->dst_cpu);
	__migrate_swap_task(arg->dst_task, arg->src_cpu);

	ret = 0;

unlock:
	double_rq_unlock(src_rq, dst_rq);
	raw_spin_unlock(&arg->dst_task->pi_lock);
	raw_spin_unlock(&arg->src_task->pi_lock);

	return ret;
}

/*
 * Cross migrate two tasks
 */
int migrate_swap(struct task_struct *cur, struct task_struct *p)
{
	struct migration_swap_arg arg;
	int ret = -EINVAL;

	arg = (struct migration_swap_arg){
		.src_task = cur,
		.src_cpu = task_cpu(cur),
		.dst_task = p,
		.dst_cpu = task_cpu(p),
	};

	if (arg.src_cpu == arg.dst_cpu)
		goto out;

	/*
	 * These three tests are all lockless; this is OK since all of them
	 * will be re-checked with proper locks held further down the line.
	 */
	if (!cpu_active(arg.src_cpu) || !cpu_active(arg.dst_cpu))
		goto out;

	if (!cpumask_test_cpu(arg.dst_cpu, tsk_cpus_allowed(arg.src_task)))
		goto out;

	if (!cpumask_test_cpu(arg.src_cpu, tsk_cpus_allowed(arg.dst_task)))
		goto out;

	trace_sched_swap_numa(cur, arg.src_cpu, p, arg.dst_cpu);
	ret = stop_two_cpus(arg.dst_cpu, arg.src_cpu, migrate_swap_stop, &arg);

out:
	return ret;
}

static bool check_task_state(struct task_struct *p, long match_state)
{
	bool match = false;

	raw_spin_lock_irq(&p->pi_lock);
	if (p->state == match_state || p->saved_state == match_state)
		match = true;
	raw_spin_unlock_irq(&p->pi_lock);

	return match;
}

/*
 * wait_task_inactive - wait for a thread to unschedule.
 *
 * If @match_state is nonzero, it's the @p->state value just checked and
 * not expected to change.  If it changes, i.e. @p might have woken up,
 * then return zero.  When we succeed in waiting for @p to be off its CPU,
 * we return a positive number (its total switch count).  If a second call
 * a short while later returns the same number, the caller can be sure that
 * @p has remained unscheduled the whole time.
 *
 * The caller must ensure that the task *will* unschedule sometime soon,
 * else this function might spin for a *long* time. This function can't
 * be called with interrupts off, or it may introduce deadlock with
 * smp_call_function() if an IPI is sent by the same process we are
 * waiting to become inactive.
 */
unsigned long wait_task_inactive(struct task_struct *p, long match_state)
{
	unsigned long flags;
	int running, queued;
	unsigned long ncsw;
	struct rq *rq;

	for (;;) {
		/*
		 * We do the initial early heuristics without holding
		 * any task-queue locks at all. We'll only try to get
		 * the runqueue lock when things look like they will
		 * work out!
		 */
		rq = task_rq(p);

		/*
		 * If the task is actively running on another CPU
		 * still, just relax and busy-wait without holding
		 * any locks.
		 *
		 * NOTE! Since we don't hold any locks, it's not
		 * even sure that "rq" stays as the right runqueue!
		 * But we don't care, since "task_running()" will
		 * return false if the runqueue has changed and p
		 * is actually now running somewhere else!
		 */
		while (task_running(rq, p)) {
			if (match_state && !check_task_state(p, match_state))
				return 0;
			cpu_relax();
		}

		/*
		 * Ok, time to look more closely! We need the rq
		 * lock now, to be *sure*. If we're wrong, we'll
		 * just go back and repeat.
		 */
		rq = task_rq_lock(p, &flags);
		trace_sched_wait_task(p);
		running = task_running(rq, p);
		queued = task_on_rq_queued(p);
		ncsw = 0;
		if (!match_state || p->state == match_state ||
		    p->saved_state == match_state)
			ncsw = p->nvcsw | LONG_MIN; /* sets MSB */
		task_rq_unlock(rq, p, &flags);

		/*
		 * If it changed from the expected state, bail out now.
		 */
		if (unlikely(!ncsw))
			break;

		/*
		 * Was it really running after all now that we
		 * checked with the proper locks actually held?
		 *
		 * Oops. Go back and try again..
		 */
		if (unlikely(running)) {
			cpu_relax();
			continue;
		}

		/*
		 * It's not enough that it's not actively running,
		 * it must be off the runqueue _entirely_, and not
		 * preempted!
		 *
		 * So if it was still runnable (but just not actively
		 * running right now), it's preempted, and we should
		 * yield - it could be a while.
		 */
		if (unlikely(queued)) {
			ktime_t to = ktime_set(0, NSEC_PER_SEC/HZ);

			set_current_state(TASK_UNINTERRUPTIBLE);
			schedule_hrtimeout(&to, HRTIMER_MODE_REL);
			continue;
		}

		/*
		 * Ahh, all good. It wasn't running, and it wasn't
		 * runnable, which means that it will never become
		 * running in the future either. We're all done!
		 */
		break;
	}

	return ncsw;
}

/***
 * kick_process - kick a running thread to enter/exit the kernel
 * @p: the to-be-kicked thread
 *
 * Cause a process which is running on another CPU to enter
 * kernel-mode, without any delay. (to get signals handled.)
 *
 * NOTE: this function doesn't have to take the runqueue lock,
 * because all it wants to ensure is that the remote task enters
 * the kernel. If the IPI races and the task has been migrated
 * to another CPU then no harm is done and the purpose has been
 * achieved as well.
 */
void kick_process(struct task_struct *p)
{
	int cpu;

	preempt_disable();
	cpu = task_cpu(p);
	if ((cpu != smp_processor_id()) && task_curr(p))
		smp_send_reschedule(cpu);
	preempt_enable();
}
EXPORT_SYMBOL_GPL(kick_process);

/*
 * ->cpus_allowed is protected by both rq->lock and p->pi_lock
 */
static int select_fallback_rq(int cpu, struct task_struct *p)
{
	int nid = cpu_to_node(cpu);
	const struct cpumask *nodemask = NULL;
	enum { cpuset, possible, fail } state = cpuset;
	int dest_cpu;

	/*
	 * If the node that the cpu is on has been offlined, cpu_to_node()
	 * will return -1. There is no cpu on the node, and we should
	 * select the cpu on the other node.
	 */
	if (nid != -1) {
		nodemask = cpumask_of_node(nid);

		/* Look for allowed, online CPU in same node. */
		for_each_cpu(dest_cpu, nodemask) {
			if (!cpu_online(dest_cpu))
				continue;
			if (!cpu_active(dest_cpu))
				continue;
			if (cpumask_test_cpu(dest_cpu, tsk_cpus_allowed(p)))
				return dest_cpu;
		}
	}

	for (;;) {
		/* Any allowed, online CPU? */
		for_each_cpu(dest_cpu, tsk_cpus_allowed(p)) {
			if (!cpu_online(dest_cpu))
				continue;
			if (!cpu_active(dest_cpu))
				continue;
			goto out;
		}

		/* No more Mr. Nice Guy. */
		switch (state) {
		case cpuset:
			if (IS_ENABLED(CONFIG_CPUSETS)) {
				cpuset_cpus_allowed_fallback(p);
				state = possible;
				break;
			}
			/* fall-through */
		case possible:
			do_set_cpus_allowed(p, cpu_possible_mask);
			state = fail;
			break;

		case fail:
			BUG();
			break;
		}
	}

out:
	if (state != cpuset) {
		/*
		 * Don't tell them about moving exiting tasks or
		 * kernel threads (both mm NULL), since they never
		 * leave kernel.
		 */
		if (p->mm && printk_ratelimit()) {
			printk_deferred("process %d (%s) no longer affine to cpu%d\n",
					task_pid_nr(p), p->comm, cpu);
		}
	}

	return dest_cpu;
}

/*
 * The caller (fork, wakeup) owns p->pi_lock, ->cpus_allowed is stable.
 */
static inline
int select_task_rq(struct task_struct *p, int cpu, int sd_flags, int wake_flags)
{
	lockdep_assert_held(&p->pi_lock);

	if (tsk_nr_cpus_allowed(p) > 1)
		cpu = p->sched_class->select_task_rq(p, cpu, sd_flags, wake_flags);

	/*
	 * In order not to call set_task_cpu() on a blocking task we need
	 * to rely on ttwu() to place the task on a valid ->cpus_allowed
	 * cpu.
	 *
	 * Since this is common to all placement strategies, this lives here.
	 *
	 * [ this allows ->select_task() to simply return task_cpu(p) and
	 *   not worry about this generic constraint ]
	 */
	if (unlikely(!cpumask_test_cpu(cpu, tsk_cpus_allowed(p)) ||
		     !cpu_online(cpu)))
		cpu = select_fallback_rq(task_cpu(p), p);

	return cpu;
}

static void update_avg(u64 *avg, u64 sample)
{
	s64 diff = sample - *avg;
	*avg += diff >> 3;
}

#else

static inline int __set_cpus_allowed_ptr(struct task_struct *p,
					 const struct cpumask *new_mask, bool check)
{
	return set_cpus_allowed_ptr(p, new_mask);
}

#endif /* CONFIG_SMP */

static void
ttwu_stat(struct task_struct *p, int cpu, int wake_flags)
{
#ifdef CONFIG_SCHEDSTATS
	struct rq *rq = this_rq();

#ifdef CONFIG_SMP
	int this_cpu = smp_processor_id();

	if (cpu == this_cpu) {
		schedstat_inc(rq, ttwu_local);
		schedstat_inc(p, se.statistics.nr_wakeups_local);
	} else {
		struct sched_domain *sd;

		schedstat_inc(p, se.statistics.nr_wakeups_remote);
		rcu_read_lock();
		for_each_domain(this_cpu, sd) {
			if (cpumask_test_cpu(cpu, sched_domain_span(sd))) {
				schedstat_inc(sd, ttwu_wake_remote);
				break;
			}
		}
		rcu_read_unlock();
	}

	if (wake_flags & WF_MIGRATED)
		schedstat_inc(p, se.statistics.nr_wakeups_migrate);

#endif /* CONFIG_SMP */

	schedstat_inc(rq, ttwu_count);
	schedstat_inc(p, se.statistics.nr_wakeups);

	if (wake_flags & WF_SYNC)
		schedstat_inc(p, se.statistics.nr_wakeups_sync);

#endif /* CONFIG_SCHEDSTATS */
}

static inline void ttwu_activate(struct rq *rq, struct task_struct *p, int en_flags)
{
	activate_task(rq, p, en_flags);
	p->on_rq = TASK_ON_RQ_QUEUED;
}

/*
 * Mark the task runnable and perform wakeup-preemption.
 */
static void
ttwu_do_wakeup(struct rq *rq, struct task_struct *p, int wake_flags)
{
	check_preempt_curr(rq, p, wake_flags);
	p->state = TASK_RUNNING;
	trace_sched_wakeup(p);

#ifdef CONFIG_SMP
	if (p->sched_class->task_woken) {
		/*
		 * Our task @p is fully woken up and running; so its safe to
		 * drop the rq->lock, hereafter rq is only used for statistics.
		 */
		lockdep_unpin_lock(&rq->lock);
		p->sched_class->task_woken(rq, p);
		lockdep_pin_lock(&rq->lock);
	}

	if (rq->idle_stamp) {
		u64 delta = rq_clock(rq) - rq->idle_stamp;
		u64 max = 2*rq->max_idle_balance_cost;

		update_avg(&rq->avg_idle, delta);

		if (rq->avg_idle > max)
			rq->avg_idle = max;

		rq->idle_stamp = 0;
	}
#endif
}

static void
ttwu_do_activate(struct rq *rq, struct task_struct *p, int wake_flags)
{
	lockdep_assert_held(&rq->lock);

#ifdef CONFIG_SMP
	if (p->sched_contributes_to_load)
		rq->nr_uninterruptible--;
#endif

	ttwu_activate(rq, p, ENQUEUE_WAKEUP | ENQUEUE_WAKING);
	ttwu_do_wakeup(rq, p, wake_flags);
}

/*
 * Called in case the task @p isn't fully descheduled from its runqueue,
 * in this case we must do a remote wakeup. Its a 'light' wakeup though,
 * since all we need to do is flip p->state to TASK_RUNNING, since
 * the task is still ->on_rq.
 */
static int ttwu_remote(struct task_struct *p, int wake_flags)
{
	struct rq *rq;
	int ret = 0;

	rq = __task_rq_lock(p);
	if (task_on_rq_queued(p)) {
		/* check_preempt_curr() may use rq clock */
		update_rq_clock(rq);
		ttwu_do_wakeup(rq, p, wake_flags);
		ret = 1;
	}
	__task_rq_unlock(rq);

	return ret;
}

#ifdef CONFIG_SMP
void sched_ttwu_pending(void)
{
	struct rq *rq = this_rq();
	struct llist_node *llist = llist_del_all(&rq->wake_list);
	struct task_struct *p;
	unsigned long flags;

	if (!llist)
		return;

	raw_spin_lock_irqsave(&rq->lock, flags);
	lockdep_pin_lock(&rq->lock);

	while (llist) {
		p = llist_entry(llist, struct task_struct, wake_entry);
		llist = llist_next(llist);
		ttwu_do_activate(rq, p, 0);
	}

	lockdep_unpin_lock(&rq->lock);
	raw_spin_unlock_irqrestore(&rq->lock, flags);
}

void scheduler_ipi(void)
{
	/*
	 * Fold TIF_NEED_RESCHED into the preempt_count; anybody setting
	 * TIF_NEED_RESCHED remotely (for the first time) will also send
	 * this IPI.
	 */
	preempt_fold_need_resched();

	if (llist_empty(&this_rq()->wake_list) && !got_nohz_idle_kick())
		return;

	/*
	 * Not all reschedule IPI handlers call irq_enter/irq_exit, since
	 * traditionally all their work was done from the interrupt return
	 * path. Now that we actually do some work, we need to make sure
	 * we do call them.
	 *
	 * Some archs already do call them, luckily irq_enter/exit nest
	 * properly.
	 *
	 * Arguably we should visit all archs and update all handlers,
	 * however a fair share of IPIs are still resched only so this would
	 * somewhat pessimize the simple resched case.
	 */
	irq_enter();
	sched_ttwu_pending();

	/*
	 * Check if someone kicked us for doing the nohz idle load balance.
	 */
	if (unlikely(got_nohz_idle_kick())) {
		this_rq()->idle_balance = 1;
		raise_softirq_irqoff(SCHED_SOFTIRQ);
	}
	irq_exit();
}

static void ttwu_queue_remote(struct task_struct *p, int cpu)
{
	struct rq *rq = cpu_rq(cpu);

	if (llist_add(&p->wake_entry, &cpu_rq(cpu)->wake_list)) {
		if (!set_nr_if_polling(rq->idle))
			smp_send_reschedule(cpu);
		else
			trace_sched_wake_idle_without_ipi(cpu);
	}
}

void wake_up_if_idle(int cpu)
{
	struct rq *rq = cpu_rq(cpu);
	unsigned long flags;

	rcu_read_lock();

	if (!is_idle_task(rcu_dereference(rq->curr)))
		goto out;

	if (set_nr_if_polling(rq->idle)) {
		trace_sched_wake_idle_without_ipi(cpu);
	} else {
		raw_spin_lock_irqsave(&rq->lock, flags);
		if (is_idle_task(rq->curr))
			smp_send_reschedule(cpu);
		/* Else cpu is not in idle, do nothing here */
		raw_spin_unlock_irqrestore(&rq->lock, flags);
	}

out:
	rcu_read_unlock();
}

bool cpus_share_cache(int this_cpu, int that_cpu)
{
	return per_cpu(sd_llc_id, this_cpu) == per_cpu(sd_llc_id, that_cpu);
}
#endif /* CONFIG_SMP */

static void ttwu_queue(struct task_struct *p, int cpu)
{
	struct rq *rq = cpu_rq(cpu);

#if defined(CONFIG_SMP)
	if (sched_feat(TTWU_QUEUE) && !cpus_share_cache(smp_processor_id(), cpu)) {
		sched_clock_cpu(cpu); /* sync clocks x-cpu */
		ttwu_queue_remote(p, cpu);
		return;
	}
#endif

	raw_spin_lock(&rq->lock);
	lockdep_pin_lock(&rq->lock);
	ttwu_do_activate(rq, p, 0);
	lockdep_unpin_lock(&rq->lock);
	raw_spin_unlock(&rq->lock);
}

/**
 * try_to_wake_up - wake up a thread
 * @p: the thread to be awakened
 * @state: the mask of task states that can be woken
 * @wake_flags: wake modifier flags (WF_*)
 *
 * Put it on the run-queue if it's not already there. The "current"
 * thread is always on the run-queue (except when the actual
 * re-schedule is in progress), and as such you're allowed to do
 * the simpler "current->state = TASK_RUNNING" to mark yourself
 * runnable without the overhead of this.
 *
 * Return: %true if @p was woken up, %false if it was already running.
 * or @state didn't match @p's state.
 */
static int
try_to_wake_up(struct task_struct *p, unsigned int state, int wake_flags)
{
	unsigned long flags;
	int cpu, success = 0;

	/*
	 * If we are going to wake up a thread waiting for CONDITION we
	 * need to ensure that CONDITION=1 done by the caller can not be
	 * reordered with p->state check below. This pairs with mb() in
	 * set_current_state() the waiting thread does.
	 */
	smp_mb__before_spinlock();
	raw_spin_lock_irqsave(&p->pi_lock, flags);
	if (!(p->state & state)) {
		/*
		 * The task might be running due to a spinlock sleeper
		 * wakeup. Check the saved state and set it to running
		 * if the wakeup condition is true.
		 */
		if (!(wake_flags & WF_LOCK_SLEEPER)) {
			if (p->saved_state & state) {
				p->saved_state = TASK_RUNNING;
				success = 1;
			}
		}
		goto out;
	}

	/*
	 * If this is a regular wakeup, then we can unconditionally
	 * clear the saved state of a "lock sleeper".
	 */
	if (!(wake_flags & WF_LOCK_SLEEPER))
		p->saved_state = TASK_RUNNING;

	trace_sched_waking(p);

	success = 1; /* we're going to change ->state */
	cpu = task_cpu(p);

	if (p->on_rq && ttwu_remote(p, wake_flags))
		goto stat;

#ifdef CONFIG_SMP
	/*
	 * Ensure we load p->on_cpu _after_ p->on_rq, otherwise it would be
	 * possible to, falsely, observe p->on_cpu == 0.
	 *
	 * One must be running (->on_cpu == 1) in order to remove oneself
	 * from the runqueue.
	 *
	 *  [S] ->on_cpu = 1;	[L] ->on_rq
	 *      UNLOCK rq->lock
	 *			RMB
	 *      LOCK   rq->lock
	 *  [S] ->on_rq = 0;    [L] ->on_cpu
	 *
	 * Pairs with the full barrier implied in the UNLOCK+LOCK on rq->lock
	 * from the consecutive calls to schedule(); the first switching to our
	 * task, the second putting it to sleep.
	 */
	smp_rmb();

	/*
	 * If the owning (remote) cpu is still in the middle of schedule() with
	 * this task as prev, wait until its done referencing the task.
	 */
	while (p->on_cpu)
		cpu_relax();
	/*
	 * Combined with the control dependency above, we have an effective
	 * smp_load_acquire() without the need for full barriers.
	 *
	 * Pairs with the smp_store_release() in finish_lock_switch().
	 *
	 * This ensures that tasks getting woken will be fully ordered against
	 * their previous state and preserve Program Order.
	 */
	smp_rmb();

	p->sched_contributes_to_load = !!task_contributes_to_load(p);
	p->state = TASK_WAKING;

	if (p->sched_class->task_waking)
		p->sched_class->task_waking(p);

	cpu = select_task_rq(p, p->wake_cpu, SD_BALANCE_WAKE, wake_flags);
	if (task_cpu(p) != cpu) {
		wake_flags |= WF_MIGRATED;
		set_task_cpu(p, cpu);
	}
#endif /* CONFIG_SMP */

	ttwu_queue(p, cpu);
stat:
	ttwu_stat(p, cpu, wake_flags);
out:
	raw_spin_unlock_irqrestore(&p->pi_lock, flags);

	return success;
}

/**
 * wake_up_process - Wake up a specific process
 * @p: The process to be woken up.
 *
 * Attempt to wake up the nominated process and move it to the set of runnable
 * processes.
 *
 * Return: 1 if the process was woken up, 0 if it was already running.
 *
 * It may be assumed that this function implies a write memory barrier before
 * changing the task state if and only if any tasks are woken up.
 */
int wake_up_process(struct task_struct *p)
{
	return try_to_wake_up(p, TASK_NORMAL, 0);
}
EXPORT_SYMBOL(wake_up_process);

/**
 * wake_up_lock_sleeper - Wake up a specific process blocked on a "sleeping lock"
 * @p: The process to be woken up.
 *
 * Same as wake_up_process() above, but wake_flags=WF_LOCK_SLEEPER to indicate
 * the nature of the wakeup.
 */
int wake_up_lock_sleeper(struct task_struct *p)
{
	return try_to_wake_up(p, TASK_ALL, WF_LOCK_SLEEPER);
}

int wake_up_state(struct task_struct *p, unsigned int state)
{
	return try_to_wake_up(p, state, 0);
}

/*
 * This function clears the sched_dl_entity static params.
 */
void __dl_clear_params(struct task_struct *p)
{
	struct sched_dl_entity *dl_se = &p->dl;

	dl_se->dl_runtime = 0;
	dl_se->dl_deadline = 0;
	dl_se->dl_period = 0;
	dl_se->flags = 0;
	dl_se->dl_bw = 0;

	dl_se->dl_throttled = 0;
	dl_se->dl_new = 1;
	dl_se->dl_yielded = 0;
}

/*
 * Perform scheduler related setup for a newly forked process p.
 * p is forked by current.
 *
 * __sched_fork() is basic setup used by init_idle() too:
 */
static void __sched_fork(unsigned long clone_flags, struct task_struct *p)
{
	p->on_rq			= 0;

	p->se.on_rq			= 0;
	p->se.exec_start		= 0;
	p->se.sum_exec_runtime		= 0;
	p->se.prev_sum_exec_runtime	= 0;
	p->se.nr_migrations		= 0;
	p->se.vruntime			= 0;
	INIT_LIST_HEAD(&p->se.group_node);

#ifdef CONFIG_SCHEDSTATS
	memset(&p->se.statistics, 0, sizeof(p->se.statistics));
#endif

	RB_CLEAR_NODE(&p->dl.rb_node);
	init_dl_task_timer(&p->dl);
	__dl_clear_params(p);

	INIT_LIST_HEAD(&p->rt.run_list);

#ifdef CONFIG_PREEMPT_NOTIFIERS
	INIT_HLIST_HEAD(&p->preempt_notifiers);
#endif

#ifdef CONFIG_NUMA_BALANCING
	if (p->mm && atomic_read(&p->mm->mm_users) == 1) {
		p->mm->numa_next_scan = jiffies + msecs_to_jiffies(sysctl_numa_balancing_scan_delay);
		p->mm->numa_scan_seq = 0;
	}

	if (clone_flags & CLONE_VM)
		p->numa_preferred_nid = current->numa_preferred_nid;
	else
		p->numa_preferred_nid = -1;

	p->node_stamp = 0ULL;
	p->numa_scan_seq = p->mm ? p->mm->numa_scan_seq : 0;
	p->numa_scan_period = sysctl_numa_balancing_scan_delay;
	p->numa_work.next = &p->numa_work;
	p->numa_faults = NULL;
	p->last_task_numa_placement = 0;
	p->last_sum_exec_runtime = 0;

	p->numa_group = NULL;
#endif /* CONFIG_NUMA_BALANCING */
}

DEFINE_STATIC_KEY_FALSE(sched_numa_balancing);

#ifdef CONFIG_NUMA_BALANCING

void set_numabalancing_state(bool enabled)
{
	if (enabled)
		static_branch_enable(&sched_numa_balancing);
	else
		static_branch_disable(&sched_numa_balancing);
}

#ifdef CONFIG_PROC_SYSCTL
int sysctl_numa_balancing(struct ctl_table *table, int write,
			 void __user *buffer, size_t *lenp, loff_t *ppos)
{
	struct ctl_table t;
	int err;
	int state = static_branch_likely(&sched_numa_balancing);

	if (write && !capable(CAP_SYS_ADMIN))
		return -EPERM;

	t = *table;
	t.data = &state;
	err = proc_dointvec_minmax(&t, write, buffer, lenp, ppos);
	if (err < 0)
		return err;
	if (write)
		set_numabalancing_state(state);
	return err;
}
#endif
#endif

/*
 * fork()/clone()-time setup:
 */
int sched_fork(unsigned long clone_flags, struct task_struct *p)
{
	unsigned long flags;
	int cpu = get_cpu();

	__sched_fork(clone_flags, p);
	/*
	 * We mark the process as running here. This guarantees that
	 * nobody will actually run it, and a signal or other external
	 * event cannot wake it up and insert it on the runqueue either.
	 */
	p->state = TASK_RUNNING;

	/*
	 * Make sure we do not leak PI boosting priority to the child.
	 */
	p->prio = current->normal_prio;

	/*
	 * Revert to default priority/policy on fork if requested.
	 */
	if (unlikely(p->sched_reset_on_fork)) {
		if (task_has_dl_policy(p) || task_has_rt_policy(p)) {
			p->policy = SCHED_NORMAL;
			p->static_prio = NICE_TO_PRIO(0);
			p->rt_priority = 0;
		} else if (PRIO_TO_NICE(p->static_prio) < 0)
			p->static_prio = NICE_TO_PRIO(0);

		p->prio = p->normal_prio = __normal_prio(p);
		set_load_weight(p);

		/*
		 * We don't need the reset flag anymore after the fork. It has
		 * fulfilled its duty:
		 */
		p->sched_reset_on_fork = 0;
	}

	if (dl_prio(p->prio)) {
		put_cpu();
		return -EAGAIN;
	} else if (rt_prio(p->prio)) {
		p->sched_class = &rt_sched_class;
	} else {
		p->sched_class = &fair_sched_class;
	}

	if (p->sched_class->task_fork)
		p->sched_class->task_fork(p);

	/*
	 * The child is not yet in the pid-hash so no cgroup attach races,
	 * and the cgroup is pinned to this child due to cgroup_fork()
	 * is ran before sched_fork().
	 *
	 * Silence PROVE_RCU.
	 */
	raw_spin_lock_irqsave(&p->pi_lock, flags);
	set_task_cpu(p, cpu);
	raw_spin_unlock_irqrestore(&p->pi_lock, flags);

#ifdef CONFIG_SCHED_INFO
	if (likely(sched_info_on()))
		memset(&p->sched_info, 0, sizeof(p->sched_info));
#endif
#if defined(CONFIG_SMP)
	p->on_cpu = 0;
#endif
	init_task_preempt_count(p);
#ifdef CONFIG_HAVE_PREEMPT_LAZY
	task_thread_info(p)->preempt_lazy_count = 0;
#endif
#ifdef CONFIG_SMP
	plist_node_init(&p->pushable_tasks, MAX_PRIO);
	RB_CLEAR_NODE(&p->pushable_dl_tasks);
#endif

	put_cpu();
	return 0;
}

unsigned long to_ratio(u64 period, u64 runtime)
{
	if (runtime == RUNTIME_INF)
		return 1ULL << 20;

	/*
	 * Doing this here saves a lot of checks in all
	 * the calling paths, and returning zero seems
	 * safe for them anyway.
	 */
	if (period == 0)
		return 0;

	return div64_u64(runtime << 20, period);
}

#ifdef CONFIG_SMP
inline struct dl_bw *dl_bw_of(int i)
{
	RCU_LOCKDEP_WARN(!rcu_read_lock_sched_held(),
			 "sched RCU must be held");
	return &cpu_rq(i)->rd->dl_bw;
}

static inline int dl_bw_cpus(int i)
{
	struct root_domain *rd = cpu_rq(i)->rd;
	int cpus = 0;

	RCU_LOCKDEP_WARN(!rcu_read_lock_sched_held(),
			 "sched RCU must be held");
	for_each_cpu_and(i, rd->span, cpu_active_mask)
		cpus++;

	return cpus;
}
#else
inline struct dl_bw *dl_bw_of(int i)
{
	return &cpu_rq(i)->dl.dl_bw;
}

static inline int dl_bw_cpus(int i)
{
	return 1;
}
#endif

/*
 * We must be sure that accepting a new task (or allowing changing the
 * parameters of an existing one) is consistent with the bandwidth
 * constraints. If yes, this function also accordingly updates the currently
 * allocated bandwidth to reflect the new situation.
 *
 * This function is called while holding p's rq->lock.
 *
 * XXX we should delay bw change until the task's 0-lag point, see
 * __setparam_dl().
 */
static int dl_overflow(struct task_struct *p, int policy,
		       const struct sched_attr *attr)
{

	struct dl_bw *dl_b = dl_bw_of(task_cpu(p));
	u64 period = attr->sched_period ?: attr->sched_deadline;
	u64 runtime = attr->sched_runtime;
	u64 new_bw = dl_policy(policy) ? to_ratio(period, runtime) : 0;
	int cpus, err = -1;

	if (new_bw == p->dl.dl_bw)
		return 0;

	/*
	 * Either if a task, enters, leave, or stays -deadline but changes
	 * its parameters, we may need to update accordingly the total
	 * allocated bandwidth of the container.
	 */
	raw_spin_lock(&dl_b->lock);
	cpus = dl_bw_cpus(task_cpu(p));
	if (dl_policy(policy) && !task_has_dl_policy(p) &&
	    !__dl_overflow(dl_b, cpus, 0, new_bw)) {
		__dl_add(dl_b, new_bw);
		err = 0;
	} else if (dl_policy(policy) && task_has_dl_policy(p) &&
		   !__dl_overflow(dl_b, cpus, p->dl.dl_bw, new_bw)) {
		__dl_clear(dl_b, p->dl.dl_bw);
		__dl_add(dl_b, new_bw);
		err = 0;
	} else if (!dl_policy(policy) && task_has_dl_policy(p)) {
		__dl_clear(dl_b, p->dl.dl_bw);
		err = 0;
	}
	raw_spin_unlock(&dl_b->lock);

	return err;
}

extern void init_dl_bw(struct dl_bw *dl_b);

/*
 * wake_up_new_task - wake up a newly created task for the first time.
 *
 * This function will do some initial scheduler statistics housekeeping
 * that must be done for every newly created context, then puts the task
 * on the runqueue and wakes it.
 */
void wake_up_new_task(struct task_struct *p)
{
	unsigned long flags;
	struct rq *rq;

	raw_spin_lock_irqsave(&p->pi_lock, flags);
	/* Initialize new task's runnable average */
	init_entity_runnable_average(&p->se);
#ifdef CONFIG_SMP
	/*
	 * Fork balancing, do it here and not earlier because:
	 *  - cpus_allowed can change in the fork path
	 *  - any previously selected cpu might disappear through hotplug
	 */
	set_task_cpu(p, select_task_rq(p, task_cpu(p), SD_BALANCE_FORK, 0));
#endif

	rq = __task_rq_lock(p);
	activate_task(rq, p, 0);
	p->on_rq = TASK_ON_RQ_QUEUED;
	trace_sched_wakeup_new(p);
	check_preempt_curr(rq, p, WF_FORK);
#ifdef CONFIG_SMP
	if (p->sched_class->task_woken) {
		/*
		 * Nothing relies on rq->lock after this, so its fine to
		 * drop it.
		 */
		lockdep_unpin_lock(&rq->lock);
		p->sched_class->task_woken(rq, p);
		lockdep_pin_lock(&rq->lock);
	}
#endif
	task_rq_unlock(rq, p, &flags);
}

#ifdef CONFIG_PREEMPT_NOTIFIERS

static struct static_key preempt_notifier_key = STATIC_KEY_INIT_FALSE;

void preempt_notifier_inc(void)
{
	static_key_slow_inc(&preempt_notifier_key);
}
EXPORT_SYMBOL_GPL(preempt_notifier_inc);

void preempt_notifier_dec(void)
{
	static_key_slow_dec(&preempt_notifier_key);
}
EXPORT_SYMBOL_GPL(preempt_notifier_dec);

/**
 * preempt_notifier_register - tell me when current is being preempted & rescheduled
 * @notifier: notifier struct to register
 */
void preempt_notifier_register(struct preempt_notifier *notifier)
{
	if (!static_key_false(&preempt_notifier_key))
		WARN(1, "registering preempt_notifier while notifiers disabled\n");

	hlist_add_head(&notifier->link, &current->preempt_notifiers);
}
EXPORT_SYMBOL_GPL(preempt_notifier_register);

/**
 * preempt_notifier_unregister - no longer interested in preemption notifications
 * @notifier: notifier struct to unregister
 *
 * This is *not* safe to call from within a preemption notifier.
 */
void preempt_notifier_unregister(struct preempt_notifier *notifier)
{
	hlist_del(&notifier->link);
}
EXPORT_SYMBOL_GPL(preempt_notifier_unregister);

static void __fire_sched_in_preempt_notifiers(struct task_struct *curr)
{
	struct preempt_notifier *notifier;

	hlist_for_each_entry(notifier, &curr->preempt_notifiers, link)
		notifier->ops->sched_in(notifier, raw_smp_processor_id());
}

static __always_inline void fire_sched_in_preempt_notifiers(struct task_struct *curr)
{
	if (static_key_false(&preempt_notifier_key))
		__fire_sched_in_preempt_notifiers(curr);
}

static void
__fire_sched_out_preempt_notifiers(struct task_struct *curr,
				   struct task_struct *next)
{
	struct preempt_notifier *notifier;

	hlist_for_each_entry(notifier, &curr->preempt_notifiers, link)
		notifier->ops->sched_out(notifier, next);
}

static __always_inline void
fire_sched_out_preempt_notifiers(struct task_struct *curr,
				 struct task_struct *next)
{
	if (static_key_false(&preempt_notifier_key))
		__fire_sched_out_preempt_notifiers(curr, next);
}

#else /* !CONFIG_PREEMPT_NOTIFIERS */

static inline void fire_sched_in_preempt_notifiers(struct task_struct *curr)
{
}

static inline void
fire_sched_out_preempt_notifiers(struct task_struct *curr,
				 struct task_struct *next)
{
}

#endif /* CONFIG_PREEMPT_NOTIFIERS */

/**
 * prepare_task_switch - prepare to switch tasks
 * @rq: the runqueue preparing to switch
 * @prev: the current task that is being switched out
 * @next: the task we are going to switch to.
 *
 * This is called with the rq lock held and interrupts off. It must
 * be paired with a subsequent finish_task_switch after the context
 * switch.
 *
 * prepare_task_switch sets up locking and calls architecture specific
 * hooks.
 */
static inline void
prepare_task_switch(struct rq *rq, struct task_struct *prev,
		    struct task_struct *next)
{
	sched_info_switch(rq, prev, next);
	perf_event_task_sched_out(prev, next);
	fire_sched_out_preempt_notifiers(prev, next);
	prepare_lock_switch(rq, next);
	prepare_arch_switch(next);
}

/**
 * finish_task_switch - clean up after a task-switch
 * @prev: the thread we just switched away from.
 *
 * finish_task_switch must be called after the context switch, paired
 * with a prepare_task_switch call before the context switch.
 * finish_task_switch will reconcile locking set up by prepare_task_switch,
 * and do any other architecture-specific cleanup actions.
 *
 * Note that we may have delayed dropping an mm in context_switch(). If
 * so, we finish that here outside of the runqueue lock. (Doing it
 * with the lock held can cause deadlocks; see schedule() for
 * details.)
 *
 * The context switch have flipped the stack from under us and restored the
 * local variables which were saved when this task called schedule() in the
 * past. prev == current is still correct but we need to recalculate this_rq
 * because prev may have moved to another CPU.
 */
static struct rq *finish_task_switch(struct task_struct *prev)
	__releases(rq->lock)
{
	struct rq *rq = this_rq();
	struct mm_struct *mm = rq->prev_mm;
	long prev_state;

	/*
	 * The previous task will have left us with a preempt_count of 2
	 * because it left us after:
	 *
	 *	schedule()
	 *	  preempt_disable();			// 1
	 *	  __schedule()
	 *	    raw_spin_lock_irq(&rq->lock)	// 2
	 *
	 * Also, see FORK_PREEMPT_COUNT.
	 */
	if (WARN_ONCE(preempt_count() != 2*PREEMPT_DISABLE_OFFSET,
		      "corrupted preempt_count: %s/%d/0x%x\n",
		      current->comm, current->pid, preempt_count()))
		preempt_count_set(FORK_PREEMPT_COUNT);

	rq->prev_mm = NULL;

	/*
	 * A task struct has one reference for the use as "current".
	 * If a task dies, then it sets TASK_DEAD in tsk->state and calls
	 * schedule one last time. The schedule call will never return, and
	 * the scheduled task must drop that reference.
	 *
	 * We must observe prev->state before clearing prev->on_cpu (in
	 * finish_lock_switch), otherwise a concurrent wakeup can get prev
	 * running on another CPU and we could rave with its RUNNING -> DEAD
	 * transition, resulting in a double drop.
	 */
	prev_state = prev->state;
	vtime_task_switch(prev);
	perf_event_task_sched_in(prev, current);
	finish_lock_switch(rq, prev);
	finish_arch_post_lock_switch();

	fire_sched_in_preempt_notifiers(current);
	/*
	 * We use mmdrop_delayed() here so we don't have to do the
	 * full __mmdrop() when we are the last user.
	 */
	if (mm)
		mmdrop_delayed(mm);
	if (unlikely(prev_state == TASK_DEAD)) {
		if (prev->sched_class->task_dead)
			prev->sched_class->task_dead(prev);

		/*
		 * Remove function-return probe instances associated with this
		 * task and put them back on the free list.
		 */
		kprobe_flush_task(prev);
		put_task_struct(prev);
	}

	tick_nohz_task_switch();
	return rq;
}

#ifdef CONFIG_SMP

/* rq->lock is NOT held, but preemption is disabled */
static void __balance_callback(struct rq *rq)
{
	struct callback_head *head, *next;
	void (*func)(struct rq *rq);
	unsigned long flags;

	raw_spin_lock_irqsave(&rq->lock, flags);
	head = rq->balance_callback;
	rq->balance_callback = NULL;
	while (head) {
		func = (void (*)(struct rq *))head->func;
		next = head->next;
		head->next = NULL;
		head = next;

		func(rq);
	}
	raw_spin_unlock_irqrestore(&rq->lock, flags);
}

static inline void balance_callback(struct rq *rq)
{
	if (unlikely(rq->balance_callback))
		__balance_callback(rq);
}

#else

static inline void balance_callback(struct rq *rq)
{
}

#endif

/**
 * schedule_tail - first thing a freshly forked thread must call.
 * @prev: the thread we just switched away from.
 */
asmlinkage __visible void schedule_tail(struct task_struct *prev)
	__releases(rq->lock)
{
	struct rq *rq;

	/*
	 * New tasks start with FORK_PREEMPT_COUNT, see there and
	 * finish_task_switch() for details.
	 *
	 * finish_task_switch() will drop rq->lock() and lower preempt_count
	 * and the preempt_enable() will end up enabling preemption (on
	 * PREEMPT_COUNT kernels).
	 */

	rq = finish_task_switch(prev);
	balance_callback(rq);
	preempt_enable();

	if (current->set_child_tid)
		put_user(task_pid_vnr(current), current->set_child_tid);
}

/*
 * context_switch - switch to the new MM and the new thread's register state.
 */
static inline struct rq *
context_switch(struct rq *rq, struct task_struct *prev,
	       struct task_struct *next)
{
	struct mm_struct *mm, *oldmm;

	prepare_task_switch(rq, prev, next);

	mm = next->mm;
	oldmm = prev->active_mm;
	/*
	 * For paravirt, this is coupled with an exit in switch_to to
	 * combine the page table reload and the switch backend into
	 * one hypercall.
	 */
	arch_start_context_switch(prev);

	if (!mm) {
		next->active_mm = oldmm;
		atomic_inc(&oldmm->mm_count);
		enter_lazy_tlb(oldmm, next);
	} else
		switch_mm(oldmm, mm, next);

	if (!prev->mm) {
		prev->active_mm = NULL;
		rq->prev_mm = oldmm;
	}
	/*
	 * Since the runqueue lock will be released by the next
	 * task (which is an invalid locking op but in the case
	 * of the scheduler it's an obvious special-case), so we
	 * do an early lockdep release here:
	 */
	lockdep_unpin_lock(&rq->lock);
	spin_release(&rq->lock.dep_map, 1, _THIS_IP_);

	/* Here we just switch the register state and the stack. */
	switch_to(prev, next, prev);
	barrier();

	return finish_task_switch(prev);
}

/*
 * nr_running and nr_context_switches:
 *
 * externally visible scheduler statistics: current number of runnable
 * threads, total number of context switches performed since bootup.
 */
unsigned long nr_running(void)
{
	unsigned long i, sum = 0;

	for_each_online_cpu(i)
		sum += cpu_rq(i)->nr_running;

	return sum;
}

/*
 * Check if only the current task is running on the cpu.
 *
 * Caution: this function does not check that the caller has disabled
 * preemption, thus the result might have a time-of-check-to-time-of-use
 * race.  The caller is responsible to use it correctly, for example:
 *
 * - from a non-preemptable section (of course)
 *
 * - from a thread that is bound to a single CPU
 *
 * - in a loop with very short iterations (e.g. a polling loop)
 */
bool single_task_running(void)
{
	return raw_rq()->nr_running == 1;
}
EXPORT_SYMBOL(single_task_running);

unsigned long long nr_context_switches(void)
{
	int i;
	unsigned long long sum = 0;

	for_each_possible_cpu(i)
		sum += cpu_rq(i)->nr_switches;

	return sum;
}

unsigned long nr_iowait(void)
{
	unsigned long i, sum = 0;

	for_each_possible_cpu(i)
		sum += atomic_read(&cpu_rq(i)->nr_iowait);

	return sum;
}

unsigned long nr_iowait_cpu(int cpu)
{
	struct rq *this = cpu_rq(cpu);
	return atomic_read(&this->nr_iowait);
}

void get_iowait_load(unsigned long *nr_waiters, unsigned long *load)
{
	struct rq *rq = this_rq();
	*nr_waiters = atomic_read(&rq->nr_iowait);
	*load = rq->load.weight;
}

#ifdef CONFIG_SMP

/*
 * sched_exec - execve() is a valuable balancing opportunity, because at
 * this point the task has the smallest effective memory and cache footprint.
 */
void sched_exec(void)
{
	struct task_struct *p = current;
	unsigned long flags;
	int dest_cpu;

	raw_spin_lock_irqsave(&p->pi_lock, flags);
	dest_cpu = p->sched_class->select_task_rq(p, task_cpu(p), SD_BALANCE_EXEC, 0);
	if (dest_cpu == smp_processor_id())
		goto unlock;

	if (likely(cpu_active(dest_cpu))) {
		struct migration_arg arg = { p, dest_cpu };

		raw_spin_unlock_irqrestore(&p->pi_lock, flags);
		stop_one_cpu(task_cpu(p), migration_cpu_stop, &arg);
		return;
	}
unlock:
	raw_spin_unlock_irqrestore(&p->pi_lock, flags);
}

#endif

DEFINE_PER_CPU(struct kernel_stat, kstat);
DEFINE_PER_CPU(struct kernel_cpustat, kernel_cpustat);

EXPORT_PER_CPU_SYMBOL(kstat);
EXPORT_PER_CPU_SYMBOL(kernel_cpustat);

/*
 * Return accounted runtime for the task.
 * In case the task is currently running, return the runtime plus current's
 * pending runtime that have not been accounted yet.
 */
unsigned long long task_sched_runtime(struct task_struct *p)
{
	unsigned long flags;
	struct rq *rq;
	u64 ns;

#if defined(CONFIG_64BIT) && defined(CONFIG_SMP)
	/*
	 * 64-bit doesn't need locks to atomically read a 64bit value.
	 * So we have a optimization chance when the task's delta_exec is 0.
	 * Reading ->on_cpu is racy, but this is ok.
	 *
	 * If we race with it leaving cpu, we'll take a lock. So we're correct.
	 * If we race with it entering cpu, unaccounted time is 0. This is
	 * indistinguishable from the read occurring a few cycles earlier.
	 * If we see ->on_cpu without ->on_rq, the task is leaving, and has
	 * been accounted, so we're correct here as well.
	 */
	if (!p->on_cpu || !task_on_rq_queued(p))
		return p->se.sum_exec_runtime;
#endif

	rq = task_rq_lock(p, &flags);
	/*
	 * Must be ->curr _and_ ->on_rq.  If dequeued, we would
	 * project cycles that may never be accounted to this
	 * thread, breaking clock_gettime().
	 */
	if (task_current(rq, p) && task_on_rq_queued(p)) {
		update_rq_clock(rq);
		p->sched_class->update_curr(rq);
	}
	ns = p->se.sum_exec_runtime;
	task_rq_unlock(rq, p, &flags);

	return ns;
}

/*
 * This function gets called by the timer code, with HZ frequency.
 * We call it with interrupts disabled.
 */
void scheduler_tick(void)
{
	int cpu = smp_processor_id();
	struct rq *rq = cpu_rq(cpu);
	struct task_struct *curr = rq->curr;

	sched_clock_tick();

	raw_spin_lock(&rq->lock);
	update_rq_clock(rq);
	curr->sched_class->task_tick(rq, curr, 0);
	update_cpu_load_active(rq);
	calc_global_load_tick(rq);
	raw_spin_unlock(&rq->lock);

	perf_event_task_tick();

#ifdef CONFIG_SMP
	rq->idle_balance = idle_cpu(cpu);
	trigger_load_balance(rq);
#endif
	rq_last_tick_reset(rq);
}

#ifdef CONFIG_NO_HZ_FULL
/**
 * scheduler_tick_max_deferment
 *
 * Keep at least one tick per second when a single
 * active task is running because the scheduler doesn't
 * yet completely support full dynticks environment.
 *
 * This makes sure that uptime, CFS vruntime, load
 * balancing, etc... continue to move forward, even
 * with a very low granularity.
 *
 * Return: Maximum deferment in nanoseconds.
 */
u64 scheduler_tick_max_deferment(void)
{
	struct rq *rq = this_rq();
	unsigned long next, now = READ_ONCE(jiffies);

	next = rq->last_sched_tick + HZ;

	if (time_before_eq(next, now))
		return 0;

	return jiffies_to_nsecs(next - now);
}
#endif

#if defined(CONFIG_PREEMPT) && (defined(CONFIG_DEBUG_PREEMPT) || \
				defined(CONFIG_PREEMPT_TRACER))

void preempt_count_add(int val)
{
#ifdef CONFIG_DEBUG_PREEMPT
	/*
	 * Underflow?
	 */
	if (DEBUG_LOCKS_WARN_ON((preempt_count() < 0)))
		return;
#endif
	__preempt_count_add(val);
#ifdef CONFIG_DEBUG_PREEMPT
	/*
	 * Spinlock count overflowing soon?
	 */
	DEBUG_LOCKS_WARN_ON((preempt_count() & PREEMPT_MASK) >=
				PREEMPT_MASK - 10);
#endif
	if (preempt_count() == val) {
		unsigned long ip = get_lock_parent_ip();
#ifdef CONFIG_DEBUG_PREEMPT
		current->preempt_disable_ip = ip;
#endif
		trace_preempt_off(CALLER_ADDR0, ip);
	}
}
EXPORT_SYMBOL(preempt_count_add);
NOKPROBE_SYMBOL(preempt_count_add);

void preempt_count_sub(int val)
{
#ifdef CONFIG_DEBUG_PREEMPT
	/*
	 * Underflow?
	 */
	if (DEBUG_LOCKS_WARN_ON(val > preempt_count()))
		return;
	/*
	 * Is the spinlock portion underflowing?
	 */
	if (DEBUG_LOCKS_WARN_ON((val < PREEMPT_MASK) &&
			!(preempt_count() & PREEMPT_MASK)))
		return;
#endif

	if (preempt_count() == val)
		trace_preempt_on(CALLER_ADDR0, get_lock_parent_ip());
	__preempt_count_sub(val);
}
EXPORT_SYMBOL(preempt_count_sub);
NOKPROBE_SYMBOL(preempt_count_sub);

#endif

/*
 * Print scheduling while atomic bug:
 */
static noinline void __schedule_bug(struct task_struct *prev)
{
	if (oops_in_progress)
		return;

	printk(KERN_ERR "BUG: scheduling while atomic: %s/%d/0x%08x\n",
		prev->comm, prev->pid, preempt_count());

	debug_show_held_locks(prev);
	print_modules();
	if (irqs_disabled())
		print_irqtrace_events(prev);
#ifdef CONFIG_DEBUG_PREEMPT
	if (in_atomic_preempt_off()) {
		pr_err("Preemption disabled at:");
		print_ip_sym(current->preempt_disable_ip);
		pr_cont("\n");
	}
#endif
	dump_stack();
	add_taint(TAINT_WARN, LOCKDEP_STILL_OK);
}

/*
 * Various schedule()-time debugging checks and statistics:
 */
static inline void schedule_debug(struct task_struct *prev)
{
#ifdef CONFIG_SCHED_STACK_END_CHECK
	if (task_stack_end_corrupted(prev))
		panic("corrupted stack end detected inside scheduler\n");
#endif

	if (unlikely(in_atomic_preempt_off())) {
		__schedule_bug(prev);
		preempt_count_set(PREEMPT_DISABLED);
	}
	rcu_sleep_check();

	profile_hit(SCHED_PROFILING, __builtin_return_address(0));

	schedstat_inc(this_rq(), sched_count);
}

#if defined(CONFIG_PREEMPT_RT_FULL) && defined(CONFIG_SMP)

void migrate_disable(void)
{
	struct task_struct *p = current;

<<<<<<< HEAD
	if (in_atomic()) {
=======
	if (in_atomic() || irqs_disabled()) {
>>>>>>> 2b65eaad
#ifdef CONFIG_SCHED_DEBUG
		p->migrate_disable_atomic++;
#endif
		return;
	}

#ifdef CONFIG_SCHED_DEBUG
	if (unlikely(p->migrate_disable_atomic)) {
		tracing_off();
		WARN_ON_ONCE(1);
	}
#endif

	if (p->migrate_disable) {
		p->migrate_disable++;
		return;
	}

	preempt_disable();
	preempt_lazy_disable();
	pin_current_cpu();
	p->migrate_disable = 1;
<<<<<<< HEAD
	p->nr_cpus_allowed = 1;
=======
>>>>>>> 2b65eaad
	preempt_enable();
}
EXPORT_SYMBOL(migrate_disable);

void migrate_enable(void)
{
	struct task_struct *p = current;

<<<<<<< HEAD
	if (in_atomic()) {
=======
	if (in_atomic() || irqs_disabled()) {
>>>>>>> 2b65eaad
#ifdef CONFIG_SCHED_DEBUG
		p->migrate_disable_atomic--;
#endif
		return;
	}

#ifdef CONFIG_SCHED_DEBUG
	if (unlikely(p->migrate_disable_atomic)) {
		tracing_off();
		WARN_ON_ONCE(1);
	}
#endif
	WARN_ON_ONCE(p->migrate_disable <= 0);

	if (p->migrate_disable > 1) {
		p->migrate_disable--;
		return;
	}

	preempt_disable();
	/*
	 * Clearing migrate_disable causes tsk_cpus_allowed to
	 * show the tasks original cpu affinity.
	 */
	p->migrate_disable = 0;

	unpin_current_cpu();
	preempt_enable();
	preempt_lazy_enable();
}
EXPORT_SYMBOL(migrate_enable);
#endif

/*
 * Pick up the highest-prio task:
 */
static inline struct task_struct *
pick_next_task(struct rq *rq, struct task_struct *prev)
{
	const struct sched_class *class = &fair_sched_class;
	struct task_struct *p;

	/*
	 * Optimization: we know that if all tasks are in
	 * the fair class we can call that function directly:
	 */
	if (likely(prev->sched_class == class &&
		   rq->nr_running == rq->cfs.h_nr_running)) {
		p = fair_sched_class.pick_next_task(rq, prev);
		if (unlikely(p == RETRY_TASK))
			goto again;

		/* assumes fair_sched_class->next == idle_sched_class */
		if (unlikely(!p))
			p = idle_sched_class.pick_next_task(rq, prev);

		return p;
	}

again:
	for_each_class(class) {
		p = class->pick_next_task(rq, prev);
		if (p) {
			if (unlikely(p == RETRY_TASK))
				goto again;
			return p;
		}
	}

	BUG(); /* the idle class will always have a runnable task */
}

/*
 * __schedule() is the main scheduler function.
 *
 * The main means of driving the scheduler and thus entering this function are:
 *
 *   1. Explicit blocking: mutex, semaphore, waitqueue, etc.
 *
 *   2. TIF_NEED_RESCHED flag is checked on interrupt and userspace return
 *      paths. For example, see arch/x86/entry_64.S.
 *
 *      To drive preemption between tasks, the scheduler sets the flag in timer
 *      interrupt handler scheduler_tick().
 *
 *   3. Wakeups don't really cause entry into schedule(). They add a
 *      task to the run-queue and that's it.
 *
 *      Now, if the new task added to the run-queue preempts the current
 *      task, then the wakeup sets TIF_NEED_RESCHED and schedule() gets
 *      called on the nearest possible occasion:
 *
 *       - If the kernel is preemptible (CONFIG_PREEMPT=y):
 *
 *         - in syscall or exception context, at the next outmost
 *           preempt_enable(). (this might be as soon as the wake_up()'s
 *           spin_unlock()!)
 *
 *         - in IRQ context, return from interrupt-handler to
 *           preemptible context
 *
 *       - If the kernel is not preemptible (CONFIG_PREEMPT is not set)
 *         then at the next:
 *
 *          - cond_resched() call
 *          - explicit schedule() call
 *          - return from syscall or exception to user-space
 *          - return from interrupt-handler to user-space
 *
 * WARNING: must be called with preemption disabled!
 */
static void __sched notrace __schedule(bool preempt)
{
	struct task_struct *prev, *next;
	unsigned long *switch_count;
	struct rq *rq;
	int cpu;

	cpu = smp_processor_id();
	rq = cpu_rq(cpu);
	rcu_note_context_switch();
	prev = rq->curr;

	/*
	 * do_exit() calls schedule() with preemption disabled as an exception;
	 * however we must fix that up, otherwise the next task will see an
	 * inconsistent (higher) preempt count.
	 *
	 * It also avoids the below schedule_debug() test from complaining
	 * about this.
	 */
	if (unlikely(prev->state == TASK_DEAD))
		preempt_enable_no_resched_notrace();

	schedule_debug(prev);

	if (sched_feat(HRTICK))
		hrtick_clear(rq);

	/*
	 * Make sure that signal_pending_state()->signal_pending() below
	 * can't be reordered with __set_current_state(TASK_INTERRUPTIBLE)
	 * done by the caller to avoid the race with signal_wake_up().
	 */
	smp_mb__before_spinlock();
	raw_spin_lock_irq(&rq->lock);
	lockdep_pin_lock(&rq->lock);

	rq->clock_skip_update <<= 1; /* promote REQ to ACT */

	switch_count = &prev->nivcsw;
	if (!preempt && prev->state) {
		if (unlikely(signal_pending_state(prev->state, prev))) {
			prev->state = TASK_RUNNING;
		} else {
			deactivate_task(rq, prev, DEQUEUE_SLEEP);
			prev->on_rq = 0;
		}
		switch_count = &prev->nvcsw;
	}

	if (task_on_rq_queued(prev))
		update_rq_clock(rq);

	next = pick_next_task(rq, prev);
	clear_tsk_need_resched(prev);
	clear_tsk_need_resched_lazy(prev);
	clear_preempt_need_resched();
	rq->clock_skip_update = 0;

	if (likely(prev != next)) {
		rq->nr_switches++;
		rq->curr = next;
		++*switch_count;

		trace_sched_switch(preempt, prev, next);
		rq = context_switch(rq, prev, next); /* unlocks the rq */
		cpu = cpu_of(rq);
	} else {
		lockdep_unpin_lock(&rq->lock);
		raw_spin_unlock_irq(&rq->lock);
	}

	balance_callback(rq);
}

static inline void sched_submit_work(struct task_struct *tsk)
{
	if (!tsk->state)
		return;
	/*
	 * If a worker went to sleep, notify and ask workqueue whether
	 * it wants to wake up a task to maintain concurrency.
	 */
	if (tsk->flags & PF_WQ_WORKER)
		wq_worker_sleeping(tsk);


	if (tsk_is_pi_blocked(tsk))
		return;

	/*
	 * If we are going to sleep and we have plugged IO queued,
	 * make sure to submit it to avoid deadlocks.
	 */
	if (blk_needs_flush_plug(tsk))
		blk_schedule_flush_plug(tsk);
}

static void sched_update_worker(struct task_struct *tsk)
{
	if (tsk->flags & PF_WQ_WORKER)
		wq_worker_running(tsk);
}

asmlinkage __visible void __sched schedule(void)
{
	struct task_struct *tsk = current;

	sched_submit_work(tsk);
	do {
		preempt_disable();
		__schedule(false);
		sched_preempt_enable_no_resched();
	} while (need_resched());
	sched_update_worker(tsk);
}
EXPORT_SYMBOL(schedule);

#ifdef CONFIG_CONTEXT_TRACKING
asmlinkage __visible void __sched schedule_user(void)
{
	/*
	 * If we come here after a random call to set_need_resched(),
	 * or we have been woken up remotely but the IPI has not yet arrived,
	 * we haven't yet exited the RCU idle mode. Do it here manually until
	 * we find a better solution.
	 *
	 * NB: There are buggy callers of this function.  Ideally we
	 * should warn if prev_state != CONTEXT_USER, but that will trigger
	 * too frequently to make sense yet.
	 */
	enum ctx_state prev_state = exception_enter();
	schedule();
	exception_exit(prev_state);
}
#endif

/**
 * schedule_preempt_disabled - called with preemption disabled
 *
 * Returns with preemption disabled. Note: preempt_count must be 1
 */
void __sched schedule_preempt_disabled(void)
{
	sched_preempt_enable_no_resched();
	schedule();
	preempt_disable();
}

static void __sched notrace preempt_schedule_common(void)
{
	do {
		preempt_disable_notrace();
		__schedule(true);
		preempt_enable_no_resched_notrace();

		/*
		 * Check again in case we missed a preemption opportunity
		 * between schedule and now.
		 */
	} while (need_resched());
}

#ifdef CONFIG_PREEMPT_LAZY
/*
 * If TIF_NEED_RESCHED is then we allow to be scheduled away since this is
 * set by a RT task. Oterwise we try to avoid beeing scheduled out as long as
 * preempt_lazy_count counter >0.
 */
<<<<<<< HEAD
static int preemptible_lazy(void)
=======
static __always_inline int preemptible_lazy(void)
>>>>>>> 2b65eaad
{
	if (test_thread_flag(TIF_NEED_RESCHED))
		return 1;
	if (current_thread_info()->preempt_lazy_count)
		return 0;
	return 1;
}

#else

static int preemptible_lazy(void)
{
	return 1;
}

#endif

#ifdef CONFIG_PREEMPT
/*
 * this is the entry point to schedule() from in-kernel preemption
 * off of preempt_enable. Kernel preemptions off return from interrupt
 * occur there and call schedule directly.
 */
asmlinkage __visible void __sched notrace preempt_schedule(void)
{
	/*
	 * If there is a non-zero preempt_count or interrupts are disabled,
	 * we do not want to preempt the current task. Just return..
	 */
	if (likely(!preemptible()))
		return;
	if (!preemptible_lazy())
		return;

	preempt_schedule_common();
}
NOKPROBE_SYMBOL(preempt_schedule);
EXPORT_SYMBOL(preempt_schedule);

/**
 * preempt_schedule_notrace - preempt_schedule called by tracing
 *
 * The tracing infrastructure uses preempt_enable_notrace to prevent
 * recursion and tracing preempt enabling caused by the tracing
 * infrastructure itself. But as tracing can happen in areas coming
 * from userspace or just about to enter userspace, a preempt enable
 * can occur before user_exit() is called. This will cause the scheduler
 * to be called when the system is still in usermode.
 *
 * To prevent this, the preempt_enable_notrace will use this function
 * instead of preempt_schedule() to exit user context if needed before
 * calling the scheduler.
 */
asmlinkage __visible void __sched notrace preempt_schedule_notrace(void)
{
	enum ctx_state prev_ctx;

	if (likely(!preemptible()))
		return;
	if (!preemptible_lazy())
		return;

	do {
		preempt_disable_notrace();
		/*
		 * Needs preempt disabled in case user_exit() is traced
		 * and the tracer calls preempt_enable_notrace() causing
		 * an infinite recursion.
		 */
		prev_ctx = exception_enter();
		/*
		 * The add/subtract must not be traced by the function
		 * tracer. But we still want to account for the
		 * preempt off latency tracer. Since the _notrace versions
		 * of add/subtract skip the accounting for latency tracer
		 * we must force it manually.
		 */
		start_critical_timings();
		__schedule(true);
		stop_critical_timings();
		exception_exit(prev_ctx);

		preempt_enable_no_resched_notrace();
	} while (need_resched());
}
EXPORT_SYMBOL_GPL(preempt_schedule_notrace);

#endif /* CONFIG_PREEMPT */

/*
 * this is the entry point to schedule() from kernel preemption
 * off of irq context.
 * Note, that this is called and return with irqs disabled. This will
 * protect us against recursive calling from irq.
 */
asmlinkage __visible void __sched preempt_schedule_irq(void)
{
	enum ctx_state prev_state;

	/* Catch callers which need to be fixed */
	BUG_ON(preempt_count() || !irqs_disabled());

	prev_state = exception_enter();

	do {
		preempt_disable();
		local_irq_enable();
		__schedule(true);
		local_irq_disable();
		sched_preempt_enable_no_resched();
	} while (need_resched());

	exception_exit(prev_state);
}

int default_wake_function(wait_queue_t *curr, unsigned mode, int wake_flags,
			  void *key)
{
	return try_to_wake_up(curr->private, mode, wake_flags);
}
EXPORT_SYMBOL(default_wake_function);

#ifdef CONFIG_RT_MUTEXES

/*
 * rt_mutex_setprio - set the current priority of a task
 * @p: task
 * @prio: prio value (kernel-internal form)
 *
 * This function changes the 'effective' priority of a task. It does
 * not touch ->normal_prio like __setscheduler().
 *
 * Used by the rt_mutex code to implement priority inheritance
 * logic. Call site only calls if the priority of the task changed.
 */
void rt_mutex_setprio(struct task_struct *p, int prio)
{
	int oldprio, queued, running, enqueue_flag = ENQUEUE_RESTORE;
	struct rq *rq;
	const struct sched_class *prev_class;

	BUG_ON(prio > MAX_PRIO);

	rq = __task_rq_lock(p);

	/*
	 * Idle task boosting is a nono in general. There is one
	 * exception, when PREEMPT_RT and NOHZ is active:
	 *
	 * The idle task calls get_next_timer_interrupt() and holds
	 * the timer wheel base->lock on the CPU and another CPU wants
	 * to access the timer (probably to cancel it). We can safely
	 * ignore the boosting request, as the idle CPU runs this code
	 * with interrupts disabled and will complete the lock
	 * protected section without being interrupted. So there is no
	 * real need to boost.
	 */
	if (unlikely(p == rq->idle)) {
		WARN_ON(p != rq->curr);
		WARN_ON(p->pi_blocked_on);
		goto out_unlock;
	}

	trace_sched_pi_setprio(p, prio);
	oldprio = p->prio;
	prev_class = p->sched_class;
	queued = task_on_rq_queued(p);
	running = task_current(rq, p);
	if (queued)
		dequeue_task(rq, p, DEQUEUE_SAVE);
	if (running)
		put_prev_task(rq, p);

	/*
	 * Boosting condition are:
	 * 1. -rt task is running and holds mutex A
	 *      --> -dl task blocks on mutex A
	 *
	 * 2. -dl task is running and holds mutex A
	 *      --> -dl task blocks on mutex A and could preempt the
	 *          running task
	 */
	if (dl_prio(prio)) {
		struct task_struct *pi_task = rt_mutex_get_top_task(p);
		if (!dl_prio(p->normal_prio) ||
		    (pi_task && dl_entity_preempt(&pi_task->dl, &p->dl))) {
			p->dl.dl_boosted = 1;
			enqueue_flag |= ENQUEUE_REPLENISH;
		} else
			p->dl.dl_boosted = 0;
		p->sched_class = &dl_sched_class;
	} else if (rt_prio(prio)) {
		if (dl_prio(oldprio))
			p->dl.dl_boosted = 0;
		if (oldprio < prio)
			enqueue_flag |= ENQUEUE_HEAD;
		p->sched_class = &rt_sched_class;
	} else {
		if (dl_prio(oldprio))
			p->dl.dl_boosted = 0;
		if (rt_prio(oldprio))
			p->rt.timeout = 0;
		p->sched_class = &fair_sched_class;
	}

	p->prio = prio;

	if (running)
		p->sched_class->set_curr_task(rq);
	if (queued)
		enqueue_task(rq, p, enqueue_flag);

	check_class_changed(rq, p, prev_class, oldprio);
out_unlock:
	preempt_disable(); /* avoid rq from going away on us */
	__task_rq_unlock(rq);

	balance_callback(rq);
	preempt_enable();
}
#endif

void set_user_nice(struct task_struct *p, long nice)
{
	int old_prio, delta, queued;
	unsigned long flags;
	struct rq *rq;

	if (task_nice(p) == nice || nice < MIN_NICE || nice > MAX_NICE)
		return;
	/*
	 * We have to be careful, if called from sys_setpriority(),
	 * the task might be in the middle of scheduling on another CPU.
	 */
	rq = task_rq_lock(p, &flags);
	/*
	 * The RT priorities are set via sched_setscheduler(), but we still
	 * allow the 'normal' nice value to be set - but as expected
	 * it wont have any effect on scheduling until the task is
	 * SCHED_DEADLINE, SCHED_FIFO or SCHED_RR:
	 */
	if (task_has_dl_policy(p) || task_has_rt_policy(p)) {
		p->static_prio = NICE_TO_PRIO(nice);
		goto out_unlock;
	}
	queued = task_on_rq_queued(p);
	if (queued)
		dequeue_task(rq, p, DEQUEUE_SAVE);

	p->static_prio = NICE_TO_PRIO(nice);
	set_load_weight(p);
	old_prio = p->prio;
	p->prio = effective_prio(p);
	delta = p->prio - old_prio;

	if (queued) {
		enqueue_task(rq, p, ENQUEUE_RESTORE);
		/*
		 * If the task increased its priority or is running and
		 * lowered its priority, then reschedule its CPU:
		 */
		if (delta < 0 || (delta > 0 && task_running(rq, p)))
			resched_curr(rq);
	}
out_unlock:
	task_rq_unlock(rq, p, &flags);
}
EXPORT_SYMBOL(set_user_nice);

/*
 * can_nice - check if a task can reduce its nice value
 * @p: task
 * @nice: nice value
 */
int can_nice(const struct task_struct *p, const int nice)
{
	/* convert nice value [19,-20] to rlimit style value [1,40] */
	int nice_rlim = nice_to_rlimit(nice);

	return (nice_rlim <= task_rlimit(p, RLIMIT_NICE) ||
		capable(CAP_SYS_NICE));
}

#ifdef __ARCH_WANT_SYS_NICE

/*
 * sys_nice - change the priority of the current process.
 * @increment: priority increment
 *
 * sys_setpriority is a more generic, but much slower function that
 * does similar things.
 */
SYSCALL_DEFINE1(nice, int, increment)
{
	long nice, retval;

	/*
	 * Setpriority might change our priority at the same moment.
	 * We don't have to worry. Conceptually one call occurs first
	 * and we have a single winner.
	 */
	increment = clamp(increment, -NICE_WIDTH, NICE_WIDTH);
	nice = task_nice(current) + increment;

	nice = clamp_val(nice, MIN_NICE, MAX_NICE);
	if (increment < 0 && !can_nice(current, nice))
		return -EPERM;

	retval = security_task_setnice(current, nice);
	if (retval)
		return retval;

	set_user_nice(current, nice);
	return 0;
}

#endif

/**
 * task_prio - return the priority value of a given task.
 * @p: the task in question.
 *
 * Return: The priority value as seen by users in /proc.
 * RT tasks are offset by -200. Normal tasks are centered
 * around 0, value goes from -16 to +15.
 */
int task_prio(const struct task_struct *p)
{
	return p->prio - MAX_RT_PRIO;
}

/**
 * idle_cpu - is a given cpu idle currently?
 * @cpu: the processor in question.
 *
 * Return: 1 if the CPU is currently idle. 0 otherwise.
 */
int idle_cpu(int cpu)
{
	struct rq *rq = cpu_rq(cpu);

	if (rq->curr != rq->idle)
		return 0;

	if (rq->nr_running)
		return 0;

#ifdef CONFIG_SMP
	if (!llist_empty(&rq->wake_list))
		return 0;
#endif

	return 1;
}

/**
 * idle_task - return the idle task for a given cpu.
 * @cpu: the processor in question.
 *
 * Return: The idle task for the cpu @cpu.
 */
struct task_struct *idle_task(int cpu)
{
	return cpu_rq(cpu)->idle;
}

/**
 * find_process_by_pid - find a process with a matching PID value.
 * @pid: the pid in question.
 *
 * The task of @pid, if found. %NULL otherwise.
 */
static struct task_struct *find_process_by_pid(pid_t pid)
{
	return pid ? find_task_by_vpid(pid) : current;
}

/*
 * This function initializes the sched_dl_entity of a newly becoming
 * SCHED_DEADLINE task.
 *
 * Only the static values are considered here, the actual runtime and the
 * absolute deadline will be properly calculated when the task is enqueued
 * for the first time with its new policy.
 */
static void
__setparam_dl(struct task_struct *p, const struct sched_attr *attr)
{
	struct sched_dl_entity *dl_se = &p->dl;

	dl_se->dl_runtime = attr->sched_runtime;
	dl_se->dl_deadline = attr->sched_deadline;
	dl_se->dl_period = attr->sched_period ?: dl_se->dl_deadline;
	dl_se->flags = attr->sched_flags;
	dl_se->dl_bw = to_ratio(dl_se->dl_period, dl_se->dl_runtime);

	/*
	 * Changing the parameters of a task is 'tricky' and we're not doing
	 * the correct thing -- also see task_dead_dl() and switched_from_dl().
	 *
	 * What we SHOULD do is delay the bandwidth release until the 0-lag
	 * point. This would include retaining the task_struct until that time
	 * and change dl_overflow() to not immediately decrement the current
	 * amount.
	 *
	 * Instead we retain the current runtime/deadline and let the new
	 * parameters take effect after the current reservation period lapses.
	 * This is safe (albeit pessimistic) because the 0-lag point is always
	 * before the current scheduling deadline.
	 *
	 * We can still have temporary overloads because we do not delay the
	 * change in bandwidth until that time; so admission control is
	 * not on the safe side. It does however guarantee tasks will never
	 * consume more than promised.
	 */
}

/*
 * sched_setparam() passes in -1 for its policy, to let the functions
 * it calls know not to change it.
 */
#define SETPARAM_POLICY	-1

static void __setscheduler_params(struct task_struct *p,
		const struct sched_attr *attr)
{
	int policy = attr->sched_policy;

	if (policy == SETPARAM_POLICY)
		policy = p->policy;

	p->policy = policy;

	if (dl_policy(policy))
		__setparam_dl(p, attr);
	else if (fair_policy(policy))
		p->static_prio = NICE_TO_PRIO(attr->sched_nice);

	/*
	 * __sched_setscheduler() ensures attr->sched_priority == 0 when
	 * !rt_policy. Always setting this ensures that things like
	 * getparam()/getattr() don't report silly values for !rt tasks.
	 */
	p->rt_priority = attr->sched_priority;
	p->normal_prio = normal_prio(p);
	set_load_weight(p);
}

/* Actually do priority change: must hold pi & rq lock. */
static void __setscheduler(struct rq *rq, struct task_struct *p,
			   const struct sched_attr *attr, bool keep_boost)
{
	__setscheduler_params(p, attr);

	/*
	 * Keep a potential priority boosting if called from
	 * sched_setscheduler().
	 */
	if (keep_boost)
		p->prio = rt_mutex_get_effective_prio(p, normal_prio(p));
	else
		p->prio = normal_prio(p);

	if (dl_prio(p->prio))
		p->sched_class = &dl_sched_class;
	else if (rt_prio(p->prio))
		p->sched_class = &rt_sched_class;
	else
		p->sched_class = &fair_sched_class;
}

static void
__getparam_dl(struct task_struct *p, struct sched_attr *attr)
{
	struct sched_dl_entity *dl_se = &p->dl;

	attr->sched_priority = p->rt_priority;
	attr->sched_runtime = dl_se->dl_runtime;
	attr->sched_deadline = dl_se->dl_deadline;
	attr->sched_period = dl_se->dl_period;
	attr->sched_flags = dl_se->flags;
}

/*
 * This function validates the new parameters of a -deadline task.
 * We ask for the deadline not being zero, and greater or equal
 * than the runtime, as well as the period of being zero or
 * greater than deadline. Furthermore, we have to be sure that
 * user parameters are above the internal resolution of 1us (we
 * check sched_runtime only since it is always the smaller one) and
 * below 2^63 ns (we have to check both sched_deadline and
 * sched_period, as the latter can be zero).
 */
static bool
__checkparam_dl(const struct sched_attr *attr)
{
	/* deadline != 0 */
	if (attr->sched_deadline == 0)
		return false;

	/*
	 * Since we truncate DL_SCALE bits, make sure we're at least
	 * that big.
	 */
	if (attr->sched_runtime < (1ULL << DL_SCALE))
		return false;

	/*
	 * Since we use the MSB for wrap-around and sign issues, make
	 * sure it's not set (mind that period can be equal to zero).
	 */
	if (attr->sched_deadline & (1ULL << 63) ||
	    attr->sched_period & (1ULL << 63))
		return false;

	/* runtime <= deadline <= period (if period != 0) */
	if ((attr->sched_period != 0 &&
	     attr->sched_period < attr->sched_deadline) ||
	    attr->sched_deadline < attr->sched_runtime)
		return false;

	return true;
}

/*
 * check the target process has a UID that matches the current process's
 */
static bool check_same_owner(struct task_struct *p)
{
	const struct cred *cred = current_cred(), *pcred;
	bool match;

	rcu_read_lock();
	pcred = __task_cred(p);
	match = (uid_eq(cred->euid, pcred->euid) ||
		 uid_eq(cred->euid, pcred->uid));
	rcu_read_unlock();
	return match;
}

static bool dl_param_changed(struct task_struct *p,
		const struct sched_attr *attr)
{
	struct sched_dl_entity *dl_se = &p->dl;

	if (dl_se->dl_runtime != attr->sched_runtime ||
		dl_se->dl_deadline != attr->sched_deadline ||
		dl_se->dl_period != attr->sched_period ||
		dl_se->flags != attr->sched_flags)
		return true;

	return false;
}

static int __sched_setscheduler(struct task_struct *p,
				const struct sched_attr *attr,
				bool user, bool pi)
{
	int newprio = dl_policy(attr->sched_policy) ? MAX_DL_PRIO - 1 :
		      MAX_RT_PRIO - 1 - attr->sched_priority;
	int retval, oldprio, oldpolicy = -1, queued, running;
	int new_effective_prio, policy = attr->sched_policy;
	unsigned long flags;
	const struct sched_class *prev_class;
	struct rq *rq;
	int reset_on_fork;

	/* may grab non-irq protected spin_locks */
	BUG_ON(in_interrupt());
recheck:
	/* double check policy once rq lock held */
	if (policy < 0) {
		reset_on_fork = p->sched_reset_on_fork;
		policy = oldpolicy = p->policy;
	} else {
		reset_on_fork = !!(attr->sched_flags & SCHED_FLAG_RESET_ON_FORK);

		if (!valid_policy(policy))
			return -EINVAL;
	}

	if (attr->sched_flags & ~(SCHED_FLAG_RESET_ON_FORK))
		return -EINVAL;

	/*
	 * Valid priorities for SCHED_FIFO and SCHED_RR are
	 * 1..MAX_USER_RT_PRIO-1, valid priority for SCHED_NORMAL,
	 * SCHED_BATCH and SCHED_IDLE is 0.
	 */
	if ((p->mm && attr->sched_priority > MAX_USER_RT_PRIO-1) ||
	    (!p->mm && attr->sched_priority > MAX_RT_PRIO-1))
		return -EINVAL;
	if ((dl_policy(policy) && !__checkparam_dl(attr)) ||
	    (rt_policy(policy) != (attr->sched_priority != 0)))
		return -EINVAL;

	/*
	 * Allow unprivileged RT tasks to decrease priority:
	 */
	if (user && !capable(CAP_SYS_NICE)) {
		if (fair_policy(policy)) {
			if (attr->sched_nice < task_nice(p) &&
			    !can_nice(p, attr->sched_nice))
				return -EPERM;
		}

		if (rt_policy(policy)) {
			unsigned long rlim_rtprio =
					task_rlimit(p, RLIMIT_RTPRIO);

			/* can't set/change the rt policy */
			if (policy != p->policy && !rlim_rtprio)
				return -EPERM;

			/* can't increase priority */
			if (attr->sched_priority > p->rt_priority &&
			    attr->sched_priority > rlim_rtprio)
				return -EPERM;
		}

		 /*
		  * Can't set/change SCHED_DEADLINE policy at all for now
		  * (safest behavior); in the future we would like to allow
		  * unprivileged DL tasks to increase their relative deadline
		  * or reduce their runtime (both ways reducing utilization)
		  */
		if (dl_policy(policy))
			return -EPERM;

		/*
		 * Treat SCHED_IDLE as nice 20. Only allow a switch to
		 * SCHED_NORMAL if the RLIMIT_NICE would normally permit it.
		 */
		if (idle_policy(p->policy) && !idle_policy(policy)) {
			if (!can_nice(p, task_nice(p)))
				return -EPERM;
		}

		/* can't change other user's priorities */
		if (!check_same_owner(p))
			return -EPERM;

		/* Normal users shall not reset the sched_reset_on_fork flag */
		if (p->sched_reset_on_fork && !reset_on_fork)
			return -EPERM;
	}

	if (user) {
		retval = security_task_setscheduler(p);
		if (retval)
			return retval;
	}

	/*
	 * make sure no PI-waiters arrive (or leave) while we are
	 * changing the priority of the task:
	 *
	 * To be able to change p->policy safely, the appropriate
	 * runqueue lock must be held.
	 */
	rq = task_rq_lock(p, &flags);

	/*
	 * Changing the policy of the stop threads its a very bad idea
	 */
	if (p == rq->stop) {
		task_rq_unlock(rq, p, &flags);
		return -EINVAL;
	}

	/*
	 * If not changing anything there's no need to proceed further,
	 * but store a possible modification of reset_on_fork.
	 */
	if (unlikely(policy == p->policy)) {
		if (fair_policy(policy) && attr->sched_nice != task_nice(p))
			goto change;
		if (rt_policy(policy) && attr->sched_priority != p->rt_priority)
			goto change;
		if (dl_policy(policy) && dl_param_changed(p, attr))
			goto change;

		p->sched_reset_on_fork = reset_on_fork;
		task_rq_unlock(rq, p, &flags);
		return 0;
	}
change:

	if (user) {
#ifdef CONFIG_RT_GROUP_SCHED
		/*
		 * Do not allow realtime tasks into groups that have no runtime
		 * assigned.
		 */
		if (rt_bandwidth_enabled() && rt_policy(policy) &&
				task_group(p)->rt_bandwidth.rt_runtime == 0 &&
				!task_group_is_autogroup(task_group(p))) {
			task_rq_unlock(rq, p, &flags);
			return -EPERM;
		}
#endif
#ifdef CONFIG_SMP
		if (dl_bandwidth_enabled() && dl_policy(policy)) {
			cpumask_t *span = rq->rd->span;

			/*
			 * Don't allow tasks with an affinity mask smaller than
			 * the entire root_domain to become SCHED_DEADLINE. We
			 * will also fail if there's no bandwidth available.
			 */
			if (!cpumask_subset(span, &p->cpus_allowed) ||
			    rq->rd->dl_bw.bw == 0) {
				task_rq_unlock(rq, p, &flags);
				return -EPERM;
			}
		}
#endif
	}

	/* recheck policy now with rq lock held */
	if (unlikely(oldpolicy != -1 && oldpolicy != p->policy)) {
		policy = oldpolicy = -1;
		task_rq_unlock(rq, p, &flags);
		goto recheck;
	}

	/*
	 * If setscheduling to SCHED_DEADLINE (or changing the parameters
	 * of a SCHED_DEADLINE task) we need to check if enough bandwidth
	 * is available.
	 */
	if ((dl_policy(policy) || dl_task(p)) && dl_overflow(p, policy, attr)) {
		task_rq_unlock(rq, p, &flags);
		return -EBUSY;
	}

	p->sched_reset_on_fork = reset_on_fork;
	oldprio = p->prio;

	if (pi) {
		/*
		 * Take priority boosted tasks into account. If the new
		 * effective priority is unchanged, we just store the new
		 * normal parameters and do not touch the scheduler class and
		 * the runqueue. This will be done when the task deboost
		 * itself.
		 */
		new_effective_prio = rt_mutex_get_effective_prio(p, newprio);
		if (new_effective_prio == oldprio) {
			__setscheduler_params(p, attr);
			task_rq_unlock(rq, p, &flags);
			return 0;
		}
	}

	queued = task_on_rq_queued(p);
	running = task_current(rq, p);
	if (queued)
		dequeue_task(rq, p, DEQUEUE_SAVE);
	if (running)
		put_prev_task(rq, p);

	prev_class = p->sched_class;
	__setscheduler(rq, p, attr, pi);

	if (running)
		p->sched_class->set_curr_task(rq);
	if (queued) {
		int enqueue_flags = ENQUEUE_RESTORE;
		/*
		 * We enqueue to tail when the priority of a task is
		 * increased (user space view).
		 */
		if (oldprio <= p->prio)
			enqueue_flags |= ENQUEUE_HEAD;

		enqueue_task(rq, p, enqueue_flags);
	}

	check_class_changed(rq, p, prev_class, oldprio);
	preempt_disable(); /* avoid rq from going away on us */
	task_rq_unlock(rq, p, &flags);

	if (pi)
		rt_mutex_adjust_pi(p);

	/*
	 * Run balance callbacks after we've adjusted the PI chain.
	 */
	balance_callback(rq);
	preempt_enable();

	return 0;
}

static int _sched_setscheduler(struct task_struct *p, int policy,
			       const struct sched_param *param, bool check)
{
	struct sched_attr attr = {
		.sched_policy   = policy,
		.sched_priority = param->sched_priority,
		.sched_nice	= PRIO_TO_NICE(p->static_prio),
	};

	/* Fixup the legacy SCHED_RESET_ON_FORK hack. */
	if ((policy != SETPARAM_POLICY) && (policy & SCHED_RESET_ON_FORK)) {
		attr.sched_flags |= SCHED_FLAG_RESET_ON_FORK;
		policy &= ~SCHED_RESET_ON_FORK;
		attr.sched_policy = policy;
	}

	return __sched_setscheduler(p, &attr, check, true);
}
/**
 * sched_setscheduler - change the scheduling policy and/or RT priority of a thread.
 * @p: the task in question.
 * @policy: new policy.
 * @param: structure containing the new RT priority.
 *
 * Return: 0 on success. An error code otherwise.
 *
 * NOTE that the task may be already dead.
 */
int sched_setscheduler(struct task_struct *p, int policy,
		       const struct sched_param *param)
{
	return _sched_setscheduler(p, policy, param, true);
}
EXPORT_SYMBOL_GPL(sched_setscheduler);

int sched_setattr(struct task_struct *p, const struct sched_attr *attr)
{
	return __sched_setscheduler(p, attr, true, true);
}
EXPORT_SYMBOL_GPL(sched_setattr);

/**
 * sched_setscheduler_nocheck - change the scheduling policy and/or RT priority of a thread from kernelspace.
 * @p: the task in question.
 * @policy: new policy.
 * @param: structure containing the new RT priority.
 *
 * Just like sched_setscheduler, only don't bother checking if the
 * current context has permission.  For example, this is needed in
 * stop_machine(): we create temporary high priority worker threads,
 * but our caller might not have that capability.
 *
 * Return: 0 on success. An error code otherwise.
 */
int sched_setscheduler_nocheck(struct task_struct *p, int policy,
			       const struct sched_param *param)
{
	return _sched_setscheduler(p, policy, param, false);
}
EXPORT_SYMBOL_GPL(sched_setscheduler_nocheck);

static int
do_sched_setscheduler(pid_t pid, int policy, struct sched_param __user *param)
{
	struct sched_param lparam;
	struct task_struct *p;
	int retval;

	if (!param || pid < 0)
		return -EINVAL;
	if (copy_from_user(&lparam, param, sizeof(struct sched_param)))
		return -EFAULT;

	rcu_read_lock();
	retval = -ESRCH;
	p = find_process_by_pid(pid);
	if (p != NULL)
		retval = sched_setscheduler(p, policy, &lparam);
	rcu_read_unlock();

	return retval;
}

/*
 * Mimics kernel/events/core.c perf_copy_attr().
 */
static int sched_copy_attr(struct sched_attr __user *uattr,
			   struct sched_attr *attr)
{
	u32 size;
	int ret;

	if (!access_ok(VERIFY_WRITE, uattr, SCHED_ATTR_SIZE_VER0))
		return -EFAULT;

	/*
	 * zero the full structure, so that a short copy will be nice.
	 */
	memset(attr, 0, sizeof(*attr));

	ret = get_user(size, &uattr->size);
	if (ret)
		return ret;

	if (size > PAGE_SIZE)	/* silly large */
		goto err_size;

	if (!size)		/* abi compat */
		size = SCHED_ATTR_SIZE_VER0;

	if (size < SCHED_ATTR_SIZE_VER0)
		goto err_size;

	/*
	 * If we're handed a bigger struct than we know of,
	 * ensure all the unknown bits are 0 - i.e. new
	 * user-space does not rely on any kernel feature
	 * extensions we dont know about yet.
	 */
	if (size > sizeof(*attr)) {
		unsigned char __user *addr;
		unsigned char __user *end;
		unsigned char val;

		addr = (void __user *)uattr + sizeof(*attr);
		end  = (void __user *)uattr + size;

		for (; addr < end; addr++) {
			ret = get_user(val, addr);
			if (ret)
				return ret;
			if (val)
				goto err_size;
		}
		size = sizeof(*attr);
	}

	ret = copy_from_user(attr, uattr, size);
	if (ret)
		return -EFAULT;

	/*
	 * XXX: do we want to be lenient like existing syscalls; or do we want
	 * to be strict and return an error on out-of-bounds values?
	 */
	attr->sched_nice = clamp(attr->sched_nice, MIN_NICE, MAX_NICE);

	return 0;

err_size:
	put_user(sizeof(*attr), &uattr->size);
	return -E2BIG;
}

/**
 * sys_sched_setscheduler - set/change the scheduler policy and RT priority
 * @pid: the pid in question.
 * @policy: new policy.
 * @param: structure containing the new RT priority.
 *
 * Return: 0 on success. An error code otherwise.
 */
SYSCALL_DEFINE3(sched_setscheduler, pid_t, pid, int, policy,
		struct sched_param __user *, param)
{
	/* negative values for policy are not valid */
	if (policy < 0)
		return -EINVAL;

	return do_sched_setscheduler(pid, policy, param);
}

/**
 * sys_sched_setparam - set/change the RT priority of a thread
 * @pid: the pid in question.
 * @param: structure containing the new RT priority.
 *
 * Return: 0 on success. An error code otherwise.
 */
SYSCALL_DEFINE2(sched_setparam, pid_t, pid, struct sched_param __user *, param)
{
	return do_sched_setscheduler(pid, SETPARAM_POLICY, param);
}

/**
 * sys_sched_setattr - same as above, but with extended sched_attr
 * @pid: the pid in question.
 * @uattr: structure containing the extended parameters.
 * @flags: for future extension.
 */
SYSCALL_DEFINE3(sched_setattr, pid_t, pid, struct sched_attr __user *, uattr,
			       unsigned int, flags)
{
	struct sched_attr attr;
	struct task_struct *p;
	int retval;

	if (!uattr || pid < 0 || flags)
		return -EINVAL;

	retval = sched_copy_attr(uattr, &attr);
	if (retval)
		return retval;

	if ((int)attr.sched_policy < 0)
		return -EINVAL;

	rcu_read_lock();
	retval = -ESRCH;
	p = find_process_by_pid(pid);
	if (p != NULL)
		retval = sched_setattr(p, &attr);
	rcu_read_unlock();

	return retval;
}

/**
 * sys_sched_getscheduler - get the policy (scheduling class) of a thread
 * @pid: the pid in question.
 *
 * Return: On success, the policy of the thread. Otherwise, a negative error
 * code.
 */
SYSCALL_DEFINE1(sched_getscheduler, pid_t, pid)
{
	struct task_struct *p;
	int retval;

	if (pid < 0)
		return -EINVAL;

	retval = -ESRCH;
	rcu_read_lock();
	p = find_process_by_pid(pid);
	if (p) {
		retval = security_task_getscheduler(p);
		if (!retval)
			retval = p->policy
				| (p->sched_reset_on_fork ? SCHED_RESET_ON_FORK : 0);
	}
	rcu_read_unlock();
	return retval;
}

/**
 * sys_sched_getparam - get the RT priority of a thread
 * @pid: the pid in question.
 * @param: structure containing the RT priority.
 *
 * Return: On success, 0 and the RT priority is in @param. Otherwise, an error
 * code.
 */
SYSCALL_DEFINE2(sched_getparam, pid_t, pid, struct sched_param __user *, param)
{
	struct sched_param lp = { .sched_priority = 0 };
	struct task_struct *p;
	int retval;

	if (!param || pid < 0)
		return -EINVAL;

	rcu_read_lock();
	p = find_process_by_pid(pid);
	retval = -ESRCH;
	if (!p)
		goto out_unlock;

	retval = security_task_getscheduler(p);
	if (retval)
		goto out_unlock;

	if (task_has_rt_policy(p))
		lp.sched_priority = p->rt_priority;
	rcu_read_unlock();

	/*
	 * This one might sleep, we cannot do it with a spinlock held ...
	 */
	retval = copy_to_user(param, &lp, sizeof(*param)) ? -EFAULT : 0;

	return retval;

out_unlock:
	rcu_read_unlock();
	return retval;
}

static int sched_read_attr(struct sched_attr __user *uattr,
			   struct sched_attr *attr,
			   unsigned int usize)
{
	int ret;

	if (!access_ok(VERIFY_WRITE, uattr, usize))
		return -EFAULT;

	/*
	 * If we're handed a smaller struct than we know of,
	 * ensure all the unknown bits are 0 - i.e. old
	 * user-space does not get uncomplete information.
	 */
	if (usize < sizeof(*attr)) {
		unsigned char *addr;
		unsigned char *end;

		addr = (void *)attr + usize;
		end  = (void *)attr + sizeof(*attr);

		for (; addr < end; addr++) {
			if (*addr)
				return -EFBIG;
		}

		attr->size = usize;
	}

	ret = copy_to_user(uattr, attr, attr->size);
	if (ret)
		return -EFAULT;

	return 0;
}

/**
 * sys_sched_getattr - similar to sched_getparam, but with sched_attr
 * @pid: the pid in question.
 * @uattr: structure containing the extended parameters.
 * @size: sizeof(attr) for fwd/bwd comp.
 * @flags: for future extension.
 */
SYSCALL_DEFINE4(sched_getattr, pid_t, pid, struct sched_attr __user *, uattr,
		unsigned int, size, unsigned int, flags)
{
	struct sched_attr attr = {
		.size = sizeof(struct sched_attr),
	};
	struct task_struct *p;
	int retval;

	if (!uattr || pid < 0 || size > PAGE_SIZE ||
	    size < SCHED_ATTR_SIZE_VER0 || flags)
		return -EINVAL;

	rcu_read_lock();
	p = find_process_by_pid(pid);
	retval = -ESRCH;
	if (!p)
		goto out_unlock;

	retval = security_task_getscheduler(p);
	if (retval)
		goto out_unlock;

	attr.sched_policy = p->policy;
	if (p->sched_reset_on_fork)
		attr.sched_flags |= SCHED_FLAG_RESET_ON_FORK;
	if (task_has_dl_policy(p))
		__getparam_dl(p, &attr);
	else if (task_has_rt_policy(p))
		attr.sched_priority = p->rt_priority;
	else
		attr.sched_nice = task_nice(p);

	rcu_read_unlock();

	retval = sched_read_attr(uattr, &attr, size);
	return retval;

out_unlock:
	rcu_read_unlock();
	return retval;
}

long sched_setaffinity(pid_t pid, const struct cpumask *in_mask)
{
	cpumask_var_t cpus_allowed, new_mask;
	struct task_struct *p;
	int retval;

	rcu_read_lock();

	p = find_process_by_pid(pid);
	if (!p) {
		rcu_read_unlock();
		return -ESRCH;
	}

	/* Prevent p going away */
	get_task_struct(p);
	rcu_read_unlock();

	if (p->flags & PF_NO_SETAFFINITY) {
		retval = -EINVAL;
		goto out_put_task;
	}
	if (!alloc_cpumask_var(&cpus_allowed, GFP_KERNEL)) {
		retval = -ENOMEM;
		goto out_put_task;
	}
	if (!alloc_cpumask_var(&new_mask, GFP_KERNEL)) {
		retval = -ENOMEM;
		goto out_free_cpus_allowed;
	}
	retval = -EPERM;
	if (!check_same_owner(p)) {
		rcu_read_lock();
		if (!ns_capable(__task_cred(p)->user_ns, CAP_SYS_NICE)) {
			rcu_read_unlock();
			goto out_free_new_mask;
		}
		rcu_read_unlock();
	}

	retval = security_task_setscheduler(p);
	if (retval)
		goto out_free_new_mask;


	cpuset_cpus_allowed(p, cpus_allowed);
	cpumask_and(new_mask, in_mask, cpus_allowed);

	/*
	 * Since bandwidth control happens on root_domain basis,
	 * if admission test is enabled, we only admit -deadline
	 * tasks allowed to run on all the CPUs in the task's
	 * root_domain.
	 */
#ifdef CONFIG_SMP
	if (task_has_dl_policy(p) && dl_bandwidth_enabled()) {
		rcu_read_lock();
		if (!cpumask_subset(task_rq(p)->rd->span, new_mask)) {
			retval = -EBUSY;
			rcu_read_unlock();
			goto out_free_new_mask;
		}
		rcu_read_unlock();
	}
#endif
again:
	retval = __set_cpus_allowed_ptr(p, new_mask, true);

	if (!retval) {
		cpuset_cpus_allowed(p, cpus_allowed);
		if (!cpumask_subset(new_mask, cpus_allowed)) {
			/*
			 * We must have raced with a concurrent cpuset
			 * update. Just reset the cpus_allowed to the
			 * cpuset's cpus_allowed
			 */
			cpumask_copy(new_mask, cpus_allowed);
			goto again;
		}
	}
out_free_new_mask:
	free_cpumask_var(new_mask);
out_free_cpus_allowed:
	free_cpumask_var(cpus_allowed);
out_put_task:
	put_task_struct(p);
	return retval;
}

static int get_user_cpu_mask(unsigned long __user *user_mask_ptr, unsigned len,
			     struct cpumask *new_mask)
{
	if (len < cpumask_size())
		cpumask_clear(new_mask);
	else if (len > cpumask_size())
		len = cpumask_size();

	return copy_from_user(new_mask, user_mask_ptr, len) ? -EFAULT : 0;
}

/**
 * sys_sched_setaffinity - set the cpu affinity of a process
 * @pid: pid of the process
 * @len: length in bytes of the bitmask pointed to by user_mask_ptr
 * @user_mask_ptr: user-space pointer to the new cpu mask
 *
 * Return: 0 on success. An error code otherwise.
 */
SYSCALL_DEFINE3(sched_setaffinity, pid_t, pid, unsigned int, len,
		unsigned long __user *, user_mask_ptr)
{
	cpumask_var_t new_mask;
	int retval;

	if (!alloc_cpumask_var(&new_mask, GFP_KERNEL))
		return -ENOMEM;

	retval = get_user_cpu_mask(user_mask_ptr, len, new_mask);
	if (retval == 0)
		retval = sched_setaffinity(pid, new_mask);
	free_cpumask_var(new_mask);
	return retval;
}

long sched_getaffinity(pid_t pid, struct cpumask *mask)
{
	struct task_struct *p;
	unsigned long flags;
	int retval;

	rcu_read_lock();

	retval = -ESRCH;
	p = find_process_by_pid(pid);
	if (!p)
		goto out_unlock;

	retval = security_task_getscheduler(p);
	if (retval)
		goto out_unlock;

	raw_spin_lock_irqsave(&p->pi_lock, flags);
	cpumask_and(mask, &p->cpus_allowed, cpu_active_mask);
	raw_spin_unlock_irqrestore(&p->pi_lock, flags);

out_unlock:
	rcu_read_unlock();

	return retval;
}

/**
 * sys_sched_getaffinity - get the cpu affinity of a process
 * @pid: pid of the process
 * @len: length in bytes of the bitmask pointed to by user_mask_ptr
 * @user_mask_ptr: user-space pointer to hold the current cpu mask
 *
 * Return: 0 on success. An error code otherwise.
 */
SYSCALL_DEFINE3(sched_getaffinity, pid_t, pid, unsigned int, len,
		unsigned long __user *, user_mask_ptr)
{
	int ret;
	cpumask_var_t mask;

	if ((len * BITS_PER_BYTE) < nr_cpu_ids)
		return -EINVAL;
	if (len & (sizeof(unsigned long)-1))
		return -EINVAL;

	if (!alloc_cpumask_var(&mask, GFP_KERNEL))
		return -ENOMEM;

	ret = sched_getaffinity(pid, mask);
	if (ret == 0) {
		size_t retlen = min_t(size_t, len, cpumask_size());

		if (copy_to_user(user_mask_ptr, mask, retlen))
			ret = -EFAULT;
		else
			ret = retlen;
	}
	free_cpumask_var(mask);

	return ret;
}

/**
 * sys_sched_yield - yield the current processor to other threads.
 *
 * This function yields the current CPU to other tasks. If there are no
 * other threads running on this CPU then this function will return.
 *
 * Return: 0.
 */
SYSCALL_DEFINE0(sched_yield)
{
	struct rq *rq = this_rq_lock();

	schedstat_inc(rq, yld_count);
	current->sched_class->yield_task(rq);

	/*
	 * Since we are going to call schedule() anyway, there's
	 * no need to preempt or enable interrupts:
	 */
	__release(rq->lock);
	spin_release(&rq->lock.dep_map, 1, _THIS_IP_);
	do_raw_spin_unlock(&rq->lock);
	sched_preempt_enable_no_resched();

	schedule();

	return 0;
}

int __sched _cond_resched(void)
{
	if (should_resched(0)) {
		preempt_schedule_common();
		return 1;
	}
	return 0;
}
EXPORT_SYMBOL(_cond_resched);

/*
 * __cond_resched_lock() - if a reschedule is pending, drop the given lock,
 * call schedule, and on return reacquire the lock.
 *
 * This works OK both with and without CONFIG_PREEMPT. We do strange low-level
 * operations here to prevent schedule() from being called twice (once via
 * spin_unlock(), once by hand).
 */
int __cond_resched_lock(spinlock_t *lock)
{
	int resched = should_resched(PREEMPT_LOCK_OFFSET);
	int ret = 0;

	lockdep_assert_held(lock);

	if (spin_needbreak(lock) || resched) {
		spin_unlock(lock);
		if (resched)
			preempt_schedule_common();
		else
			cpu_relax();
		ret = 1;
		spin_lock(lock);
	}
	return ret;
}
EXPORT_SYMBOL(__cond_resched_lock);

#ifndef CONFIG_PREEMPT_RT_FULL
int __sched __cond_resched_softirq(void)
{
	BUG_ON(!in_softirq());

	if (should_resched(SOFTIRQ_DISABLE_OFFSET)) {
		local_bh_enable();
		preempt_schedule_common();
		local_bh_disable();
		return 1;
	}
	return 0;
}
EXPORT_SYMBOL(__cond_resched_softirq);
#endif

/**
 * yield - yield the current processor to other threads.
 *
 * Do not ever use this function, there's a 99% chance you're doing it wrong.
 *
 * The scheduler is at all times free to pick the calling task as the most
 * eligible task to run, if removing the yield() call from your code breaks
 * it, its already broken.
 *
 * Typical broken usage is:
 *
 * while (!event)
 * 	yield();
 *
 * where one assumes that yield() will let 'the other' process run that will
 * make event true. If the current task is a SCHED_FIFO task that will never
 * happen. Never use yield() as a progress guarantee!!
 *
 * If you want to use yield() to wait for something, use wait_event().
 * If you want to use yield() to be 'nice' for others, use cond_resched().
 * If you still want to use yield(), do not!
 */
void __sched yield(void)
{
	set_current_state(TASK_RUNNING);
	sys_sched_yield();
}
EXPORT_SYMBOL(yield);

/**
 * yield_to - yield the current processor to another thread in
 * your thread group, or accelerate that thread toward the
 * processor it's on.
 * @p: target task
 * @preempt: whether task preemption is allowed or not
 *
 * It's the caller's job to ensure that the target task struct
 * can't go away on us before we can do any checks.
 *
 * Return:
 *	true (>0) if we indeed boosted the target task.
 *	false (0) if we failed to boost the target.
 *	-ESRCH if there's no task to yield to.
 */
int __sched yield_to(struct task_struct *p, bool preempt)
{
	struct task_struct *curr = current;
	struct rq *rq, *p_rq;
	unsigned long flags;
	int yielded = 0;

	local_irq_save(flags);
	rq = this_rq();

again:
	p_rq = task_rq(p);
	/*
	 * If we're the only runnable task on the rq and target rq also
	 * has only one task, there's absolutely no point in yielding.
	 */
	if (rq->nr_running == 1 && p_rq->nr_running == 1) {
		yielded = -ESRCH;
		goto out_irq;
	}

	double_rq_lock(rq, p_rq);
	if (task_rq(p) != p_rq) {
		double_rq_unlock(rq, p_rq);
		goto again;
	}

	if (!curr->sched_class->yield_to_task)
		goto out_unlock;

	if (curr->sched_class != p->sched_class)
		goto out_unlock;

	if (task_running(p_rq, p) || p->state)
		goto out_unlock;

	yielded = curr->sched_class->yield_to_task(rq, p, preempt);
	if (yielded) {
		schedstat_inc(rq, yld_count);
		/*
		 * Make p's CPU reschedule; pick_next_entity takes care of
		 * fairness.
		 */
		if (preempt && rq != p_rq)
			resched_curr(p_rq);
	}

out_unlock:
	double_rq_unlock(rq, p_rq);
out_irq:
	local_irq_restore(flags);

	if (yielded > 0)
		schedule();

	return yielded;
}
EXPORT_SYMBOL_GPL(yield_to);

/*
 * This task is about to go to sleep on IO. Increment rq->nr_iowait so
 * that process accounting knows that this is a task in IO wait state.
 */
long __sched io_schedule_timeout(long timeout)
{
	int old_iowait = current->in_iowait;
	struct rq *rq;
	long ret;

	current->in_iowait = 1;
	blk_schedule_flush_plug(current);

	delayacct_blkio_start();
	rq = raw_rq();
	atomic_inc(&rq->nr_iowait);
	ret = schedule_timeout(timeout);
	current->in_iowait = old_iowait;
	atomic_dec(&rq->nr_iowait);
	delayacct_blkio_end();

	return ret;
}
EXPORT_SYMBOL(io_schedule_timeout);

/**
 * sys_sched_get_priority_max - return maximum RT priority.
 * @policy: scheduling class.
 *
 * Return: On success, this syscall returns the maximum
 * rt_priority that can be used by a given scheduling class.
 * On failure, a negative error code is returned.
 */
SYSCALL_DEFINE1(sched_get_priority_max, int, policy)
{
	int ret = -EINVAL;

	switch (policy) {
	case SCHED_FIFO:
	case SCHED_RR:
		ret = MAX_USER_RT_PRIO-1;
		break;
	case SCHED_DEADLINE:
	case SCHED_NORMAL:
	case SCHED_BATCH:
	case SCHED_IDLE:
		ret = 0;
		break;
	}
	return ret;
}

/**
 * sys_sched_get_priority_min - return minimum RT priority.
 * @policy: scheduling class.
 *
 * Return: On success, this syscall returns the minimum
 * rt_priority that can be used by a given scheduling class.
 * On failure, a negative error code is returned.
 */
SYSCALL_DEFINE1(sched_get_priority_min, int, policy)
{
	int ret = -EINVAL;

	switch (policy) {
	case SCHED_FIFO:
	case SCHED_RR:
		ret = 1;
		break;
	case SCHED_DEADLINE:
	case SCHED_NORMAL:
	case SCHED_BATCH:
	case SCHED_IDLE:
		ret = 0;
	}
	return ret;
}

/**
 * sys_sched_rr_get_interval - return the default timeslice of a process.
 * @pid: pid of the process.
 * @interval: userspace pointer to the timeslice value.
 *
 * this syscall writes the default timeslice value of a given process
 * into the user-space timespec buffer. A value of '0' means infinity.
 *
 * Return: On success, 0 and the timeslice is in @interval. Otherwise,
 * an error code.
 */
SYSCALL_DEFINE2(sched_rr_get_interval, pid_t, pid,
		struct timespec __user *, interval)
{
	struct task_struct *p;
	unsigned int time_slice;
	unsigned long flags;
	struct rq *rq;
	int retval;
	struct timespec t;

	if (pid < 0)
		return -EINVAL;

	retval = -ESRCH;
	rcu_read_lock();
	p = find_process_by_pid(pid);
	if (!p)
		goto out_unlock;

	retval = security_task_getscheduler(p);
	if (retval)
		goto out_unlock;

	rq = task_rq_lock(p, &flags);
	time_slice = 0;
	if (p->sched_class->get_rr_interval)
		time_slice = p->sched_class->get_rr_interval(rq, p);
	task_rq_unlock(rq, p, &flags);

	rcu_read_unlock();
	jiffies_to_timespec(time_slice, &t);
	retval = copy_to_user(interval, &t, sizeof(t)) ? -EFAULT : 0;
	return retval;

out_unlock:
	rcu_read_unlock();
	return retval;
}

static const char stat_nam[] = TASK_STATE_TO_CHAR_STR;

void sched_show_task(struct task_struct *p)
{
	unsigned long free = 0;
	int ppid;
	unsigned long state = p->state;

	if (state)
		state = __ffs(state) + 1;
	printk(KERN_INFO "%-15.15s %c", p->comm,
		state < sizeof(stat_nam) - 1 ? stat_nam[state] : '?');
#if BITS_PER_LONG == 32
	if (state == TASK_RUNNING)
		printk(KERN_CONT " running  ");
	else
		printk(KERN_CONT " %08lx ", thread_saved_pc(p));
#else
	if (state == TASK_RUNNING)
		printk(KERN_CONT "  running task    ");
	else
		printk(KERN_CONT " %016lx ", thread_saved_pc(p));
#endif
#ifdef CONFIG_DEBUG_STACK_USAGE
	free = stack_not_used(p);
#endif
	ppid = 0;
	rcu_read_lock();
	if (pid_alive(p))
		ppid = task_pid_nr(rcu_dereference(p->real_parent));
	rcu_read_unlock();
	printk(KERN_CONT "%5lu %5d %6d 0x%08lx\n", free,
		task_pid_nr(p), ppid,
		(unsigned long)task_thread_info(p)->flags);

	print_worker_info(KERN_INFO, p);
	show_stack(p, NULL);
}

void show_state_filter(unsigned long state_filter)
{
	struct task_struct *g, *p;

#if BITS_PER_LONG == 32
	printk(KERN_INFO
		"  task                PC stack   pid father\n");
#else
	printk(KERN_INFO
		"  task                        PC stack   pid father\n");
#endif
	rcu_read_lock();
	for_each_process_thread(g, p) {
		/*
		 * reset the NMI-timeout, listing all files on a slow
		 * console might take a lot of time:
		 */
		touch_nmi_watchdog();
		if (!state_filter || (p->state & state_filter))
			sched_show_task(p);
	}

	touch_all_softlockup_watchdogs();

#ifdef CONFIG_SCHED_DEBUG
	sysrq_sched_debug_show();
#endif
	rcu_read_unlock();
	/*
	 * Only show locks if all tasks are dumped:
	 */
	if (!state_filter)
		debug_show_all_locks();
}

void init_idle_bootup_task(struct task_struct *idle)
{
	idle->sched_class = &idle_sched_class;
}

/**
 * init_idle - set up an idle thread for a given CPU
 * @idle: task in question
 * @cpu: cpu the idle task belongs to
 *
 * NOTE: this function does not set the idle thread's NEED_RESCHED
 * flag, to make booting more robust.
 */
void init_idle(struct task_struct *idle, int cpu)
{
	struct rq *rq = cpu_rq(cpu);
	unsigned long flags;

	raw_spin_lock_irqsave(&idle->pi_lock, flags);
	raw_spin_lock(&rq->lock);

	__sched_fork(0, idle);
	idle->state = TASK_RUNNING;
	idle->se.exec_start = sched_clock();

#ifdef CONFIG_SMP
	/*
	 * Its possible that init_idle() gets called multiple times on a task,
	 * in that case do_set_cpus_allowed() will not do the right thing.
	 *
	 * And since this is boot we can forgo the serialization.
	 */
	set_cpus_allowed_common(idle, cpumask_of(cpu));
#endif
	/*
	 * We're having a chicken and egg problem, even though we are
	 * holding rq->lock, the cpu isn't yet set to this cpu so the
	 * lockdep check in task_group() will fail.
	 *
	 * Similar case to sched_fork(). / Alternatively we could
	 * use task_rq_lock() here and obtain the other rq->lock.
	 *
	 * Silence PROVE_RCU
	 */
	rcu_read_lock();
	__set_task_cpu(idle, cpu);
	rcu_read_unlock();

	rq->curr = rq->idle = idle;
	idle->on_rq = TASK_ON_RQ_QUEUED;
#ifdef CONFIG_SMP
	idle->on_cpu = 1;
#endif
	raw_spin_unlock(&rq->lock);
	raw_spin_unlock_irqrestore(&idle->pi_lock, flags);

	/* Set the preempt count _outside_ the spinlocks! */
	init_idle_preempt_count(idle, cpu);
#ifdef CONFIG_HAVE_PREEMPT_LAZY
	task_thread_info(idle)->preempt_lazy_count = 0;
#endif
	/*
	 * The idle tasks have their own, simple scheduling class:
	 */
	idle->sched_class = &idle_sched_class;
	ftrace_graph_init_idle_task(idle, cpu);
	vtime_init_idle(idle, cpu);
#ifdef CONFIG_SMP
	sprintf(idle->comm, "%s/%d", INIT_TASK_COMM, cpu);
#endif
}

int cpuset_cpumask_can_shrink(const struct cpumask *cur,
			      const struct cpumask *trial)
{
	int ret = 1, trial_cpus;
	struct dl_bw *cur_dl_b;
	unsigned long flags;

	if (!cpumask_weight(cur))
		return ret;

	rcu_read_lock_sched();
	cur_dl_b = dl_bw_of(cpumask_any(cur));
	trial_cpus = cpumask_weight(trial);

	raw_spin_lock_irqsave(&cur_dl_b->lock, flags);
	if (cur_dl_b->bw != -1 &&
	    cur_dl_b->bw * trial_cpus < cur_dl_b->total_bw)
		ret = 0;
	raw_spin_unlock_irqrestore(&cur_dl_b->lock, flags);
	rcu_read_unlock_sched();

	return ret;
}

int task_can_attach(struct task_struct *p,
		    const struct cpumask *cs_cpus_allowed)
{
	int ret = 0;

	/*
	 * Kthreads which disallow setaffinity shouldn't be moved
	 * to a new cpuset; we don't want to change their cpu
	 * affinity and isolating such threads by their set of
	 * allowed nodes is unnecessary.  Thus, cpusets are not
	 * applicable for such threads.  This prevents checking for
	 * success of set_cpus_allowed_ptr() on all attached tasks
	 * before cpus_allowed may be changed.
	 */
	if (p->flags & PF_NO_SETAFFINITY) {
		ret = -EINVAL;
		goto out;
	}

#ifdef CONFIG_SMP
	if (dl_task(p) && !cpumask_intersects(task_rq(p)->rd->span,
					      cs_cpus_allowed)) {
		unsigned int dest_cpu = cpumask_any_and(cpu_active_mask,
							cs_cpus_allowed);
		struct dl_bw *dl_b;
		bool overflow;
		int cpus;
		unsigned long flags;

		rcu_read_lock_sched();
		dl_b = dl_bw_of(dest_cpu);
		raw_spin_lock_irqsave(&dl_b->lock, flags);
		cpus = dl_bw_cpus(dest_cpu);
		overflow = __dl_overflow(dl_b, cpus, 0, p->dl.dl_bw);
		if (overflow)
			ret = -EBUSY;
		else {
			/*
			 * We reserve space for this task in the destination
			 * root_domain, as we can't fail after this point.
			 * We will free resources in the source root_domain
			 * later on (see set_cpus_allowed_dl()).
			 */
			__dl_add(dl_b, p->dl.dl_bw);
		}
		raw_spin_unlock_irqrestore(&dl_b->lock, flags);
		rcu_read_unlock_sched();

	}
#endif
out:
	return ret;
}

#ifdef CONFIG_SMP

#ifdef CONFIG_NUMA_BALANCING
/* Migrate current task p to target_cpu */
int migrate_task_to(struct task_struct *p, int target_cpu)
{
	struct migration_arg arg = { p, target_cpu };
	int curr_cpu = task_cpu(p);

	if (curr_cpu == target_cpu)
		return 0;

	if (!cpumask_test_cpu(target_cpu, tsk_cpus_allowed(p)))
		return -EINVAL;

	/* TODO: This is not properly updating schedstats */

	trace_sched_move_numa(p, curr_cpu, target_cpu);
	return stop_one_cpu(curr_cpu, migration_cpu_stop, &arg);
}

/*
 * Requeue a task on a given node and accurately track the number of NUMA
 * tasks on the runqueues
 */
void sched_setnuma(struct task_struct *p, int nid)
{
	struct rq *rq;
	unsigned long flags;
	bool queued, running;

	rq = task_rq_lock(p, &flags);
	queued = task_on_rq_queued(p);
	running = task_current(rq, p);

	if (queued)
		dequeue_task(rq, p, DEQUEUE_SAVE);
	if (running)
		put_prev_task(rq, p);

	p->numa_preferred_nid = nid;

	if (running)
		p->sched_class->set_curr_task(rq);
	if (queued)
		enqueue_task(rq, p, ENQUEUE_RESTORE);
	task_rq_unlock(rq, p, &flags);
}
#endif /* CONFIG_NUMA_BALANCING */

#ifdef CONFIG_HOTPLUG_CPU
static DEFINE_PER_CPU(struct mm_struct *, idle_last_mm);

/*
 * Ensures that the idle task is using init_mm right before its cpu goes
 * offline.
 */
void idle_task_exit(void)
{
	struct mm_struct *mm = current->active_mm;

	BUG_ON(cpu_online(smp_processor_id()));

	if (mm != &init_mm) {
		switch_mm(mm, &init_mm, current);
		finish_arch_post_lock_switch();
	}
	/*
	 * Defer the cleanup to an alive cpu. On RT we can neither
	 * call mmdrop() nor mmdrop_delayed() from here.
	 */
	per_cpu(idle_last_mm, smp_processor_id()) = mm;
}

/*
 * Since this CPU is going 'away' for a while, fold any nr_active delta
 * we might have. Assumes we're called after migrate_tasks() so that the
 * nr_active count is stable.
 *
 * Also see the comment "Global load-average calculations".
 */
static void calc_load_migrate(struct rq *rq)
{
	long delta = calc_load_fold_active(rq);
	if (delta)
		atomic_long_add(delta, &calc_load_tasks);
}

static void put_prev_task_fake(struct rq *rq, struct task_struct *prev)
{
}

static const struct sched_class fake_sched_class = {
	.put_prev_task = put_prev_task_fake,
};

static struct task_struct fake_task = {
	/*
	 * Avoid pull_{rt,dl}_task()
	 */
	.prio = MAX_PRIO + 1,
	.sched_class = &fake_sched_class,
};

/*
 * Migrate all tasks from the rq, sleeping tasks will be migrated by
 * try_to_wake_up()->select_task_rq().
 *
 * Called with rq->lock held even though we'er in stop_machine() and
 * there's no concurrency possible, we hold the required locks anyway
 * because of lock validation efforts.
 */
static void migrate_tasks(struct rq *dead_rq)
{
	struct rq *rq = dead_rq;
	struct task_struct *next, *stop = rq->stop;
	int dest_cpu;

	/*
	 * Fudge the rq selection such that the below task selection loop
	 * doesn't get stuck on the currently eligible stop task.
	 *
	 * We're currently inside stop_machine() and the rq is either stuck
	 * in the stop_machine_cpu_stop() loop, or we're executing this code,
	 * either way we should never end up calling schedule() until we're
	 * done here.
	 */
	rq->stop = NULL;

	/*
	 * put_prev_task() and pick_next_task() sched
	 * class method both need to have an up-to-date
	 * value of rq->clock[_task]
	 */
	update_rq_clock(rq);

	for (;;) {
		/*
		 * There's this thread running, bail when that's the only
		 * remaining thread.
		 */
		if (rq->nr_running == 1)
			break;

		/*
		 * pick_next_task assumes pinned rq->lock.
		 */
		lockdep_pin_lock(&rq->lock);
		next = pick_next_task(rq, &fake_task);
		BUG_ON(!next);
		next->sched_class->put_prev_task(rq, next);

		/*
		 * Rules for changing task_struct::cpus_allowed are holding
		 * both pi_lock and rq->lock, such that holding either
		 * stabilizes the mask.
		 *
		 * Drop rq->lock is not quite as disastrous as it usually is
		 * because !cpu_active at this point, which means load-balance
		 * will not interfere. Also, stop-machine.
		 */
		lockdep_unpin_lock(&rq->lock);
		raw_spin_unlock(&rq->lock);
		raw_spin_lock(&next->pi_lock);
		raw_spin_lock(&rq->lock);

		/*
		 * Since we're inside stop-machine, _nothing_ should have
		 * changed the task, WARN if weird stuff happened, because in
		 * that case the above rq->lock drop is a fail too.
		 */
		if (WARN_ON(task_rq(next) != rq || !task_on_rq_queued(next))) {
			raw_spin_unlock(&next->pi_lock);
			continue;
		}

		/* Find suitable destination for @next, with force if needed. */
		dest_cpu = select_fallback_rq(dead_rq->cpu, next);

		rq = __migrate_task(rq, next, dest_cpu);
		if (rq != dead_rq) {
			raw_spin_unlock(&rq->lock);
			rq = dead_rq;
			raw_spin_lock(&rq->lock);
		}
		raw_spin_unlock(&next->pi_lock);
	}

	rq->stop = stop;
}
#endif /* CONFIG_HOTPLUG_CPU */

#if defined(CONFIG_SCHED_DEBUG) && defined(CONFIG_SYSCTL)

static struct ctl_table sd_ctl_dir[] = {
	{
		.procname	= "sched_domain",
		.mode		= 0555,
	},
	{}
};

static struct ctl_table sd_ctl_root[] = {
	{
		.procname	= "kernel",
		.mode		= 0555,
		.child		= sd_ctl_dir,
	},
	{}
};

static struct ctl_table *sd_alloc_ctl_entry(int n)
{
	struct ctl_table *entry =
		kcalloc(n, sizeof(struct ctl_table), GFP_KERNEL);

	return entry;
}

static void sd_free_ctl_entry(struct ctl_table **tablep)
{
	struct ctl_table *entry;

	/*
	 * In the intermediate directories, both the child directory and
	 * procname are dynamically allocated and could fail but the mode
	 * will always be set. In the lowest directory the names are
	 * static strings and all have proc handlers.
	 */
	for (entry = *tablep; entry->mode; entry++) {
		if (entry->child)
			sd_free_ctl_entry(&entry->child);
		if (entry->proc_handler == NULL)
			kfree(entry->procname);
	}

	kfree(*tablep);
	*tablep = NULL;
}

static int min_load_idx = 0;
static int max_load_idx = CPU_LOAD_IDX_MAX-1;

static void
set_table_entry(struct ctl_table *entry,
		const char *procname, void *data, int maxlen,
		umode_t mode, proc_handler *proc_handler,
		bool load_idx)
{
	entry->procname = procname;
	entry->data = data;
	entry->maxlen = maxlen;
	entry->mode = mode;
	entry->proc_handler = proc_handler;

	if (load_idx) {
		entry->extra1 = &min_load_idx;
		entry->extra2 = &max_load_idx;
	}
}

static struct ctl_table *
sd_alloc_ctl_domain_table(struct sched_domain *sd)
{
	struct ctl_table *table = sd_alloc_ctl_entry(14);

	if (table == NULL)
		return NULL;

	set_table_entry(&table[0], "min_interval", &sd->min_interval,
		sizeof(long), 0644, proc_doulongvec_minmax, false);
	set_table_entry(&table[1], "max_interval", &sd->max_interval,
		sizeof(long), 0644, proc_doulongvec_minmax, false);
	set_table_entry(&table[2], "busy_idx", &sd->busy_idx,
		sizeof(int), 0644, proc_dointvec_minmax, true);
	set_table_entry(&table[3], "idle_idx", &sd->idle_idx,
		sizeof(int), 0644, proc_dointvec_minmax, true);
	set_table_entry(&table[4], "newidle_idx", &sd->newidle_idx,
		sizeof(int), 0644, proc_dointvec_minmax, true);
	set_table_entry(&table[5], "wake_idx", &sd->wake_idx,
		sizeof(int), 0644, proc_dointvec_minmax, true);
	set_table_entry(&table[6], "forkexec_idx", &sd->forkexec_idx,
		sizeof(int), 0644, proc_dointvec_minmax, true);
	set_table_entry(&table[7], "busy_factor", &sd->busy_factor,
		sizeof(int), 0644, proc_dointvec_minmax, false);
	set_table_entry(&table[8], "imbalance_pct", &sd->imbalance_pct,
		sizeof(int), 0644, proc_dointvec_minmax, false);
	set_table_entry(&table[9], "cache_nice_tries",
		&sd->cache_nice_tries,
		sizeof(int), 0644, proc_dointvec_minmax, false);
	set_table_entry(&table[10], "flags", &sd->flags,
		sizeof(int), 0644, proc_dointvec_minmax, false);
	set_table_entry(&table[11], "max_newidle_lb_cost",
		&sd->max_newidle_lb_cost,
		sizeof(long), 0644, proc_doulongvec_minmax, false);
	set_table_entry(&table[12], "name", sd->name,
		CORENAME_MAX_SIZE, 0444, proc_dostring, false);
	/* &table[13] is terminator */

	return table;
}

static struct ctl_table *sd_alloc_ctl_cpu_table(int cpu)
{
	struct ctl_table *entry, *table;
	struct sched_domain *sd;
	int domain_num = 0, i;
	char buf[32];

	for_each_domain(cpu, sd)
		domain_num++;
	entry = table = sd_alloc_ctl_entry(domain_num + 1);
	if (table == NULL)
		return NULL;

	i = 0;
	for_each_domain(cpu, sd) {
		snprintf(buf, 32, "domain%d", i);
		entry->procname = kstrdup(buf, GFP_KERNEL);
		entry->mode = 0555;
		entry->child = sd_alloc_ctl_domain_table(sd);
		entry++;
		i++;
	}
	return table;
}

static struct ctl_table_header *sd_sysctl_header;
static void register_sched_domain_sysctl(void)
{
	int i, cpu_num = num_possible_cpus();
	struct ctl_table *entry = sd_alloc_ctl_entry(cpu_num + 1);
	char buf[32];

	WARN_ON(sd_ctl_dir[0].child);
	sd_ctl_dir[0].child = entry;

	if (entry == NULL)
		return;

	for_each_possible_cpu(i) {
		snprintf(buf, 32, "cpu%d", i);
		entry->procname = kstrdup(buf, GFP_KERNEL);
		entry->mode = 0555;
		entry->child = sd_alloc_ctl_cpu_table(i);
		entry++;
	}

	WARN_ON(sd_sysctl_header);
	sd_sysctl_header = register_sysctl_table(sd_ctl_root);
}

/* may be called multiple times per register */
static void unregister_sched_domain_sysctl(void)
{
	unregister_sysctl_table(sd_sysctl_header);
	sd_sysctl_header = NULL;
	if (sd_ctl_dir[0].child)
		sd_free_ctl_entry(&sd_ctl_dir[0].child);
}
#else
static void register_sched_domain_sysctl(void)
{
}
static void unregister_sched_domain_sysctl(void)
{
}
#endif /* CONFIG_SCHED_DEBUG && CONFIG_SYSCTL */

static void set_rq_online(struct rq *rq)
{
	if (!rq->online) {
		const struct sched_class *class;

		cpumask_set_cpu(rq->cpu, rq->rd->online);
		rq->online = 1;

		for_each_class(class) {
			if (class->rq_online)
				class->rq_online(rq);
		}
	}
}

static void set_rq_offline(struct rq *rq)
{
	if (rq->online) {
		const struct sched_class *class;

		for_each_class(class) {
			if (class->rq_offline)
				class->rq_offline(rq);
		}

		cpumask_clear_cpu(rq->cpu, rq->rd->online);
		rq->online = 0;
	}
}

/*
 * migration_call - callback that gets triggered when a CPU is added.
 * Here we can start up the necessary migration thread for the new CPU.
 */
static int
migration_call(struct notifier_block *nfb, unsigned long action, void *hcpu)
{
	int cpu = (long)hcpu;
	unsigned long flags;
	struct rq *rq = cpu_rq(cpu);

	switch (action & ~CPU_TASKS_FROZEN) {

	case CPU_UP_PREPARE:
		rq->calc_load_update = calc_load_update;
		account_reset_rq(rq);
		break;

	case CPU_ONLINE:
		/* Update our root-domain */
		raw_spin_lock_irqsave(&rq->lock, flags);
		if (rq->rd) {
			BUG_ON(!cpumask_test_cpu(cpu, rq->rd->span));

			set_rq_online(rq);
		}
		raw_spin_unlock_irqrestore(&rq->lock, flags);
		break;

#ifdef CONFIG_HOTPLUG_CPU
	case CPU_DYING:
		sched_ttwu_pending();
		/* Update our root-domain */
		raw_spin_lock_irqsave(&rq->lock, flags);
		if (rq->rd) {
			BUG_ON(!cpumask_test_cpu(cpu, rq->rd->span));
			set_rq_offline(rq);
		}
		migrate_tasks(rq);
		BUG_ON(rq->nr_running != 1); /* the migration thread */
		raw_spin_unlock_irqrestore(&rq->lock, flags);
		break;

	case CPU_DEAD:
		calc_load_migrate(rq);
		if (per_cpu(idle_last_mm, cpu)) {
			mmdrop(per_cpu(idle_last_mm, cpu));
			per_cpu(idle_last_mm, cpu) = NULL;
		}
		break;
#endif
	}

	update_max_interval();

	return NOTIFY_OK;
}

/*
 * Register at high priority so that task migration (migrate_all_tasks)
 * happens before everything else.  This has to be lower priority than
 * the notifier in the perf_event subsystem, though.
 */
static struct notifier_block migration_notifier = {
	.notifier_call = migration_call,
	.priority = CPU_PRI_MIGRATION,
};

static void set_cpu_rq_start_time(void)
{
	int cpu = smp_processor_id();
	struct rq *rq = cpu_rq(cpu);
	rq->age_stamp = sched_clock_cpu(cpu);
}

static int sched_cpu_active(struct notifier_block *nfb,
				      unsigned long action, void *hcpu)
{
	int cpu = (long)hcpu;

	switch (action & ~CPU_TASKS_FROZEN) {
	case CPU_STARTING:
		set_cpu_rq_start_time();
		return NOTIFY_OK;

	case CPU_ONLINE:
		/*
		 * At this point a starting CPU has marked itself as online via
		 * set_cpu_online(). But it might not yet have marked itself
		 * as active, which is essential from here on.
		 */
		set_cpu_active(cpu, true);
		stop_machine_unpark(cpu);
		return NOTIFY_OK;

	case CPU_DOWN_FAILED:
		set_cpu_active(cpu, true);
		return NOTIFY_OK;

	default:
		return NOTIFY_DONE;
	}
}

static int sched_cpu_inactive(struct notifier_block *nfb,
					unsigned long action, void *hcpu)
{
	switch (action & ~CPU_TASKS_FROZEN) {
	case CPU_DOWN_PREPARE:
		set_cpu_active((long)hcpu, false);
		return NOTIFY_OK;
	default:
		return NOTIFY_DONE;
	}
}

static int __init migration_init(void)
{
	void *cpu = (void *)(long)smp_processor_id();
	int err;

	/* Initialize migration for the boot CPU */
	err = migration_call(&migration_notifier, CPU_UP_PREPARE, cpu);
	BUG_ON(err == NOTIFY_BAD);
	migration_call(&migration_notifier, CPU_ONLINE, cpu);
	register_cpu_notifier(&migration_notifier);

	/* Register cpu active notifiers */
	cpu_notifier(sched_cpu_active, CPU_PRI_SCHED_ACTIVE);
	cpu_notifier(sched_cpu_inactive, CPU_PRI_SCHED_INACTIVE);

	return 0;
}
early_initcall(migration_init);

static cpumask_var_t sched_domains_tmpmask; /* sched_domains_mutex */

#ifdef CONFIG_SCHED_DEBUG

static __read_mostly int sched_debug_enabled;

static int __init sched_debug_setup(char *str)
{
	sched_debug_enabled = 1;

	return 0;
}
early_param("sched_debug", sched_debug_setup);

static inline bool sched_debug(void)
{
	return sched_debug_enabled;
}

static int sched_domain_debug_one(struct sched_domain *sd, int cpu, int level,
				  struct cpumask *groupmask)
{
	struct sched_group *group = sd->groups;

	cpumask_clear(groupmask);

	printk(KERN_DEBUG "%*s domain %d: ", level, "", level);

	if (!(sd->flags & SD_LOAD_BALANCE)) {
		printk("does not load-balance\n");
		if (sd->parent)
			printk(KERN_ERR "ERROR: !SD_LOAD_BALANCE domain"
					" has parent");
		return -1;
	}

	printk(KERN_CONT "span %*pbl level %s\n",
	       cpumask_pr_args(sched_domain_span(sd)), sd->name);

	if (!cpumask_test_cpu(cpu, sched_domain_span(sd))) {
		printk(KERN_ERR "ERROR: domain->span does not contain "
				"CPU%d\n", cpu);
	}
	if (!cpumask_test_cpu(cpu, sched_group_cpus(group))) {
		printk(KERN_ERR "ERROR: domain->groups does not contain"
				" CPU%d\n", cpu);
	}

	printk(KERN_DEBUG "%*s groups:", level + 1, "");
	do {
		if (!group) {
			printk("\n");
			printk(KERN_ERR "ERROR: group is NULL\n");
			break;
		}

		if (!cpumask_weight(sched_group_cpus(group))) {
			printk(KERN_CONT "\n");
			printk(KERN_ERR "ERROR: empty group\n");
			break;
		}

		if (!(sd->flags & SD_OVERLAP) &&
		    cpumask_intersects(groupmask, sched_group_cpus(group))) {
			printk(KERN_CONT "\n");
			printk(KERN_ERR "ERROR: repeated CPUs\n");
			break;
		}

		cpumask_or(groupmask, groupmask, sched_group_cpus(group));

		printk(KERN_CONT " %*pbl",
		       cpumask_pr_args(sched_group_cpus(group)));
		if (group->sgc->capacity != SCHED_CAPACITY_SCALE) {
			printk(KERN_CONT " (cpu_capacity = %d)",
				group->sgc->capacity);
		}

		group = group->next;
	} while (group != sd->groups);
	printk(KERN_CONT "\n");

	if (!cpumask_equal(sched_domain_span(sd), groupmask))
		printk(KERN_ERR "ERROR: groups don't span domain->span\n");

	if (sd->parent &&
	    !cpumask_subset(groupmask, sched_domain_span(sd->parent)))
		printk(KERN_ERR "ERROR: parent span is not a superset "
			"of domain->span\n");
	return 0;
}

static void sched_domain_debug(struct sched_domain *sd, int cpu)
{
	int level = 0;

	if (!sched_debug_enabled)
		return;

	if (!sd) {
		printk(KERN_DEBUG "CPU%d attaching NULL sched-domain.\n", cpu);
		return;
	}

	printk(KERN_DEBUG "CPU%d attaching sched-domain:\n", cpu);

	for (;;) {
		if (sched_domain_debug_one(sd, cpu, level, sched_domains_tmpmask))
			break;
		level++;
		sd = sd->parent;
		if (!sd)
			break;
	}
}
#else /* !CONFIG_SCHED_DEBUG */
# define sched_domain_debug(sd, cpu) do { } while (0)
static inline bool sched_debug(void)
{
	return false;
}
#endif /* CONFIG_SCHED_DEBUG */

static int sd_degenerate(struct sched_domain *sd)
{
	if (cpumask_weight(sched_domain_span(sd)) == 1)
		return 1;

	/* Following flags need at least 2 groups */
	if (sd->flags & (SD_LOAD_BALANCE |
			 SD_BALANCE_NEWIDLE |
			 SD_BALANCE_FORK |
			 SD_BALANCE_EXEC |
			 SD_SHARE_CPUCAPACITY |
			 SD_SHARE_PKG_RESOURCES |
			 SD_SHARE_POWERDOMAIN)) {
		if (sd->groups != sd->groups->next)
			return 0;
	}

	/* Following flags don't use groups */
	if (sd->flags & (SD_WAKE_AFFINE))
		return 0;

	return 1;
}

static int
sd_parent_degenerate(struct sched_domain *sd, struct sched_domain *parent)
{
	unsigned long cflags = sd->flags, pflags = parent->flags;

	if (sd_degenerate(parent))
		return 1;

	if (!cpumask_equal(sched_domain_span(sd), sched_domain_span(parent)))
		return 0;

	/* Flags needing groups don't count if only 1 group in parent */
	if (parent->groups == parent->groups->next) {
		pflags &= ~(SD_LOAD_BALANCE |
				SD_BALANCE_NEWIDLE |
				SD_BALANCE_FORK |
				SD_BALANCE_EXEC |
				SD_SHARE_CPUCAPACITY |
				SD_SHARE_PKG_RESOURCES |
				SD_PREFER_SIBLING |
				SD_SHARE_POWERDOMAIN);
		if (nr_node_ids == 1)
			pflags &= ~SD_SERIALIZE;
	}
	if (~cflags & pflags)
		return 0;

	return 1;
}

static void free_rootdomain(struct rcu_head *rcu)
{
	struct root_domain *rd = container_of(rcu, struct root_domain, rcu);

	cpupri_cleanup(&rd->cpupri);
	cpudl_cleanup(&rd->cpudl);
	free_cpumask_var(rd->dlo_mask);
	free_cpumask_var(rd->rto_mask);
	free_cpumask_var(rd->online);
	free_cpumask_var(rd->span);
	kfree(rd);
}

static void rq_attach_root(struct rq *rq, struct root_domain *rd)
{
	struct root_domain *old_rd = NULL;
	unsigned long flags;

	raw_spin_lock_irqsave(&rq->lock, flags);

	if (rq->rd) {
		old_rd = rq->rd;

		if (cpumask_test_cpu(rq->cpu, old_rd->online))
			set_rq_offline(rq);

		cpumask_clear_cpu(rq->cpu, old_rd->span);

		/*
		 * If we dont want to free the old_rd yet then
		 * set old_rd to NULL to skip the freeing later
		 * in this function:
		 */
		if (!atomic_dec_and_test(&old_rd->refcount))
			old_rd = NULL;
	}

	atomic_inc(&rd->refcount);
	rq->rd = rd;

	cpumask_set_cpu(rq->cpu, rd->span);
	if (cpumask_test_cpu(rq->cpu, cpu_active_mask))
		set_rq_online(rq);

	raw_spin_unlock_irqrestore(&rq->lock, flags);

	if (old_rd)
		call_rcu_sched(&old_rd->rcu, free_rootdomain);
}

static int init_rootdomain(struct root_domain *rd)
{
	memset(rd, 0, sizeof(*rd));

	if (!zalloc_cpumask_var(&rd->span, GFP_KERNEL))
		goto out;
	if (!zalloc_cpumask_var(&rd->online, GFP_KERNEL))
		goto free_span;
	if (!zalloc_cpumask_var(&rd->dlo_mask, GFP_KERNEL))
		goto free_online;
	if (!zalloc_cpumask_var(&rd->rto_mask, GFP_KERNEL))
		goto free_dlo_mask;

	init_dl_bw(&rd->dl_bw);
	if (cpudl_init(&rd->cpudl) != 0)
		goto free_dlo_mask;

	if (cpupri_init(&rd->cpupri) != 0)
		goto free_rto_mask;
	return 0;

free_rto_mask:
	free_cpumask_var(rd->rto_mask);
free_dlo_mask:
	free_cpumask_var(rd->dlo_mask);
free_online:
	free_cpumask_var(rd->online);
free_span:
	free_cpumask_var(rd->span);
out:
	return -ENOMEM;
}

/*
 * By default the system creates a single root-domain with all cpus as
 * members (mimicking the global state we have today).
 */
struct root_domain def_root_domain;

static void init_defrootdomain(void)
{
	init_rootdomain(&def_root_domain);

	atomic_set(&def_root_domain.refcount, 1);
}

static struct root_domain *alloc_rootdomain(void)
{
	struct root_domain *rd;

	rd = kmalloc(sizeof(*rd), GFP_KERNEL);
	if (!rd)
		return NULL;

	if (init_rootdomain(rd) != 0) {
		kfree(rd);
		return NULL;
	}

	return rd;
}

static void free_sched_groups(struct sched_group *sg, int free_sgc)
{
	struct sched_group *tmp, *first;

	if (!sg)
		return;

	first = sg;
	do {
		tmp = sg->next;

		if (free_sgc && atomic_dec_and_test(&sg->sgc->ref))
			kfree(sg->sgc);

		kfree(sg);
		sg = tmp;
	} while (sg != first);
}

static void free_sched_domain(struct rcu_head *rcu)
{
	struct sched_domain *sd = container_of(rcu, struct sched_domain, rcu);

	/*
	 * If its an overlapping domain it has private groups, iterate and
	 * nuke them all.
	 */
	if (sd->flags & SD_OVERLAP) {
		free_sched_groups(sd->groups, 1);
	} else if (atomic_dec_and_test(&sd->groups->ref)) {
		kfree(sd->groups->sgc);
		kfree(sd->groups);
	}
	kfree(sd);
}

static void destroy_sched_domain(struct sched_domain *sd, int cpu)
{
	call_rcu(&sd->rcu, free_sched_domain);
}

static void destroy_sched_domains(struct sched_domain *sd, int cpu)
{
	for (; sd; sd = sd->parent)
		destroy_sched_domain(sd, cpu);
}

/*
 * Keep a special pointer to the highest sched_domain that has
 * SD_SHARE_PKG_RESOURCE set (Last Level Cache Domain) for this
 * allows us to avoid some pointer chasing select_idle_sibling().
 *
 * Also keep a unique ID per domain (we use the first cpu number in
 * the cpumask of the domain), this allows us to quickly tell if
 * two cpus are in the same cache domain, see cpus_share_cache().
 */
DEFINE_PER_CPU(struct sched_domain *, sd_llc);
DEFINE_PER_CPU(int, sd_llc_size);
DEFINE_PER_CPU(int, sd_llc_id);
DEFINE_PER_CPU(struct sched_domain *, sd_numa);
DEFINE_PER_CPU(struct sched_domain *, sd_busy);
DEFINE_PER_CPU(struct sched_domain *, sd_asym);

static void update_top_cache_domain(int cpu)
{
	struct sched_domain *sd;
	struct sched_domain *busy_sd = NULL;
	int id = cpu;
	int size = 1;

	sd = highest_flag_domain(cpu, SD_SHARE_PKG_RESOURCES);
	if (sd) {
		id = cpumask_first(sched_domain_span(sd));
		size = cpumask_weight(sched_domain_span(sd));
		busy_sd = sd->parent; /* sd_busy */
	}
	rcu_assign_pointer(per_cpu(sd_busy, cpu), busy_sd);

	rcu_assign_pointer(per_cpu(sd_llc, cpu), sd);
	per_cpu(sd_llc_size, cpu) = size;
	per_cpu(sd_llc_id, cpu) = id;

	sd = lowest_flag_domain(cpu, SD_NUMA);
	rcu_assign_pointer(per_cpu(sd_numa, cpu), sd);

	sd = highest_flag_domain(cpu, SD_ASYM_PACKING);
	rcu_assign_pointer(per_cpu(sd_asym, cpu), sd);
}

/*
 * Attach the domain 'sd' to 'cpu' as its base domain. Callers must
 * hold the hotplug lock.
 */
static void
cpu_attach_domain(struct sched_domain *sd, struct root_domain *rd, int cpu)
{
	struct rq *rq = cpu_rq(cpu);
	struct sched_domain *tmp;

	/* Remove the sched domains which do not contribute to scheduling. */
	for (tmp = sd; tmp; ) {
		struct sched_domain *parent = tmp->parent;
		if (!parent)
			break;

		if (sd_parent_degenerate(tmp, parent)) {
			tmp->parent = parent->parent;
			if (parent->parent)
				parent->parent->child = tmp;
			/*
			 * Transfer SD_PREFER_SIBLING down in case of a
			 * degenerate parent; the spans match for this
			 * so the property transfers.
			 */
			if (parent->flags & SD_PREFER_SIBLING)
				tmp->flags |= SD_PREFER_SIBLING;
			destroy_sched_domain(parent, cpu);
		} else
			tmp = tmp->parent;
	}

	if (sd && sd_degenerate(sd)) {
		tmp = sd;
		sd = sd->parent;
		destroy_sched_domain(tmp, cpu);
		if (sd)
			sd->child = NULL;
	}

	sched_domain_debug(sd, cpu);

	rq_attach_root(rq, rd);
	tmp = rq->sd;
	rcu_assign_pointer(rq->sd, sd);
	destroy_sched_domains(tmp, cpu);

	update_top_cache_domain(cpu);
}

/* Setup the mask of cpus configured for isolated domains */
static int __init isolated_cpu_setup(char *str)
{
	alloc_bootmem_cpumask_var(&cpu_isolated_map);
	cpulist_parse(str, cpu_isolated_map);
	return 1;
}

__setup("isolcpus=", isolated_cpu_setup);

struct s_data {
	struct sched_domain ** __percpu sd;
	struct root_domain	*rd;
};

enum s_alloc {
	sa_rootdomain,
	sa_sd,
	sa_sd_storage,
	sa_none,
};

/*
 * Build an iteration mask that can exclude certain CPUs from the upwards
 * domain traversal.
 *
 * Asymmetric node setups can result in situations where the domain tree is of
 * unequal depth, make sure to skip domains that already cover the entire
 * range.
 *
 * In that case build_sched_domains() will have terminated the iteration early
 * and our sibling sd spans will be empty. Domains should always include the
 * cpu they're built on, so check that.
 *
 */
static void build_group_mask(struct sched_domain *sd, struct sched_group *sg)
{
	const struct cpumask *span = sched_domain_span(sd);
	struct sd_data *sdd = sd->private;
	struct sched_domain *sibling;
	int i;

	for_each_cpu(i, span) {
		sibling = *per_cpu_ptr(sdd->sd, i);
		if (!cpumask_test_cpu(i, sched_domain_span(sibling)))
			continue;

		cpumask_set_cpu(i, sched_group_mask(sg));
	}
}

/*
 * Return the canonical balance cpu for this group, this is the first cpu
 * of this group that's also in the iteration mask.
 */
int group_balance_cpu(struct sched_group *sg)
{
	return cpumask_first_and(sched_group_cpus(sg), sched_group_mask(sg));
}

static int
build_overlap_sched_groups(struct sched_domain *sd, int cpu)
{
	struct sched_group *first = NULL, *last = NULL, *groups = NULL, *sg;
	const struct cpumask *span = sched_domain_span(sd);
	struct cpumask *covered = sched_domains_tmpmask;
	struct sd_data *sdd = sd->private;
	struct sched_domain *sibling;
	int i;

	cpumask_clear(covered);

	for_each_cpu(i, span) {
		struct cpumask *sg_span;

		if (cpumask_test_cpu(i, covered))
			continue;

		sibling = *per_cpu_ptr(sdd->sd, i);

		/* See the comment near build_group_mask(). */
		if (!cpumask_test_cpu(i, sched_domain_span(sibling)))
			continue;

		sg = kzalloc_node(sizeof(struct sched_group) + cpumask_size(),
				GFP_KERNEL, cpu_to_node(cpu));

		if (!sg)
			goto fail;

		sg_span = sched_group_cpus(sg);
		if (sibling->child)
			cpumask_copy(sg_span, sched_domain_span(sibling->child));
		else
			cpumask_set_cpu(i, sg_span);

		cpumask_or(covered, covered, sg_span);

		sg->sgc = *per_cpu_ptr(sdd->sgc, i);
		if (atomic_inc_return(&sg->sgc->ref) == 1)
			build_group_mask(sd, sg);

		/*
		 * Initialize sgc->capacity such that even if we mess up the
		 * domains and no possible iteration will get us here, we won't
		 * die on a /0 trap.
		 */
		sg->sgc->capacity = SCHED_CAPACITY_SCALE * cpumask_weight(sg_span);

		/*
		 * Make sure the first group of this domain contains the
		 * canonical balance cpu. Otherwise the sched_domain iteration
		 * breaks. See update_sg_lb_stats().
		 */
		if ((!groups && cpumask_test_cpu(cpu, sg_span)) ||
		    group_balance_cpu(sg) == cpu)
			groups = sg;

		if (!first)
			first = sg;
		if (last)
			last->next = sg;
		last = sg;
		last->next = first;
	}
	sd->groups = groups;

	return 0;

fail:
	free_sched_groups(first, 0);

	return -ENOMEM;
}

static int get_group(int cpu, struct sd_data *sdd, struct sched_group **sg)
{
	struct sched_domain *sd = *per_cpu_ptr(sdd->sd, cpu);
	struct sched_domain *child = sd->child;

	if (child)
		cpu = cpumask_first(sched_domain_span(child));

	if (sg) {
		*sg = *per_cpu_ptr(sdd->sg, cpu);
		(*sg)->sgc = *per_cpu_ptr(sdd->sgc, cpu);
		atomic_set(&(*sg)->sgc->ref, 1); /* for claim_allocations */
	}

	return cpu;
}

/*
 * build_sched_groups will build a circular linked list of the groups
 * covered by the given span, and will set each group's ->cpumask correctly,
 * and ->cpu_capacity to 0.
 *
 * Assumes the sched_domain tree is fully constructed
 */
static int
build_sched_groups(struct sched_domain *sd, int cpu)
{
	struct sched_group *first = NULL, *last = NULL;
	struct sd_data *sdd = sd->private;
	const struct cpumask *span = sched_domain_span(sd);
	struct cpumask *covered;
	int i;

	get_group(cpu, sdd, &sd->groups);
	atomic_inc(&sd->groups->ref);

	if (cpu != cpumask_first(span))
		return 0;

	lockdep_assert_held(&sched_domains_mutex);
	covered = sched_domains_tmpmask;

	cpumask_clear(covered);

	for_each_cpu(i, span) {
		struct sched_group *sg;
		int group, j;

		if (cpumask_test_cpu(i, covered))
			continue;

		group = get_group(i, sdd, &sg);
		cpumask_setall(sched_group_mask(sg));

		for_each_cpu(j, span) {
			if (get_group(j, sdd, NULL) != group)
				continue;

			cpumask_set_cpu(j, covered);
			cpumask_set_cpu(j, sched_group_cpus(sg));
		}

		if (!first)
			first = sg;
		if (last)
			last->next = sg;
		last = sg;
	}
	last->next = first;

	return 0;
}

/*
 * Initialize sched groups cpu_capacity.
 *
 * cpu_capacity indicates the capacity of sched group, which is used while
 * distributing the load between different sched groups in a sched domain.
 * Typically cpu_capacity for all the groups in a sched domain will be same
 * unless there are asymmetries in the topology. If there are asymmetries,
 * group having more cpu_capacity will pickup more load compared to the
 * group having less cpu_capacity.
 */
static void init_sched_groups_capacity(int cpu, struct sched_domain *sd)
{
	struct sched_group *sg = sd->groups;

	WARN_ON(!sg);

	do {
		sg->group_weight = cpumask_weight(sched_group_cpus(sg));
		sg = sg->next;
	} while (sg != sd->groups);

	if (cpu != group_balance_cpu(sg))
		return;

	update_group_capacity(sd, cpu);
	atomic_set(&sg->sgc->nr_busy_cpus, sg->group_weight);
}

/*
 * Initializers for schedule domains
 * Non-inlined to reduce accumulated stack pressure in build_sched_domains()
 */

static int default_relax_domain_level = -1;
int sched_domain_level_max;

static int __init setup_relax_domain_level(char *str)
{
	if (kstrtoint(str, 0, &default_relax_domain_level))
		pr_warn("Unable to set relax_domain_level\n");

	return 1;
}
__setup("relax_domain_level=", setup_relax_domain_level);

static void set_domain_attribute(struct sched_domain *sd,
				 struct sched_domain_attr *attr)
{
	int request;

	if (!attr || attr->relax_domain_level < 0) {
		if (default_relax_domain_level < 0)
			return;
		else
			request = default_relax_domain_level;
	} else
		request = attr->relax_domain_level;
	if (request < sd->level) {
		/* turn off idle balance on this domain */
		sd->flags &= ~(SD_BALANCE_WAKE|SD_BALANCE_NEWIDLE);
	} else {
		/* turn on idle balance on this domain */
		sd->flags |= (SD_BALANCE_WAKE|SD_BALANCE_NEWIDLE);
	}
}

static void __sdt_free(const struct cpumask *cpu_map);
static int __sdt_alloc(const struct cpumask *cpu_map);

static void __free_domain_allocs(struct s_data *d, enum s_alloc what,
				 const struct cpumask *cpu_map)
{
	switch (what) {
	case sa_rootdomain:
		if (!atomic_read(&d->rd->refcount))
			free_rootdomain(&d->rd->rcu); /* fall through */
	case sa_sd:
		free_percpu(d->sd); /* fall through */
	case sa_sd_storage:
		__sdt_free(cpu_map); /* fall through */
	case sa_none:
		break;
	}
}

static enum s_alloc __visit_domain_allocation_hell(struct s_data *d,
						   const struct cpumask *cpu_map)
{
	memset(d, 0, sizeof(*d));

	if (__sdt_alloc(cpu_map))
		return sa_sd_storage;
	d->sd = alloc_percpu(struct sched_domain *);
	if (!d->sd)
		return sa_sd_storage;
	d->rd = alloc_rootdomain();
	if (!d->rd)
		return sa_sd;
	return sa_rootdomain;
}

/*
 * NULL the sd_data elements we've used to build the sched_domain and
 * sched_group structure so that the subsequent __free_domain_allocs()
 * will not free the data we're using.
 */
static void claim_allocations(int cpu, struct sched_domain *sd)
{
	struct sd_data *sdd = sd->private;

	WARN_ON_ONCE(*per_cpu_ptr(sdd->sd, cpu) != sd);
	*per_cpu_ptr(sdd->sd, cpu) = NULL;

	if (atomic_read(&(*per_cpu_ptr(sdd->sg, cpu))->ref))
		*per_cpu_ptr(sdd->sg, cpu) = NULL;

	if (atomic_read(&(*per_cpu_ptr(sdd->sgc, cpu))->ref))
		*per_cpu_ptr(sdd->sgc, cpu) = NULL;
}

#ifdef CONFIG_NUMA
static int sched_domains_numa_levels;
enum numa_topology_type sched_numa_topology_type;
static int *sched_domains_numa_distance;
int sched_max_numa_distance;
static struct cpumask ***sched_domains_numa_masks;
static int sched_domains_curr_level;
#endif

/*
 * SD_flags allowed in topology descriptions.
 *
 * SD_SHARE_CPUCAPACITY      - describes SMT topologies
 * SD_SHARE_PKG_RESOURCES - describes shared caches
 * SD_NUMA                - describes NUMA topologies
 * SD_SHARE_POWERDOMAIN   - describes shared power domain
 *
 * Odd one out:
 * SD_ASYM_PACKING        - describes SMT quirks
 */
#define TOPOLOGY_SD_FLAGS		\
	(SD_SHARE_CPUCAPACITY |		\
	 SD_SHARE_PKG_RESOURCES |	\
	 SD_NUMA |			\
	 SD_ASYM_PACKING |		\
	 SD_SHARE_POWERDOMAIN)

static struct sched_domain *
sd_init(struct sched_domain_topology_level *tl, int cpu)
{
	struct sched_domain *sd = *per_cpu_ptr(tl->data.sd, cpu);
	int sd_weight, sd_flags = 0;

#ifdef CONFIG_NUMA
	/*
	 * Ugly hack to pass state to sd_numa_mask()...
	 */
	sched_domains_curr_level = tl->numa_level;
#endif

	sd_weight = cpumask_weight(tl->mask(cpu));

	if (tl->sd_flags)
		sd_flags = (*tl->sd_flags)();
	if (WARN_ONCE(sd_flags & ~TOPOLOGY_SD_FLAGS,
			"wrong sd_flags in topology description\n"))
		sd_flags &= ~TOPOLOGY_SD_FLAGS;

	*sd = (struct sched_domain){
		.min_interval		= sd_weight,
		.max_interval		= 2*sd_weight,
		.busy_factor		= 32,
		.imbalance_pct		= 125,

		.cache_nice_tries	= 0,
		.busy_idx		= 0,
		.idle_idx		= 0,
		.newidle_idx		= 0,
		.wake_idx		= 0,
		.forkexec_idx		= 0,

		.flags			= 1*SD_LOAD_BALANCE
					| 1*SD_BALANCE_NEWIDLE
					| 1*SD_BALANCE_EXEC
					| 1*SD_BALANCE_FORK
					| 0*SD_BALANCE_WAKE
					| 1*SD_WAKE_AFFINE
					| 0*SD_SHARE_CPUCAPACITY
					| 0*SD_SHARE_PKG_RESOURCES
					| 0*SD_SERIALIZE
					| 0*SD_PREFER_SIBLING
					| 0*SD_NUMA
					| sd_flags
					,

		.last_balance		= jiffies,
		.balance_interval	= sd_weight,
		.smt_gain		= 0,
		.max_newidle_lb_cost	= 0,
		.next_decay_max_lb_cost	= jiffies,
#ifdef CONFIG_SCHED_DEBUG
		.name			= tl->name,
#endif
	};

	/*
	 * Convert topological properties into behaviour.
	 */

	if (sd->flags & SD_SHARE_CPUCAPACITY) {
		sd->flags |= SD_PREFER_SIBLING;
		sd->imbalance_pct = 110;
		sd->smt_gain = 1178; /* ~15% */

	} else if (sd->flags & SD_SHARE_PKG_RESOURCES) {
		sd->imbalance_pct = 117;
		sd->cache_nice_tries = 1;
		sd->busy_idx = 2;

#ifdef CONFIG_NUMA
	} else if (sd->flags & SD_NUMA) {
		sd->cache_nice_tries = 2;
		sd->busy_idx = 3;
		sd->idle_idx = 2;

		sd->flags |= SD_SERIALIZE;
		if (sched_domains_numa_distance[tl->numa_level] > RECLAIM_DISTANCE) {
			sd->flags &= ~(SD_BALANCE_EXEC |
				       SD_BALANCE_FORK |
				       SD_WAKE_AFFINE);
		}

#endif
	} else {
		sd->flags |= SD_PREFER_SIBLING;
		sd->cache_nice_tries = 1;
		sd->busy_idx = 2;
		sd->idle_idx = 1;
	}

	sd->private = &tl->data;

	return sd;
}

/*
 * Topology list, bottom-up.
 */
static struct sched_domain_topology_level default_topology[] = {
#ifdef CONFIG_SCHED_SMT
	{ cpu_smt_mask, cpu_smt_flags, SD_INIT_NAME(SMT) },
#endif
#ifdef CONFIG_SCHED_MC
	{ cpu_coregroup_mask, cpu_core_flags, SD_INIT_NAME(MC) },
#endif
	{ cpu_cpu_mask, SD_INIT_NAME(DIE) },
	{ NULL, },
};

static struct sched_domain_topology_level *sched_domain_topology =
	default_topology;

#define for_each_sd_topology(tl)			\
	for (tl = sched_domain_topology; tl->mask; tl++)

void set_sched_topology(struct sched_domain_topology_level *tl)
{
	sched_domain_topology = tl;
}

#ifdef CONFIG_NUMA

static const struct cpumask *sd_numa_mask(int cpu)
{
	return sched_domains_numa_masks[sched_domains_curr_level][cpu_to_node(cpu)];
}

static void sched_numa_warn(const char *str)
{
	static int done = false;
	int i,j;

	if (done)
		return;

	done = true;

	printk(KERN_WARNING "ERROR: %s\n\n", str);

	for (i = 0; i < nr_node_ids; i++) {
		printk(KERN_WARNING "  ");
		for (j = 0; j < nr_node_ids; j++)
			printk(KERN_CONT "%02d ", node_distance(i,j));
		printk(KERN_CONT "\n");
	}
	printk(KERN_WARNING "\n");
}

bool find_numa_distance(int distance)
{
	int i;

	if (distance == node_distance(0, 0))
		return true;

	for (i = 0; i < sched_domains_numa_levels; i++) {
		if (sched_domains_numa_distance[i] == distance)
			return true;
	}

	return false;
}

/*
 * A system can have three types of NUMA topology:
 * NUMA_DIRECT: all nodes are directly connected, or not a NUMA system
 * NUMA_GLUELESS_MESH: some nodes reachable through intermediary nodes
 * NUMA_BACKPLANE: nodes can reach other nodes through a backplane
 *
 * The difference between a glueless mesh topology and a backplane
 * topology lies in whether communication between not directly
 * connected nodes goes through intermediary nodes (where programs
 * could run), or through backplane controllers. This affects
 * placement of programs.
 *
 * The type of topology can be discerned with the following tests:
 * - If the maximum distance between any nodes is 1 hop, the system
 *   is directly connected.
 * - If for two nodes A and B, located N > 1 hops away from each other,
 *   there is an intermediary node C, which is < N hops away from both
 *   nodes A and B, the system is a glueless mesh.
 */
static void init_numa_topology_type(void)
{
	int a, b, c, n;

	n = sched_max_numa_distance;

	if (sched_domains_numa_levels <= 1) {
		sched_numa_topology_type = NUMA_DIRECT;
		return;
	}

	for_each_online_node(a) {
		for_each_online_node(b) {
			/* Find two nodes furthest removed from each other. */
			if (node_distance(a, b) < n)
				continue;

			/* Is there an intermediary node between a and b? */
			for_each_online_node(c) {
				if (node_distance(a, c) < n &&
				    node_distance(b, c) < n) {
					sched_numa_topology_type =
							NUMA_GLUELESS_MESH;
					return;
				}
			}

			sched_numa_topology_type = NUMA_BACKPLANE;
			return;
		}
	}
}

static void sched_init_numa(void)
{
	int next_distance, curr_distance = node_distance(0, 0);
	struct sched_domain_topology_level *tl;
	int level = 0;
	int i, j, k;

	sched_domains_numa_distance = kzalloc(sizeof(int) * nr_node_ids, GFP_KERNEL);
	if (!sched_domains_numa_distance)
		return;

	/*
	 * O(nr_nodes^2) deduplicating selection sort -- in order to find the
	 * unique distances in the node_distance() table.
	 *
	 * Assumes node_distance(0,j) includes all distances in
	 * node_distance(i,j) in order to avoid cubic time.
	 */
	next_distance = curr_distance;
	for (i = 0; i < nr_node_ids; i++) {
		for (j = 0; j < nr_node_ids; j++) {
			for (k = 0; k < nr_node_ids; k++) {
				int distance = node_distance(i, k);

				if (distance > curr_distance &&
				    (distance < next_distance ||
				     next_distance == curr_distance))
					next_distance = distance;

				/*
				 * While not a strong assumption it would be nice to know
				 * about cases where if node A is connected to B, B is not
				 * equally connected to A.
				 */
				if (sched_debug() && node_distance(k, i) != distance)
					sched_numa_warn("Node-distance not symmetric");

				if (sched_debug() && i && !find_numa_distance(distance))
					sched_numa_warn("Node-0 not representative");
			}
			if (next_distance != curr_distance) {
				sched_domains_numa_distance[level++] = next_distance;
				sched_domains_numa_levels = level;
				curr_distance = next_distance;
			} else break;
		}

		/*
		 * In case of sched_debug() we verify the above assumption.
		 */
		if (!sched_debug())
			break;
	}

	if (!level)
		return;

	/*
	 * 'level' contains the number of unique distances, excluding the
	 * identity distance node_distance(i,i).
	 *
	 * The sched_domains_numa_distance[] array includes the actual distance
	 * numbers.
	 */

	/*
	 * Here, we should temporarily reset sched_domains_numa_levels to 0.
	 * If it fails to allocate memory for array sched_domains_numa_masks[][],
	 * the array will contain less then 'level' members. This could be
	 * dangerous when we use it to iterate array sched_domains_numa_masks[][]
	 * in other functions.
	 *
	 * We reset it to 'level' at the end of this function.
	 */
	sched_domains_numa_levels = 0;

	sched_domains_numa_masks = kzalloc(sizeof(void *) * level, GFP_KERNEL);
	if (!sched_domains_numa_masks)
		return;

	/*
	 * Now for each level, construct a mask per node which contains all
	 * cpus of nodes that are that many hops away from us.
	 */
	for (i = 0; i < level; i++) {
		sched_domains_numa_masks[i] =
			kzalloc(nr_node_ids * sizeof(void *), GFP_KERNEL);
		if (!sched_domains_numa_masks[i])
			return;

		for (j = 0; j < nr_node_ids; j++) {
			struct cpumask *mask = kzalloc(cpumask_size(), GFP_KERNEL);
			if (!mask)
				return;

			sched_domains_numa_masks[i][j] = mask;

			for_each_node(k) {
				if (node_distance(j, k) > sched_domains_numa_distance[i])
					continue;

				cpumask_or(mask, mask, cpumask_of_node(k));
			}
		}
	}

	/* Compute default topology size */
	for (i = 0; sched_domain_topology[i].mask; i++);

	tl = kzalloc((i + level + 1) *
			sizeof(struct sched_domain_topology_level), GFP_KERNEL);
	if (!tl)
		return;

	/*
	 * Copy the default topology bits..
	 */
	for (i = 0; sched_domain_topology[i].mask; i++)
		tl[i] = sched_domain_topology[i];

	/*
	 * .. and append 'j' levels of NUMA goodness.
	 */
	for (j = 0; j < level; i++, j++) {
		tl[i] = (struct sched_domain_topology_level){
			.mask = sd_numa_mask,
			.sd_flags = cpu_numa_flags,
			.flags = SDTL_OVERLAP,
			.numa_level = j,
			SD_INIT_NAME(NUMA)
		};
	}

	sched_domain_topology = tl;

	sched_domains_numa_levels = level;
	sched_max_numa_distance = sched_domains_numa_distance[level - 1];

	init_numa_topology_type();
}

static void sched_domains_numa_masks_set(int cpu)
{
	int i, j;
	int node = cpu_to_node(cpu);

	for (i = 0; i < sched_domains_numa_levels; i++) {
		for (j = 0; j < nr_node_ids; j++) {
			if (node_distance(j, node) <= sched_domains_numa_distance[i])
				cpumask_set_cpu(cpu, sched_domains_numa_masks[i][j]);
		}
	}
}

static void sched_domains_numa_masks_clear(int cpu)
{
	int i, j;
	for (i = 0; i < sched_domains_numa_levels; i++) {
		for (j = 0; j < nr_node_ids; j++)
			cpumask_clear_cpu(cpu, sched_domains_numa_masks[i][j]);
	}
}

/*
 * Update sched_domains_numa_masks[level][node] array when new cpus
 * are onlined.
 */
static int sched_domains_numa_masks_update(struct notifier_block *nfb,
					   unsigned long action,
					   void *hcpu)
{
	int cpu = (long)hcpu;

	switch (action & ~CPU_TASKS_FROZEN) {
	case CPU_ONLINE:
		sched_domains_numa_masks_set(cpu);
		break;

	case CPU_DEAD:
		sched_domains_numa_masks_clear(cpu);
		break;

	default:
		return NOTIFY_DONE;
	}

	return NOTIFY_OK;
}
#else
static inline void sched_init_numa(void)
{
}

static int sched_domains_numa_masks_update(struct notifier_block *nfb,
					   unsigned long action,
					   void *hcpu)
{
	return 0;
}
#endif /* CONFIG_NUMA */

static int __sdt_alloc(const struct cpumask *cpu_map)
{
	struct sched_domain_topology_level *tl;
	int j;

	for_each_sd_topology(tl) {
		struct sd_data *sdd = &tl->data;

		sdd->sd = alloc_percpu(struct sched_domain *);
		if (!sdd->sd)
			return -ENOMEM;

		sdd->sg = alloc_percpu(struct sched_group *);
		if (!sdd->sg)
			return -ENOMEM;

		sdd->sgc = alloc_percpu(struct sched_group_capacity *);
		if (!sdd->sgc)
			return -ENOMEM;

		for_each_cpu(j, cpu_map) {
			struct sched_domain *sd;
			struct sched_group *sg;
			struct sched_group_capacity *sgc;

			sd = kzalloc_node(sizeof(struct sched_domain) + cpumask_size(),
					GFP_KERNEL, cpu_to_node(j));
			if (!sd)
				return -ENOMEM;

			*per_cpu_ptr(sdd->sd, j) = sd;

			sg = kzalloc_node(sizeof(struct sched_group) + cpumask_size(),
					GFP_KERNEL, cpu_to_node(j));
			if (!sg)
				return -ENOMEM;

			sg->next = sg;

			*per_cpu_ptr(sdd->sg, j) = sg;

			sgc = kzalloc_node(sizeof(struct sched_group_capacity) + cpumask_size(),
					GFP_KERNEL, cpu_to_node(j));
			if (!sgc)
				return -ENOMEM;

			*per_cpu_ptr(sdd->sgc, j) = sgc;
		}
	}

	return 0;
}

static void __sdt_free(const struct cpumask *cpu_map)
{
	struct sched_domain_topology_level *tl;
	int j;

	for_each_sd_topology(tl) {
		struct sd_data *sdd = &tl->data;

		for_each_cpu(j, cpu_map) {
			struct sched_domain *sd;

			if (sdd->sd) {
				sd = *per_cpu_ptr(sdd->sd, j);
				if (sd && (sd->flags & SD_OVERLAP))
					free_sched_groups(sd->groups, 0);
				kfree(*per_cpu_ptr(sdd->sd, j));
			}

			if (sdd->sg)
				kfree(*per_cpu_ptr(sdd->sg, j));
			if (sdd->sgc)
				kfree(*per_cpu_ptr(sdd->sgc, j));
		}
		free_percpu(sdd->sd);
		sdd->sd = NULL;
		free_percpu(sdd->sg);
		sdd->sg = NULL;
		free_percpu(sdd->sgc);
		sdd->sgc = NULL;
	}
}

struct sched_domain *build_sched_domain(struct sched_domain_topology_level *tl,
		const struct cpumask *cpu_map, struct sched_domain_attr *attr,
		struct sched_domain *child, int cpu)
{
	struct sched_domain *sd = sd_init(tl, cpu);
	if (!sd)
		return child;

	cpumask_and(sched_domain_span(sd), cpu_map, tl->mask(cpu));
	if (child) {
		sd->level = child->level + 1;
		sched_domain_level_max = max(sched_domain_level_max, sd->level);
		child->parent = sd;
		sd->child = child;

		if (!cpumask_subset(sched_domain_span(child),
				    sched_domain_span(sd))) {
			pr_err("BUG: arch topology borken\n");
#ifdef CONFIG_SCHED_DEBUG
			pr_err("     the %s domain not a subset of the %s domain\n",
					child->name, sd->name);
#endif
			/* Fixup, ensure @sd has at least @child cpus. */
			cpumask_or(sched_domain_span(sd),
				   sched_domain_span(sd),
				   sched_domain_span(child));
		}

	}
	set_domain_attribute(sd, attr);

	return sd;
}

/*
 * Build sched domains for a given set of cpus and attach the sched domains
 * to the individual cpus
 */
static int build_sched_domains(const struct cpumask *cpu_map,
			       struct sched_domain_attr *attr)
{
	enum s_alloc alloc_state;
	struct sched_domain *sd;
	struct s_data d;
	int i, ret = -ENOMEM;

	alloc_state = __visit_domain_allocation_hell(&d, cpu_map);
	if (alloc_state != sa_rootdomain)
		goto error;

	/* Set up domains for cpus specified by the cpu_map. */
	for_each_cpu(i, cpu_map) {
		struct sched_domain_topology_level *tl;

		sd = NULL;
		for_each_sd_topology(tl) {
			sd = build_sched_domain(tl, cpu_map, attr, sd, i);
			if (tl == sched_domain_topology)
				*per_cpu_ptr(d.sd, i) = sd;
			if (tl->flags & SDTL_OVERLAP || sched_feat(FORCE_SD_OVERLAP))
				sd->flags |= SD_OVERLAP;
			if (cpumask_equal(cpu_map, sched_domain_span(sd)))
				break;
		}
	}

	/* Build the groups for the domains */
	for_each_cpu(i, cpu_map) {
		for (sd = *per_cpu_ptr(d.sd, i); sd; sd = sd->parent) {
			sd->span_weight = cpumask_weight(sched_domain_span(sd));
			if (sd->flags & SD_OVERLAP) {
				if (build_overlap_sched_groups(sd, i))
					goto error;
			} else {
				if (build_sched_groups(sd, i))
					goto error;
			}
		}
	}

	/* Calculate CPU capacity for physical packages and nodes */
	for (i = nr_cpumask_bits-1; i >= 0; i--) {
		if (!cpumask_test_cpu(i, cpu_map))
			continue;

		for (sd = *per_cpu_ptr(d.sd, i); sd; sd = sd->parent) {
			claim_allocations(i, sd);
			init_sched_groups_capacity(i, sd);
		}
	}

	/* Attach the domains */
	rcu_read_lock();
	for_each_cpu(i, cpu_map) {
		sd = *per_cpu_ptr(d.sd, i);
		cpu_attach_domain(sd, d.rd, i);
	}
	rcu_read_unlock();

	ret = 0;
error:
	__free_domain_allocs(&d, alloc_state, cpu_map);
	return ret;
}

static cpumask_var_t *doms_cur;	/* current sched domains */
static int ndoms_cur;		/* number of sched domains in 'doms_cur' */
static struct sched_domain_attr *dattr_cur;
				/* attribues of custom domains in 'doms_cur' */

/*
 * Special case: If a kmalloc of a doms_cur partition (array of
 * cpumask) fails, then fallback to a single sched domain,
 * as determined by the single cpumask fallback_doms.
 */
static cpumask_var_t fallback_doms;

/*
 * arch_update_cpu_topology lets virtualized architectures update the
 * cpu core maps. It is supposed to return 1 if the topology changed
 * or 0 if it stayed the same.
 */
int __weak arch_update_cpu_topology(void)
{
	return 0;
}

cpumask_var_t *alloc_sched_domains(unsigned int ndoms)
{
	int i;
	cpumask_var_t *doms;

	doms = kmalloc(sizeof(*doms) * ndoms, GFP_KERNEL);
	if (!doms)
		return NULL;
	for (i = 0; i < ndoms; i++) {
		if (!alloc_cpumask_var(&doms[i], GFP_KERNEL)) {
			free_sched_domains(doms, i);
			return NULL;
		}
	}
	return doms;
}

void free_sched_domains(cpumask_var_t doms[], unsigned int ndoms)
{
	unsigned int i;
	for (i = 0; i < ndoms; i++)
		free_cpumask_var(doms[i]);
	kfree(doms);
}

/*
 * Set up scheduler domains and groups. Callers must hold the hotplug lock.
 * For now this just excludes isolated cpus, but could be used to
 * exclude other special cases in the future.
 */
static int init_sched_domains(const struct cpumask *cpu_map)
{
	int err;

	arch_update_cpu_topology();
	ndoms_cur = 1;
	doms_cur = alloc_sched_domains(ndoms_cur);
	if (!doms_cur)
		doms_cur = &fallback_doms;
	cpumask_andnot(doms_cur[0], cpu_map, cpu_isolated_map);
	err = build_sched_domains(doms_cur[0], NULL);
	register_sched_domain_sysctl();

	return err;
}

/*
 * Detach sched domains from a group of cpus specified in cpu_map
 * These cpus will now be attached to the NULL domain
 */
static void detach_destroy_domains(const struct cpumask *cpu_map)
{
	int i;

	rcu_read_lock();
	for_each_cpu(i, cpu_map)
		cpu_attach_domain(NULL, &def_root_domain, i);
	rcu_read_unlock();
}

/* handle null as "default" */
static int dattrs_equal(struct sched_domain_attr *cur, int idx_cur,
			struct sched_domain_attr *new, int idx_new)
{
	struct sched_domain_attr tmp;

	/* fast path */
	if (!new && !cur)
		return 1;

	tmp = SD_ATTR_INIT;
	return !memcmp(cur ? (cur + idx_cur) : &tmp,
			new ? (new + idx_new) : &tmp,
			sizeof(struct sched_domain_attr));
}

/*
 * Partition sched domains as specified by the 'ndoms_new'
 * cpumasks in the array doms_new[] of cpumasks. This compares
 * doms_new[] to the current sched domain partitioning, doms_cur[].
 * It destroys each deleted domain and builds each new domain.
 *
 * 'doms_new' is an array of cpumask_var_t's of length 'ndoms_new'.
 * The masks don't intersect (don't overlap.) We should setup one
 * sched domain for each mask. CPUs not in any of the cpumasks will
 * not be load balanced. If the same cpumask appears both in the
 * current 'doms_cur' domains and in the new 'doms_new', we can leave
 * it as it is.
 *
 * The passed in 'doms_new' should be allocated using
 * alloc_sched_domains.  This routine takes ownership of it and will
 * free_sched_domains it when done with it. If the caller failed the
 * alloc call, then it can pass in doms_new == NULL && ndoms_new == 1,
 * and partition_sched_domains() will fallback to the single partition
 * 'fallback_doms', it also forces the domains to be rebuilt.
 *
 * If doms_new == NULL it will be replaced with cpu_online_mask.
 * ndoms_new == 0 is a special case for destroying existing domains,
 * and it will not create the default domain.
 *
 * Call with hotplug lock held
 */
void partition_sched_domains(int ndoms_new, cpumask_var_t doms_new[],
			     struct sched_domain_attr *dattr_new)
{
	int i, j, n;
	int new_topology;

	mutex_lock(&sched_domains_mutex);

	/* always unregister in case we don't destroy any domains */
	unregister_sched_domain_sysctl();

	/* Let architecture update cpu core mappings. */
	new_topology = arch_update_cpu_topology();

	n = doms_new ? ndoms_new : 0;

	/* Destroy deleted domains */
	for (i = 0; i < ndoms_cur; i++) {
		for (j = 0; j < n && !new_topology; j++) {
			if (cpumask_equal(doms_cur[i], doms_new[j])
			    && dattrs_equal(dattr_cur, i, dattr_new, j))
				goto match1;
		}
		/* no match - a current sched domain not in new doms_new[] */
		detach_destroy_domains(doms_cur[i]);
match1:
		;
	}

	n = ndoms_cur;
	if (doms_new == NULL) {
		n = 0;
		doms_new = &fallback_doms;
		cpumask_andnot(doms_new[0], cpu_active_mask, cpu_isolated_map);
		WARN_ON_ONCE(dattr_new);
	}

	/* Build new domains */
	for (i = 0; i < ndoms_new; i++) {
		for (j = 0; j < n && !new_topology; j++) {
			if (cpumask_equal(doms_new[i], doms_cur[j])
			    && dattrs_equal(dattr_new, i, dattr_cur, j))
				goto match2;
		}
		/* no match - add a new doms_new */
		build_sched_domains(doms_new[i], dattr_new ? dattr_new + i : NULL);
match2:
		;
	}

	/* Remember the new sched domains */
	if (doms_cur != &fallback_doms)
		free_sched_domains(doms_cur, ndoms_cur);
	kfree(dattr_cur);	/* kfree(NULL) is safe */
	doms_cur = doms_new;
	dattr_cur = dattr_new;
	ndoms_cur = ndoms_new;

	register_sched_domain_sysctl();

	mutex_unlock(&sched_domains_mutex);
}

static int num_cpus_frozen;	/* used to mark begin/end of suspend/resume */

/*
 * Update cpusets according to cpu_active mask.  If cpusets are
 * disabled, cpuset_update_active_cpus() becomes a simple wrapper
 * around partition_sched_domains().
 *
 * If we come here as part of a suspend/resume, don't touch cpusets because we
 * want to restore it back to its original state upon resume anyway.
 */
static int cpuset_cpu_active(struct notifier_block *nfb, unsigned long action,
			     void *hcpu)
{
	switch (action) {
	case CPU_ONLINE_FROZEN:
	case CPU_DOWN_FAILED_FROZEN:

		/*
		 * num_cpus_frozen tracks how many CPUs are involved in suspend
		 * resume sequence. As long as this is not the last online
		 * operation in the resume sequence, just build a single sched
		 * domain, ignoring cpusets.
		 */
		num_cpus_frozen--;
		if (likely(num_cpus_frozen)) {
			partition_sched_domains(1, NULL, NULL);
			break;
		}

		/*
		 * This is the last CPU online operation. So fall through and
		 * restore the original sched domains by considering the
		 * cpuset configurations.
		 */

	case CPU_ONLINE:
		cpuset_update_active_cpus(true);
		break;
	default:
		return NOTIFY_DONE;
	}
	return NOTIFY_OK;
}

static int cpuset_cpu_inactive(struct notifier_block *nfb, unsigned long action,
			       void *hcpu)
{
	unsigned long flags;
	long cpu = (long)hcpu;
	struct dl_bw *dl_b;
	bool overflow;
	int cpus;

	switch (action) {
	case CPU_DOWN_PREPARE:
		rcu_read_lock_sched();
		dl_b = dl_bw_of(cpu);

		raw_spin_lock_irqsave(&dl_b->lock, flags);
		cpus = dl_bw_cpus(cpu);
		overflow = __dl_overflow(dl_b, cpus, 0, 0);
		raw_spin_unlock_irqrestore(&dl_b->lock, flags);

		rcu_read_unlock_sched();

		if (overflow)
			return notifier_from_errno(-EBUSY);
		cpuset_update_active_cpus(false);
		break;
	case CPU_DOWN_PREPARE_FROZEN:
		num_cpus_frozen++;
		partition_sched_domains(1, NULL, NULL);
		break;
	default:
		return NOTIFY_DONE;
	}
	return NOTIFY_OK;
}

void __init sched_init_smp(void)
{
	cpumask_var_t non_isolated_cpus;

	alloc_cpumask_var(&non_isolated_cpus, GFP_KERNEL);
	alloc_cpumask_var(&fallback_doms, GFP_KERNEL);

	sched_init_numa();

	/*
	 * There's no userspace yet to cause hotplug operations; hence all the
	 * cpu masks are stable and all blatant races in the below code cannot
	 * happen.
	 */
	mutex_lock(&sched_domains_mutex);
	init_sched_domains(cpu_active_mask);
	cpumask_andnot(non_isolated_cpus, cpu_possible_mask, cpu_isolated_map);
	if (cpumask_empty(non_isolated_cpus))
		cpumask_set_cpu(smp_processor_id(), non_isolated_cpus);
	mutex_unlock(&sched_domains_mutex);

	hotcpu_notifier(sched_domains_numa_masks_update, CPU_PRI_SCHED_ACTIVE);
	hotcpu_notifier(cpuset_cpu_active, CPU_PRI_CPUSET_ACTIVE);
	hotcpu_notifier(cpuset_cpu_inactive, CPU_PRI_CPUSET_INACTIVE);

	init_hrtick();

	/* Move init over to a non-isolated CPU */
	if (set_cpus_allowed_ptr(current, non_isolated_cpus) < 0)
		BUG();
	sched_init_granularity();
	free_cpumask_var(non_isolated_cpus);

	init_sched_rt_class();
	init_sched_dl_class();
}
#else
void __init sched_init_smp(void)
{
	sched_init_granularity();
}
#endif /* CONFIG_SMP */

int in_sched_functions(unsigned long addr)
{
	return in_lock_functions(addr) ||
		(addr >= (unsigned long)__sched_text_start
		&& addr < (unsigned long)__sched_text_end);
}

#ifdef CONFIG_CGROUP_SCHED
/*
 * Default task group.
 * Every task in system belongs to this group at bootup.
 */
struct task_group root_task_group;
LIST_HEAD(task_groups);
#endif

DECLARE_PER_CPU(cpumask_var_t, load_balance_mask);

void __init sched_init(void)
{
	int i, j;
	unsigned long alloc_size = 0, ptr;

#ifdef CONFIG_FAIR_GROUP_SCHED
	alloc_size += 2 * nr_cpu_ids * sizeof(void **);
#endif
#ifdef CONFIG_RT_GROUP_SCHED
	alloc_size += 2 * nr_cpu_ids * sizeof(void **);
#endif
	if (alloc_size) {
		ptr = (unsigned long)kzalloc(alloc_size, GFP_NOWAIT);

#ifdef CONFIG_FAIR_GROUP_SCHED
		root_task_group.se = (struct sched_entity **)ptr;
		ptr += nr_cpu_ids * sizeof(void **);

		root_task_group.cfs_rq = (struct cfs_rq **)ptr;
		ptr += nr_cpu_ids * sizeof(void **);

#endif /* CONFIG_FAIR_GROUP_SCHED */
#ifdef CONFIG_RT_GROUP_SCHED
		root_task_group.rt_se = (struct sched_rt_entity **)ptr;
		ptr += nr_cpu_ids * sizeof(void **);

		root_task_group.rt_rq = (struct rt_rq **)ptr;
		ptr += nr_cpu_ids * sizeof(void **);

#endif /* CONFIG_RT_GROUP_SCHED */
	}
#ifdef CONFIG_CPUMASK_OFFSTACK
	for_each_possible_cpu(i) {
		per_cpu(load_balance_mask, i) = (cpumask_var_t)kzalloc_node(
			cpumask_size(), GFP_KERNEL, cpu_to_node(i));
	}
#endif /* CONFIG_CPUMASK_OFFSTACK */

	init_rt_bandwidth(&def_rt_bandwidth,
			global_rt_period(), global_rt_runtime());
	init_dl_bandwidth(&def_dl_bandwidth,
			global_rt_period(), global_rt_runtime());

#ifdef CONFIG_SMP
	init_defrootdomain();
#endif

#ifdef CONFIG_RT_GROUP_SCHED
	init_rt_bandwidth(&root_task_group.rt_bandwidth,
			global_rt_period(), global_rt_runtime());
#endif /* CONFIG_RT_GROUP_SCHED */

#ifdef CONFIG_CGROUP_SCHED
	list_add(&root_task_group.list, &task_groups);
	INIT_LIST_HEAD(&root_task_group.children);
	INIT_LIST_HEAD(&root_task_group.siblings);
	autogroup_init(&init_task);

#endif /* CONFIG_CGROUP_SCHED */

	for_each_possible_cpu(i) {
		struct rq *rq;

		rq = cpu_rq(i);
		raw_spin_lock_init(&rq->lock);
		rq->nr_running = 0;
		rq->calc_load_active = 0;
		rq->calc_load_update = jiffies + LOAD_FREQ;
		init_cfs_rq(&rq->cfs);
		init_rt_rq(&rq->rt);
		init_dl_rq(&rq->dl);
#ifdef CONFIG_FAIR_GROUP_SCHED
		root_task_group.shares = ROOT_TASK_GROUP_LOAD;
		INIT_LIST_HEAD(&rq->leaf_cfs_rq_list);
		/*
		 * How much cpu bandwidth does root_task_group get?
		 *
		 * In case of task-groups formed thr' the cgroup filesystem, it
		 * gets 100% of the cpu resources in the system. This overall
		 * system cpu resource is divided among the tasks of
		 * root_task_group and its child task-groups in a fair manner,
		 * based on each entity's (task or task-group's) weight
		 * (se->load.weight).
		 *
		 * In other words, if root_task_group has 10 tasks of weight
		 * 1024) and two child groups A0 and A1 (of weight 1024 each),
		 * then A0's share of the cpu resource is:
		 *
		 *	A0's bandwidth = 1024 / (10*1024 + 1024 + 1024) = 8.33%
		 *
		 * We achieve this by letting root_task_group's tasks sit
		 * directly in rq->cfs (i.e root_task_group->se[] = NULL).
		 */
		init_cfs_bandwidth(&root_task_group.cfs_bandwidth);
		init_tg_cfs_entry(&root_task_group, &rq->cfs, NULL, i, NULL);
#endif /* CONFIG_FAIR_GROUP_SCHED */

		rq->rt.rt_runtime = def_rt_bandwidth.rt_runtime;
#ifdef CONFIG_RT_GROUP_SCHED
		init_tg_rt_entry(&root_task_group, &rq->rt, NULL, i, NULL);
#endif

		for (j = 0; j < CPU_LOAD_IDX_MAX; j++)
			rq->cpu_load[j] = 0;

		rq->last_load_update_tick = jiffies;

#ifdef CONFIG_SMP
		rq->sd = NULL;
		rq->rd = NULL;
		rq->cpu_capacity = rq->cpu_capacity_orig = SCHED_CAPACITY_SCALE;
		rq->balance_callback = NULL;
		rq->active_balance = 0;
		rq->next_balance = jiffies;
		rq->push_cpu = 0;
		rq->cpu = i;
		rq->online = 0;
		rq->idle_stamp = 0;
		rq->avg_idle = 2*sysctl_sched_migration_cost;
		rq->max_idle_balance_cost = sysctl_sched_migration_cost;

		INIT_LIST_HEAD(&rq->cfs_tasks);

		rq_attach_root(rq, &def_root_domain);
#ifdef CONFIG_NO_HZ_COMMON
		rq->nohz_flags = 0;
#endif
#ifdef CONFIG_NO_HZ_FULL
		rq->last_sched_tick = 0;
#endif
#endif
		init_rq_hrtick(rq);
		atomic_set(&rq->nr_iowait, 0);
	}

	set_load_weight(&init_task);

#ifdef CONFIG_PREEMPT_NOTIFIERS
	INIT_HLIST_HEAD(&init_task.preempt_notifiers);
#endif

	/*
	 * The boot idle thread does lazy MMU switching as well:
	 */
	atomic_inc(&init_mm.mm_count);
	enter_lazy_tlb(&init_mm, current);

	/*
	 * During early bootup we pretend to be a normal task:
	 */
	current->sched_class = &fair_sched_class;

	/*
	 * Make us the idle thread. Technically, schedule() should not be
	 * called from this thread, however somewhere below it might be,
	 * but because we are the idle thread, we just pick up running again
	 * when this runqueue becomes "idle".
	 */
	init_idle(current, smp_processor_id());

	calc_load_update = jiffies + LOAD_FREQ;

#ifdef CONFIG_SMP
	zalloc_cpumask_var(&sched_domains_tmpmask, GFP_NOWAIT);
	/* May be allocated at isolcpus cmdline parse time */
	if (cpu_isolated_map == NULL)
		zalloc_cpumask_var(&cpu_isolated_map, GFP_NOWAIT);
	idle_thread_set_boot_cpu();
	set_cpu_rq_start_time();
#endif
	init_sched_fair_class();

	scheduler_running = 1;
}

#ifdef CONFIG_DEBUG_ATOMIC_SLEEP
static inline int preempt_count_equals(int preempt_offset)
{
	int nested = preempt_count() + sched_rcu_preempt_depth();

	return (nested == preempt_offset);
}

void __might_sleep(const char *file, int line, int preempt_offset)
{
	/*
	 * Blocking primitives will set (and therefore destroy) current->state,
	 * since we will exit with TASK_RUNNING make sure we enter with it,
	 * otherwise we will destroy state.
	 */
	WARN_ONCE(current->state != TASK_RUNNING && current->task_state_change,
			"do not call blocking ops when !TASK_RUNNING; "
			"state=%lx set at [<%p>] %pS\n",
			current->state,
			(void *)current->task_state_change,
			(void *)current->task_state_change);

	___might_sleep(file, line, preempt_offset);
}
EXPORT_SYMBOL(__might_sleep);

void ___might_sleep(const char *file, int line, int preempt_offset)
{
	static unsigned long prev_jiffy;	/* ratelimiting */

	rcu_sleep_check(); /* WARN_ON_ONCE() by default, no rate limit reqd. */
	if ((preempt_count_equals(preempt_offset) && !irqs_disabled() &&
	     !is_idle_task(current)) ||
	    system_state != SYSTEM_RUNNING || oops_in_progress)
		return;
	if (time_before(jiffies, prev_jiffy + HZ) && prev_jiffy)
		return;
	prev_jiffy = jiffies;

	printk(KERN_ERR
		"BUG: sleeping function called from invalid context at %s:%d\n",
			file, line);
	printk(KERN_ERR
		"in_atomic(): %d, irqs_disabled(): %d, pid: %d, name: %s\n",
			in_atomic(), irqs_disabled(),
			current->pid, current->comm);

	if (task_stack_end_corrupted(current))
		printk(KERN_EMERG "Thread overran stack, or stack corrupted\n");

	debug_show_held_locks(current);
	if (irqs_disabled())
		print_irqtrace_events(current);
#ifdef CONFIG_DEBUG_PREEMPT
	if (!preempt_count_equals(preempt_offset)) {
		pr_err("Preemption disabled at:");
		print_ip_sym(current->preempt_disable_ip);
		pr_cont("\n");
	}
#endif
	dump_stack();
}
EXPORT_SYMBOL(___might_sleep);
#endif

#ifdef CONFIG_MAGIC_SYSRQ
void normalize_rt_tasks(void)
{
	struct task_struct *g, *p;
	struct sched_attr attr = {
		.sched_policy = SCHED_NORMAL,
	};

	read_lock(&tasklist_lock);
	for_each_process_thread(g, p) {
		/*
		 * Only normalize user tasks:
		 */
		if (p->flags & PF_KTHREAD)
			continue;

		p->se.exec_start		= 0;
#ifdef CONFIG_SCHEDSTATS
		p->se.statistics.wait_start	= 0;
		p->se.statistics.sleep_start	= 0;
		p->se.statistics.block_start	= 0;
#endif

		if (!dl_task(p) && !rt_task(p)) {
			/*
			 * Renice negative nice level userspace
			 * tasks back to 0:
			 */
			if (task_nice(p) < 0)
				set_user_nice(p, 0);
			continue;
		}

		__sched_setscheduler(p, &attr, false, false);
	}
	read_unlock(&tasklist_lock);
}

#endif /* CONFIG_MAGIC_SYSRQ */

#if defined(CONFIG_IA64) || defined(CONFIG_KGDB_KDB)
/*
 * These functions are only useful for the IA64 MCA handling, or kdb.
 *
 * They can only be called when the whole system has been
 * stopped - every CPU needs to be quiescent, and no scheduling
 * activity can take place. Using them for anything else would
 * be a serious bug, and as a result, they aren't even visible
 * under any other configuration.
 */

/**
 * curr_task - return the current task for a given cpu.
 * @cpu: the processor in question.
 *
 * ONLY VALID WHEN THE WHOLE SYSTEM IS STOPPED!
 *
 * Return: The current task for @cpu.
 */
struct task_struct *curr_task(int cpu)
{
	return cpu_curr(cpu);
}

#endif /* defined(CONFIG_IA64) || defined(CONFIG_KGDB_KDB) */

#ifdef CONFIG_IA64
/**
 * set_curr_task - set the current task for a given cpu.
 * @cpu: the processor in question.
 * @p: the task pointer to set.
 *
 * Description: This function must only be used when non-maskable interrupts
 * are serviced on a separate stack. It allows the architecture to switch the
 * notion of the current task on a cpu in a non-blocking manner. This function
 * must be called with all CPU's synchronized, and interrupts disabled, the
 * and caller must save the original value of the current task (see
 * curr_task() above) and restore that value before reenabling interrupts and
 * re-starting the system.
 *
 * ONLY VALID WHEN THE WHOLE SYSTEM IS STOPPED!
 */
void set_curr_task(int cpu, struct task_struct *p)
{
	cpu_curr(cpu) = p;
}

#endif

#ifdef CONFIG_CGROUP_SCHED
/* task_group_lock serializes the addition/removal of task groups */
static DEFINE_SPINLOCK(task_group_lock);

static void sched_free_group(struct task_group *tg)
{
	free_fair_sched_group(tg);
	free_rt_sched_group(tg);
	autogroup_free(tg);
	kfree(tg);
}

/* allocate runqueue etc for a new task group */
struct task_group *sched_create_group(struct task_group *parent)
{
	struct task_group *tg;

	tg = kzalloc(sizeof(*tg), GFP_KERNEL);
	if (!tg)
		return ERR_PTR(-ENOMEM);

	if (!alloc_fair_sched_group(tg, parent))
		goto err;

	if (!alloc_rt_sched_group(tg, parent))
		goto err;

	return tg;

err:
	sched_free_group(tg);
	return ERR_PTR(-ENOMEM);
}

void sched_online_group(struct task_group *tg, struct task_group *parent)
{
	unsigned long flags;

	spin_lock_irqsave(&task_group_lock, flags);
	list_add_rcu(&tg->list, &task_groups);

	WARN_ON(!parent); /* root should already exist */

	tg->parent = parent;
	INIT_LIST_HEAD(&tg->children);
	list_add_rcu(&tg->siblings, &parent->children);
	spin_unlock_irqrestore(&task_group_lock, flags);
}

/* rcu callback to free various structures associated with a task group */
static void sched_free_group_rcu(struct rcu_head *rhp)
{
	/* now it should be safe to free those cfs_rqs */
	sched_free_group(container_of(rhp, struct task_group, rcu));
}

void sched_destroy_group(struct task_group *tg)
{
	/* wait for possible concurrent references to cfs_rqs complete */
	call_rcu(&tg->rcu, sched_free_group_rcu);
}

void sched_offline_group(struct task_group *tg)
{
	unsigned long flags;
	int i;

	/* end participation in shares distribution */
	for_each_possible_cpu(i)
		unregister_fair_sched_group(tg, i);

	spin_lock_irqsave(&task_group_lock, flags);
	list_del_rcu(&tg->list);
	list_del_rcu(&tg->siblings);
	spin_unlock_irqrestore(&task_group_lock, flags);
}

/* change task's runqueue when it moves between groups.
 *	The caller of this function should have put the task in its new group
 *	by now. This function just updates tsk->se.cfs_rq and tsk->se.parent to
 *	reflect its new group.
 */
void sched_move_task(struct task_struct *tsk)
{
	struct task_group *tg;
	int queued, running;
	unsigned long flags;
	struct rq *rq;

	rq = task_rq_lock(tsk, &flags);

	running = task_current(rq, tsk);
	queued = task_on_rq_queued(tsk);

	if (queued)
		dequeue_task(rq, tsk, DEQUEUE_SAVE);
	if (unlikely(running))
		put_prev_task(rq, tsk);

	/*
	 * All callers are synchronized by task_rq_lock(); we do not use RCU
	 * which is pointless here. Thus, we pass "true" to task_css_check()
	 * to prevent lockdep warnings.
	 */
	tg = container_of(task_css_check(tsk, cpu_cgrp_id, true),
			  struct task_group, css);
	tg = autogroup_task_group(tsk, tg);
	tsk->sched_task_group = tg;

#ifdef CONFIG_FAIR_GROUP_SCHED
	if (tsk->sched_class->task_move_group)
		tsk->sched_class->task_move_group(tsk);
	else
#endif
		set_task_rq(tsk, task_cpu(tsk));

	if (unlikely(running))
		tsk->sched_class->set_curr_task(rq);
	if (queued)
		enqueue_task(rq, tsk, ENQUEUE_RESTORE);

	task_rq_unlock(rq, tsk, &flags);
}
#endif /* CONFIG_CGROUP_SCHED */

#ifdef CONFIG_RT_GROUP_SCHED
/*
 * Ensure that the real time constraints are schedulable.
 */
static DEFINE_MUTEX(rt_constraints_mutex);

/* Must be called with tasklist_lock held */
static inline int tg_has_rt_tasks(struct task_group *tg)
{
	struct task_struct *g, *p;

	/*
	 * Autogroups do not have RT tasks; see autogroup_create().
	 */
	if (task_group_is_autogroup(tg))
		return 0;

	for_each_process_thread(g, p) {
		if (rt_task(p) && task_group(p) == tg)
			return 1;
	}

	return 0;
}

struct rt_schedulable_data {
	struct task_group *tg;
	u64 rt_period;
	u64 rt_runtime;
};

static int tg_rt_schedulable(struct task_group *tg, void *data)
{
	struct rt_schedulable_data *d = data;
	struct task_group *child;
	unsigned long total, sum = 0;
	u64 period, runtime;

	period = ktime_to_ns(tg->rt_bandwidth.rt_period);
	runtime = tg->rt_bandwidth.rt_runtime;

	if (tg == d->tg) {
		period = d->rt_period;
		runtime = d->rt_runtime;
	}

	/*
	 * Cannot have more runtime than the period.
	 */
	if (runtime > period && runtime != RUNTIME_INF)
		return -EINVAL;

	/*
	 * Ensure we don't starve existing RT tasks.
	 */
	if (rt_bandwidth_enabled() && !runtime && tg_has_rt_tasks(tg))
		return -EBUSY;

	total = to_ratio(period, runtime);

	/*
	 * Nobody can have more than the global setting allows.
	 */
	if (total > to_ratio(global_rt_period(), global_rt_runtime()))
		return -EINVAL;

	/*
	 * The sum of our children's runtime should not exceed our own.
	 */
	list_for_each_entry_rcu(child, &tg->children, siblings) {
		period = ktime_to_ns(child->rt_bandwidth.rt_period);
		runtime = child->rt_bandwidth.rt_runtime;

		if (child == d->tg) {
			period = d->rt_period;
			runtime = d->rt_runtime;
		}

		sum += to_ratio(period, runtime);
	}

	if (sum > total)
		return -EINVAL;

	return 0;
}

static int __rt_schedulable(struct task_group *tg, u64 period, u64 runtime)
{
	int ret;

	struct rt_schedulable_data data = {
		.tg = tg,
		.rt_period = period,
		.rt_runtime = runtime,
	};

	rcu_read_lock();
	ret = walk_tg_tree(tg_rt_schedulable, tg_nop, &data);
	rcu_read_unlock();

	return ret;
}

static int tg_set_rt_bandwidth(struct task_group *tg,
		u64 rt_period, u64 rt_runtime)
{
	int i, err = 0;

	/*
	 * Disallowing the root group RT runtime is BAD, it would disallow the
	 * kernel creating (and or operating) RT threads.
	 */
	if (tg == &root_task_group && rt_runtime == 0)
		return -EINVAL;

	/* No period doesn't make any sense. */
	if (rt_period == 0)
		return -EINVAL;

	mutex_lock(&rt_constraints_mutex);
	read_lock(&tasklist_lock);
	err = __rt_schedulable(tg, rt_period, rt_runtime);
	if (err)
		goto unlock;

	raw_spin_lock_irq(&tg->rt_bandwidth.rt_runtime_lock);
	tg->rt_bandwidth.rt_period = ns_to_ktime(rt_period);
	tg->rt_bandwidth.rt_runtime = rt_runtime;

	for_each_possible_cpu(i) {
		struct rt_rq *rt_rq = tg->rt_rq[i];

		raw_spin_lock(&rt_rq->rt_runtime_lock);
		rt_rq->rt_runtime = rt_runtime;
		raw_spin_unlock(&rt_rq->rt_runtime_lock);
	}
	raw_spin_unlock_irq(&tg->rt_bandwidth.rt_runtime_lock);
unlock:
	read_unlock(&tasklist_lock);
	mutex_unlock(&rt_constraints_mutex);

	return err;
}

static int sched_group_set_rt_runtime(struct task_group *tg, long rt_runtime_us)
{
	u64 rt_runtime, rt_period;

	rt_period = ktime_to_ns(tg->rt_bandwidth.rt_period);
	rt_runtime = (u64)rt_runtime_us * NSEC_PER_USEC;
	if (rt_runtime_us < 0)
		rt_runtime = RUNTIME_INF;

	return tg_set_rt_bandwidth(tg, rt_period, rt_runtime);
}

static long sched_group_rt_runtime(struct task_group *tg)
{
	u64 rt_runtime_us;

	if (tg->rt_bandwidth.rt_runtime == RUNTIME_INF)
		return -1;

	rt_runtime_us = tg->rt_bandwidth.rt_runtime;
	do_div(rt_runtime_us, NSEC_PER_USEC);
	return rt_runtime_us;
}

static int sched_group_set_rt_period(struct task_group *tg, u64 rt_period_us)
{
	u64 rt_runtime, rt_period;

	rt_period = rt_period_us * NSEC_PER_USEC;
	rt_runtime = tg->rt_bandwidth.rt_runtime;

	return tg_set_rt_bandwidth(tg, rt_period, rt_runtime);
}

static long sched_group_rt_period(struct task_group *tg)
{
	u64 rt_period_us;

	rt_period_us = ktime_to_ns(tg->rt_bandwidth.rt_period);
	do_div(rt_period_us, NSEC_PER_USEC);
	return rt_period_us;
}
#endif /* CONFIG_RT_GROUP_SCHED */

#ifdef CONFIG_RT_GROUP_SCHED
static int sched_rt_global_constraints(void)
{
	int ret = 0;

	mutex_lock(&rt_constraints_mutex);
	read_lock(&tasklist_lock);
	ret = __rt_schedulable(NULL, 0, 0);
	read_unlock(&tasklist_lock);
	mutex_unlock(&rt_constraints_mutex);

	return ret;
}

static int sched_rt_can_attach(struct task_group *tg, struct task_struct *tsk)
{
	/* Don't accept realtime tasks when there is no way for them to run */
	if (rt_task(tsk) && tg->rt_bandwidth.rt_runtime == 0)
		return 0;

	return 1;
}

#else /* !CONFIG_RT_GROUP_SCHED */
static int sched_rt_global_constraints(void)
{
	unsigned long flags;
	int i, ret = 0;

	raw_spin_lock_irqsave(&def_rt_bandwidth.rt_runtime_lock, flags);
	for_each_possible_cpu(i) {
		struct rt_rq *rt_rq = &cpu_rq(i)->rt;

		raw_spin_lock(&rt_rq->rt_runtime_lock);
		rt_rq->rt_runtime = global_rt_runtime();
		raw_spin_unlock(&rt_rq->rt_runtime_lock);
	}
	raw_spin_unlock_irqrestore(&def_rt_bandwidth.rt_runtime_lock, flags);

	return ret;
}
#endif /* CONFIG_RT_GROUP_SCHED */

static int sched_dl_global_validate(void)
{
	u64 runtime = global_rt_runtime();
	u64 period = global_rt_period();
	u64 new_bw = to_ratio(period, runtime);
	struct dl_bw *dl_b;
	int cpu, ret = 0;
	unsigned long flags;

	/*
	 * Here we want to check the bandwidth not being set to some
	 * value smaller than the currently allocated bandwidth in
	 * any of the root_domains.
	 *
	 * FIXME: Cycling on all the CPUs is overdoing, but simpler than
	 * cycling on root_domains... Discussion on different/better
	 * solutions is welcome!
	 */
	for_each_possible_cpu(cpu) {
		rcu_read_lock_sched();
		dl_b = dl_bw_of(cpu);

		raw_spin_lock_irqsave(&dl_b->lock, flags);
		if (new_bw < dl_b->total_bw)
			ret = -EBUSY;
		raw_spin_unlock_irqrestore(&dl_b->lock, flags);

		rcu_read_unlock_sched();

		if (ret)
			break;
	}

	return ret;
}

static void sched_dl_do_global(void)
{
	u64 new_bw = -1;
	struct dl_bw *dl_b;
	int cpu;
	unsigned long flags;

	def_dl_bandwidth.dl_period = global_rt_period();
	def_dl_bandwidth.dl_runtime = global_rt_runtime();

	if (global_rt_runtime() != RUNTIME_INF)
		new_bw = to_ratio(global_rt_period(), global_rt_runtime());

	/*
	 * FIXME: As above...
	 */
	for_each_possible_cpu(cpu) {
		rcu_read_lock_sched();
		dl_b = dl_bw_of(cpu);

		raw_spin_lock_irqsave(&dl_b->lock, flags);
		dl_b->bw = new_bw;
		raw_spin_unlock_irqrestore(&dl_b->lock, flags);

		rcu_read_unlock_sched();
	}
}

static int sched_rt_global_validate(void)
{
	if (sysctl_sched_rt_period <= 0)
		return -EINVAL;

	if ((sysctl_sched_rt_runtime != RUNTIME_INF) &&
		(sysctl_sched_rt_runtime > sysctl_sched_rt_period))
		return -EINVAL;

	return 0;
}

static void sched_rt_do_global(void)
{
	def_rt_bandwidth.rt_runtime = global_rt_runtime();
	def_rt_bandwidth.rt_period = ns_to_ktime(global_rt_period());
}

int sched_rt_handler(struct ctl_table *table, int write,
		void __user *buffer, size_t *lenp,
		loff_t *ppos)
{
	int old_period, old_runtime;
	static DEFINE_MUTEX(mutex);
	int ret;

	mutex_lock(&mutex);
	old_period = sysctl_sched_rt_period;
	old_runtime = sysctl_sched_rt_runtime;

	ret = proc_dointvec(table, write, buffer, lenp, ppos);

	if (!ret && write) {
		ret = sched_rt_global_validate();
		if (ret)
			goto undo;

		ret = sched_dl_global_validate();
		if (ret)
			goto undo;

		ret = sched_rt_global_constraints();
		if (ret)
			goto undo;

		sched_rt_do_global();
		sched_dl_do_global();
	}
	if (0) {
undo:
		sysctl_sched_rt_period = old_period;
		sysctl_sched_rt_runtime = old_runtime;
	}
	mutex_unlock(&mutex);

	return ret;
}

int sched_rr_handler(struct ctl_table *table, int write,
		void __user *buffer, size_t *lenp,
		loff_t *ppos)
{
	int ret;
	static DEFINE_MUTEX(mutex);

	mutex_lock(&mutex);
	ret = proc_dointvec(table, write, buffer, lenp, ppos);
	/* make sure that internally we keep jiffies */
	/* also, writing zero resets timeslice to default */
	if (!ret && write) {
		sched_rr_timeslice = sched_rr_timeslice <= 0 ?
			RR_TIMESLICE : msecs_to_jiffies(sched_rr_timeslice);
	}
	mutex_unlock(&mutex);
	return ret;
}

#ifdef CONFIG_CGROUP_SCHED

static inline struct task_group *css_tg(struct cgroup_subsys_state *css)
{
	return css ? container_of(css, struct task_group, css) : NULL;
}

static struct cgroup_subsys_state *
cpu_cgroup_css_alloc(struct cgroup_subsys_state *parent_css)
{
	struct task_group *parent = css_tg(parent_css);
	struct task_group *tg;

	if (!parent) {
		/* This is early initialization for the top cgroup */
		return &root_task_group.css;
	}

	tg = sched_create_group(parent);
	if (IS_ERR(tg))
		return ERR_PTR(-ENOMEM);

	sched_online_group(tg, parent);

	return &tg->css;
}

static void cpu_cgroup_css_released(struct cgroup_subsys_state *css)
{
	struct task_group *tg = css_tg(css);

	sched_offline_group(tg);
}

static void cpu_cgroup_css_free(struct cgroup_subsys_state *css)
{
	struct task_group *tg = css_tg(css);

	/*
	 * Relies on the RCU grace period between css_released() and this.
	 */
	sched_free_group(tg);
}

static void cpu_cgroup_fork(struct task_struct *task, void *private)
{
	sched_move_task(task);
}

static int cpu_cgroup_can_attach(struct cgroup_taskset *tset)
{
	struct task_struct *task;
	struct cgroup_subsys_state *css;

	cgroup_taskset_for_each(task, css, tset) {
#ifdef CONFIG_RT_GROUP_SCHED
		if (!sched_rt_can_attach(css_tg(css), task))
			return -EINVAL;
#else
		/* We don't support RT-tasks being in separate groups */
		if (task->sched_class != &fair_sched_class)
			return -EINVAL;
#endif
	}
	return 0;
}

static void cpu_cgroup_attach(struct cgroup_taskset *tset)
{
	struct task_struct *task;
	struct cgroup_subsys_state *css;

	cgroup_taskset_for_each(task, css, tset)
		sched_move_task(task);
}

#ifdef CONFIG_FAIR_GROUP_SCHED
static int cpu_shares_write_u64(struct cgroup_subsys_state *css,
				struct cftype *cftype, u64 shareval)
{
	return sched_group_set_shares(css_tg(css), scale_load(shareval));
}

static u64 cpu_shares_read_u64(struct cgroup_subsys_state *css,
			       struct cftype *cft)
{
	struct task_group *tg = css_tg(css);

	return (u64) scale_load_down(tg->shares);
}

#ifdef CONFIG_CFS_BANDWIDTH
static DEFINE_MUTEX(cfs_constraints_mutex);

const u64 max_cfs_quota_period = 1 * NSEC_PER_SEC; /* 1s */
const u64 min_cfs_quota_period = 1 * NSEC_PER_MSEC; /* 1ms */

static int __cfs_schedulable(struct task_group *tg, u64 period, u64 runtime);

static int tg_set_cfs_bandwidth(struct task_group *tg, u64 period, u64 quota)
{
	int i, ret = 0, runtime_enabled, runtime_was_enabled;
	struct cfs_bandwidth *cfs_b = &tg->cfs_bandwidth;

	if (tg == &root_task_group)
		return -EINVAL;

	/*
	 * Ensure we have at some amount of bandwidth every period.  This is
	 * to prevent reaching a state of large arrears when throttled via
	 * entity_tick() resulting in prolonged exit starvation.
	 */
	if (quota < min_cfs_quota_period || period < min_cfs_quota_period)
		return -EINVAL;

	/*
	 * Likewise, bound things on the otherside by preventing insane quota
	 * periods.  This also allows us to normalize in computing quota
	 * feasibility.
	 */
	if (period > max_cfs_quota_period)
		return -EINVAL;

	/*
	 * Prevent race between setting of cfs_rq->runtime_enabled and
	 * unthrottle_offline_cfs_rqs().
	 */
	get_online_cpus();
	mutex_lock(&cfs_constraints_mutex);
	ret = __cfs_schedulable(tg, period, quota);
	if (ret)
		goto out_unlock;

	runtime_enabled = quota != RUNTIME_INF;
	runtime_was_enabled = cfs_b->quota != RUNTIME_INF;
	/*
	 * If we need to toggle cfs_bandwidth_used, off->on must occur
	 * before making related changes, and on->off must occur afterwards
	 */
	if (runtime_enabled && !runtime_was_enabled)
		cfs_bandwidth_usage_inc();
	raw_spin_lock_irq(&cfs_b->lock);
	cfs_b->period = ns_to_ktime(period);
	cfs_b->quota = quota;

	__refill_cfs_bandwidth_runtime(cfs_b);
	/* restart the period timer (if active) to handle new period expiry */
	if (runtime_enabled)
		start_cfs_bandwidth(cfs_b);
	raw_spin_unlock_irq(&cfs_b->lock);

	for_each_online_cpu(i) {
		struct cfs_rq *cfs_rq = tg->cfs_rq[i];
		struct rq *rq = cfs_rq->rq;

		raw_spin_lock_irq(&rq->lock);
		cfs_rq->runtime_enabled = runtime_enabled;
		cfs_rq->runtime_remaining = 0;

		if (cfs_rq->throttled)
			unthrottle_cfs_rq(cfs_rq);
		raw_spin_unlock_irq(&rq->lock);
	}
	if (runtime_was_enabled && !runtime_enabled)
		cfs_bandwidth_usage_dec();
out_unlock:
	mutex_unlock(&cfs_constraints_mutex);
	put_online_cpus();

	return ret;
}

int tg_set_cfs_quota(struct task_group *tg, long cfs_quota_us)
{
	u64 quota, period;

	period = ktime_to_ns(tg->cfs_bandwidth.period);
	if (cfs_quota_us < 0)
		quota = RUNTIME_INF;
	else
		quota = (u64)cfs_quota_us * NSEC_PER_USEC;

	return tg_set_cfs_bandwidth(tg, period, quota);
}

long tg_get_cfs_quota(struct task_group *tg)
{
	u64 quota_us;

	if (tg->cfs_bandwidth.quota == RUNTIME_INF)
		return -1;

	quota_us = tg->cfs_bandwidth.quota;
	do_div(quota_us, NSEC_PER_USEC);

	return quota_us;
}

int tg_set_cfs_period(struct task_group *tg, long cfs_period_us)
{
	u64 quota, period;

	period = (u64)cfs_period_us * NSEC_PER_USEC;
	quota = tg->cfs_bandwidth.quota;

	return tg_set_cfs_bandwidth(tg, period, quota);
}

long tg_get_cfs_period(struct task_group *tg)
{
	u64 cfs_period_us;

	cfs_period_us = ktime_to_ns(tg->cfs_bandwidth.period);
	do_div(cfs_period_us, NSEC_PER_USEC);

	return cfs_period_us;
}

static s64 cpu_cfs_quota_read_s64(struct cgroup_subsys_state *css,
				  struct cftype *cft)
{
	return tg_get_cfs_quota(css_tg(css));
}

static int cpu_cfs_quota_write_s64(struct cgroup_subsys_state *css,
				   struct cftype *cftype, s64 cfs_quota_us)
{
	return tg_set_cfs_quota(css_tg(css), cfs_quota_us);
}

static u64 cpu_cfs_period_read_u64(struct cgroup_subsys_state *css,
				   struct cftype *cft)
{
	return tg_get_cfs_period(css_tg(css));
}

static int cpu_cfs_period_write_u64(struct cgroup_subsys_state *css,
				    struct cftype *cftype, u64 cfs_period_us)
{
	return tg_set_cfs_period(css_tg(css), cfs_period_us);
}

struct cfs_schedulable_data {
	struct task_group *tg;
	u64 period, quota;
};

/*
 * normalize group quota/period to be quota/max_period
 * note: units are usecs
 */
static u64 normalize_cfs_quota(struct task_group *tg,
			       struct cfs_schedulable_data *d)
{
	u64 quota, period;

	if (tg == d->tg) {
		period = d->period;
		quota = d->quota;
	} else {
		period = tg_get_cfs_period(tg);
		quota = tg_get_cfs_quota(tg);
	}

	/* note: these should typically be equivalent */
	if (quota == RUNTIME_INF || quota == -1)
		return RUNTIME_INF;

	return to_ratio(period, quota);
}

static int tg_cfs_schedulable_down(struct task_group *tg, void *data)
{
	struct cfs_schedulable_data *d = data;
	struct cfs_bandwidth *cfs_b = &tg->cfs_bandwidth;
	s64 quota = 0, parent_quota = -1;

	if (!tg->parent) {
		quota = RUNTIME_INF;
	} else {
		struct cfs_bandwidth *parent_b = &tg->parent->cfs_bandwidth;

		quota = normalize_cfs_quota(tg, d);
		parent_quota = parent_b->hierarchical_quota;

		/*
		 * ensure max(child_quota) <= parent_quota, inherit when no
		 * limit is set
		 */
		if (quota == RUNTIME_INF)
			quota = parent_quota;
		else if (parent_quota != RUNTIME_INF && quota > parent_quota)
			return -EINVAL;
	}
	cfs_b->hierarchical_quota = quota;

	return 0;
}

static int __cfs_schedulable(struct task_group *tg, u64 period, u64 quota)
{
	int ret;
	struct cfs_schedulable_data data = {
		.tg = tg,
		.period = period,
		.quota = quota,
	};

	if (quota != RUNTIME_INF) {
		do_div(data.period, NSEC_PER_USEC);
		do_div(data.quota, NSEC_PER_USEC);
	}

	rcu_read_lock();
	ret = walk_tg_tree(tg_cfs_schedulable_down, tg_nop, &data);
	rcu_read_unlock();

	return ret;
}

static int cpu_stats_show(struct seq_file *sf, void *v)
{
	struct task_group *tg = css_tg(seq_css(sf));
	struct cfs_bandwidth *cfs_b = &tg->cfs_bandwidth;

	seq_printf(sf, "nr_periods %d\n", cfs_b->nr_periods);
	seq_printf(sf, "nr_throttled %d\n", cfs_b->nr_throttled);
	seq_printf(sf, "throttled_time %llu\n", cfs_b->throttled_time);

	return 0;
}
#endif /* CONFIG_CFS_BANDWIDTH */
#endif /* CONFIG_FAIR_GROUP_SCHED */

#ifdef CONFIG_RT_GROUP_SCHED
static int cpu_rt_runtime_write(struct cgroup_subsys_state *css,
				struct cftype *cft, s64 val)
{
	return sched_group_set_rt_runtime(css_tg(css), val);
}

static s64 cpu_rt_runtime_read(struct cgroup_subsys_state *css,
			       struct cftype *cft)
{
	return sched_group_rt_runtime(css_tg(css));
}

static int cpu_rt_period_write_uint(struct cgroup_subsys_state *css,
				    struct cftype *cftype, u64 rt_period_us)
{
	return sched_group_set_rt_period(css_tg(css), rt_period_us);
}

static u64 cpu_rt_period_read_uint(struct cgroup_subsys_state *css,
				   struct cftype *cft)
{
	return sched_group_rt_period(css_tg(css));
}
#endif /* CONFIG_RT_GROUP_SCHED */

static struct cftype cpu_files[] = {
#ifdef CONFIG_FAIR_GROUP_SCHED
	{
		.name = "shares",
		.read_u64 = cpu_shares_read_u64,
		.write_u64 = cpu_shares_write_u64,
	},
#endif
#ifdef CONFIG_CFS_BANDWIDTH
	{
		.name = "cfs_quota_us",
		.read_s64 = cpu_cfs_quota_read_s64,
		.write_s64 = cpu_cfs_quota_write_s64,
	},
	{
		.name = "cfs_period_us",
		.read_u64 = cpu_cfs_period_read_u64,
		.write_u64 = cpu_cfs_period_write_u64,
	},
	{
		.name = "stat",
		.seq_show = cpu_stats_show,
	},
#endif
#ifdef CONFIG_RT_GROUP_SCHED
	{
		.name = "rt_runtime_us",
		.read_s64 = cpu_rt_runtime_read,
		.write_s64 = cpu_rt_runtime_write,
	},
	{
		.name = "rt_period_us",
		.read_u64 = cpu_rt_period_read_uint,
		.write_u64 = cpu_rt_period_write_uint,
	},
#endif
	{ }	/* terminate */
};

struct cgroup_subsys cpu_cgrp_subsys = {
	.css_alloc	= cpu_cgroup_css_alloc,
	.css_released	= cpu_cgroup_css_released,
	.css_free	= cpu_cgroup_css_free,
	.fork		= cpu_cgroup_fork,
	.can_attach	= cpu_cgroup_can_attach,
	.attach		= cpu_cgroup_attach,
	.legacy_cftypes	= cpu_files,
	.early_init	= 1,
};

#endif	/* CONFIG_CGROUP_SCHED */

void dump_cpu_task(int cpu)
{
	pr_info("Task dump for CPU %d:\n", cpu);
	sched_show_task(cpu_curr(cpu));
}<|MERGE_RESOLUTION|>--- conflicted
+++ resolved
@@ -3148,11 +3148,7 @@
 {
 	struct task_struct *p = current;
 
-<<<<<<< HEAD
-	if (in_atomic()) {
-=======
 	if (in_atomic() || irqs_disabled()) {
->>>>>>> 2b65eaad
 #ifdef CONFIG_SCHED_DEBUG
 		p->migrate_disable_atomic++;
 #endif
@@ -3175,10 +3171,6 @@
 	preempt_lazy_disable();
 	pin_current_cpu();
 	p->migrate_disable = 1;
-<<<<<<< HEAD
-	p->nr_cpus_allowed = 1;
-=======
->>>>>>> 2b65eaad
 	preempt_enable();
 }
 EXPORT_SYMBOL(migrate_disable);
@@ -3187,11 +3179,7 @@
 {
 	struct task_struct *p = current;
 
-<<<<<<< HEAD
-	if (in_atomic()) {
-=======
 	if (in_atomic() || irqs_disabled()) {
->>>>>>> 2b65eaad
 #ifdef CONFIG_SCHED_DEBUG
 		p->migrate_disable_atomic--;
 #endif
@@ -3472,11 +3460,7 @@
  * set by a RT task. Oterwise we try to avoid beeing scheduled out as long as
  * preempt_lazy_count counter >0.
  */
-<<<<<<< HEAD
-static int preemptible_lazy(void)
-=======
 static __always_inline int preemptible_lazy(void)
->>>>>>> 2b65eaad
 {
 	if (test_thread_flag(TIF_NEED_RESCHED))
 		return 1;
