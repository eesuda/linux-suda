--- conflicted
+++ resolved
@@ -563,15 +563,10 @@
 			do_single_softirq(i);
 		}
 		softirq_clr_runner(i);
-<<<<<<< HEAD
-		unlock_softirq(i);
-		WARN_ON(current->softirq_nestcnt != 1);
-=======
 		WARN_ON(current->softirq_nestcnt != 1);
 		local_irq_enable();
 		unlock_softirq(i);
 		local_irq_disable();
->>>>>>> 2b65eaad
 	}
 }
 
