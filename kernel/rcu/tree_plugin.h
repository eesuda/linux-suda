/*
 * Read-Copy Update mechanism for mutual exclusion (tree-based version)
 * Internal non-public definitions that provide either classic
 * or preemptible semantics.
 *
 * This program is free software; you can redistribute it and/or modify
 * it under the terms of the GNU General Public License as published by
 * the Free Software Foundation; either version 2 of the License, or
 * (at your option) any later version.
 *
 * This program is distributed in the hope that it will be useful,
 * but WITHOUT ANY WARRANTY; without even the implied warranty of
 * MERCHANTABILITY or FITNESS FOR A PARTICULAR PURPOSE.  See the
 * GNU General Public License for more details.
 *
 * You should have received a copy of the GNU General Public License
 * along with this program; if not, you can access it online at
 * http://www.gnu.org/licenses/gpl-2.0.html.
 *
 * Copyright Red Hat, 2009
 * Copyright IBM Corporation, 2009
 *
 * Author: Ingo Molnar <mingo@elte.hu>
 *	   Paul E. McKenney <paulmck@linux.vnet.ibm.com>
 */

#ifdef CONFIG_RCU_BOOST

#include "../locking/rtmutex_common.h"

#else /* #ifdef CONFIG_RCU_BOOST */

/*
 * Some architectures do not define rt_mutexes, but if !CONFIG_RCU_BOOST,
 * all uses are in dead code.  Provide a definition to keep the compiler
 * happy, but add WARN_ON_ONCE() to complain if used in the wrong place.
 * This probably needs to be excluded from -rt builds.
 */
#define rt_mutex_owner(a) ({ WARN_ON_ONCE(1); NULL; })

#endif /* #else #ifdef CONFIG_RCU_BOOST */

/*
 * Control variables for per-CPU and per-rcu_node kthreads.  These
 * handle all flavors of RCU.
 */
DEFINE_PER_CPU(unsigned int, rcu_cpu_kthread_status);
DEFINE_PER_CPU(unsigned int, rcu_cpu_kthread_loops);
DEFINE_PER_CPU(char, rcu_cpu_has_work);

#ifdef CONFIG_RCU_NOCB_CPU
static cpumask_var_t rcu_nocb_mask; /* CPUs to have callbacks offloaded. */
static bool have_rcu_nocb_mask;	    /* Was rcu_nocb_mask allocated? */
static bool __read_mostly rcu_nocb_poll;    /* Offload kthread are to poll. */
#endif /* #ifdef CONFIG_RCU_NOCB_CPU */

/*
 * Check the RCU kernel configuration parameters and print informative
 * messages about anything out of the ordinary.  If you like #ifdef, you
 * will love this function.
 */
static void __init rcu_bootup_announce_oddness(void)
{
	if (IS_ENABLED(CONFIG_RCU_TRACE))
		pr_info("\tRCU debugfs-based tracing is enabled.\n");
	if ((IS_ENABLED(CONFIG_64BIT) && RCU_FANOUT != 64) ||
	    (!IS_ENABLED(CONFIG_64BIT) && RCU_FANOUT != 32))
		pr_info("\tCONFIG_RCU_FANOUT set to non-default value of %d\n",
		       RCU_FANOUT);
	if (rcu_fanout_exact)
		pr_info("\tHierarchical RCU autobalancing is disabled.\n");
	if (IS_ENABLED(CONFIG_RCU_FAST_NO_HZ))
		pr_info("\tRCU dyntick-idle grace-period acceleration is enabled.\n");
	if (IS_ENABLED(CONFIG_PROVE_RCU))
		pr_info("\tRCU lockdep checking is enabled.\n");
	if (IS_ENABLED(CONFIG_RCU_TORTURE_TEST_RUNNABLE))
		pr_info("\tRCU torture testing starts during boot.\n");
	if (RCU_NUM_LVLS >= 4)
		pr_info("\tFour(or more)-level hierarchy is enabled.\n");
	if (RCU_FANOUT_LEAF != 16)
		pr_info("\tBuild-time adjustment of leaf fanout to %d.\n",
			RCU_FANOUT_LEAF);
	if (rcu_fanout_leaf != RCU_FANOUT_LEAF)
		pr_info("\tBoot-time adjustment of leaf fanout to %d.\n", rcu_fanout_leaf);
	if (nr_cpu_ids != NR_CPUS)
		pr_info("\tRCU restricting CPUs from NR_CPUS=%d to nr_cpu_ids=%d.\n", NR_CPUS, nr_cpu_ids);
	if (IS_ENABLED(CONFIG_RCU_BOOST))
		pr_info("\tRCU kthread priority: %d.\n", kthread_prio);
}

#ifdef CONFIG_PREEMPT_RCU

RCU_STATE_INITIALIZER(rcu_preempt, 'p', call_rcu);
static struct rcu_state *const rcu_state_p = &rcu_preempt_state;
static struct rcu_data __percpu *const rcu_data_p = &rcu_preempt_data;

static void rcu_report_exp_rnp(struct rcu_state *rsp, struct rcu_node *rnp,
			       bool wake);

/*
 * Tell them what RCU they are running.
 */
static void __init rcu_bootup_announce(void)
{
	pr_info("Preemptible hierarchical RCU implementation.\n");
	rcu_bootup_announce_oddness();
}

/* Flags for rcu_preempt_ctxt_queue() decision table. */
#define RCU_GP_TASKS	0x8
#define RCU_EXP_TASKS	0x4
#define RCU_GP_BLKD	0x2
#define RCU_EXP_BLKD	0x1

/*
 * Queues a task preempted within an RCU-preempt read-side critical
 * section into the appropriate location within the ->blkd_tasks list,
 * depending on the states of any ongoing normal and expedited grace
 * periods.  The ->gp_tasks pointer indicates which element the normal
 * grace period is waiting on (NULL if none), and the ->exp_tasks pointer
 * indicates which element the expedited grace period is waiting on (again,
 * NULL if none).  If a grace period is waiting on a given element in the
 * ->blkd_tasks list, it also waits on all subsequent elements.  Thus,
 * adding a task to the tail of the list blocks any grace period that is
 * already waiting on one of the elements.  In contrast, adding a task
 * to the head of the list won't block any grace period that is already
 * waiting on one of the elements.
 *
 * This queuing is imprecise, and can sometimes make an ongoing grace
 * period wait for a task that is not strictly speaking blocking it.
 * Given the choice, we needlessly block a normal grace period rather than
 * blocking an expedited grace period.
 *
 * Note that an endless sequence of expedited grace periods still cannot
 * indefinitely postpone a normal grace period.  Eventually, all of the
 * fixed number of preempted tasks blocking the normal grace period that are
 * not also blocking the expedited grace period will resume and complete
 * their RCU read-side critical sections.  At that point, the ->gp_tasks
 * pointer will equal the ->exp_tasks pointer, at which point the end of
 * the corresponding expedited grace period will also be the end of the
 * normal grace period.
 */
static void rcu_preempt_ctxt_queue(struct rcu_node *rnp, struct rcu_data *rdp,
				   unsigned long flags) __releases(rnp->lock)
{
	int blkd_state = (rnp->gp_tasks ? RCU_GP_TASKS : 0) +
			 (rnp->exp_tasks ? RCU_EXP_TASKS : 0) +
			 (rnp->qsmask & rdp->grpmask ? RCU_GP_BLKD : 0) +
			 (rnp->expmask & rdp->grpmask ? RCU_EXP_BLKD : 0);
	struct task_struct *t = current;

	/*
	 * Decide where to queue the newly blocked task.  In theory,
	 * this could be an if-statement.  In practice, when I tried
	 * that, it was quite messy.
	 */
	switch (blkd_state) {
	case 0:
	case                RCU_EXP_TASKS:
	case                RCU_EXP_TASKS + RCU_GP_BLKD:
	case RCU_GP_TASKS:
	case RCU_GP_TASKS + RCU_EXP_TASKS:

		/*
		 * Blocking neither GP, or first task blocking the normal
		 * GP but not blocking the already-waiting expedited GP.
		 * Queue at the head of the list to avoid unnecessarily
		 * blocking the already-waiting GPs.
		 */
		list_add(&t->rcu_node_entry, &rnp->blkd_tasks);
		break;

	case                                              RCU_EXP_BLKD:
	case                                RCU_GP_BLKD:
	case                                RCU_GP_BLKD + RCU_EXP_BLKD:
	case RCU_GP_TASKS +                               RCU_EXP_BLKD:
	case RCU_GP_TASKS +                 RCU_GP_BLKD + RCU_EXP_BLKD:
	case RCU_GP_TASKS + RCU_EXP_TASKS + RCU_GP_BLKD + RCU_EXP_BLKD:

		/*
		 * First task arriving that blocks either GP, or first task
		 * arriving that blocks the expedited GP (with the normal
		 * GP already waiting), or a task arriving that blocks
		 * both GPs with both GPs already waiting.  Queue at the
		 * tail of the list to avoid any GP waiting on any of the
		 * already queued tasks that are not blocking it.
		 */
		list_add_tail(&t->rcu_node_entry, &rnp->blkd_tasks);
		break;

	case                RCU_EXP_TASKS +               RCU_EXP_BLKD:
	case                RCU_EXP_TASKS + RCU_GP_BLKD + RCU_EXP_BLKD:
	case RCU_GP_TASKS + RCU_EXP_TASKS +               RCU_EXP_BLKD:

		/*
		 * Second or subsequent task blocking the expedited GP.
		 * The task either does not block the normal GP, or is the
		 * first task blocking the normal GP.  Queue just after
		 * the first task blocking the expedited GP.
		 */
		list_add(&t->rcu_node_entry, rnp->exp_tasks);
		break;

	case RCU_GP_TASKS +                 RCU_GP_BLKD:
	case RCU_GP_TASKS + RCU_EXP_TASKS + RCU_GP_BLKD:

		/*
		 * Second or subsequent task blocking the normal GP.
		 * The task does not block the expedited GP. Queue just
		 * after the first task blocking the normal GP.
		 */
		list_add(&t->rcu_node_entry, rnp->gp_tasks);
		break;

	default:

		/* Yet another exercise in excessive paranoia. */
		WARN_ON_ONCE(1);
		break;
	}

	/*
	 * We have now queued the task.  If it was the first one to
	 * block either grace period, update the ->gp_tasks and/or
	 * ->exp_tasks pointers, respectively, to reference the newly
	 * blocked tasks.
	 */
	if (!rnp->gp_tasks && (blkd_state & RCU_GP_BLKD))
		rnp->gp_tasks = &t->rcu_node_entry;
	if (!rnp->exp_tasks && (blkd_state & RCU_EXP_BLKD))
		rnp->exp_tasks = &t->rcu_node_entry;
	raw_spin_unlock(&rnp->lock);

	/*
	 * Report the quiescent state for the expedited GP.  This expedited
	 * GP should not be able to end until we report, so there should be
	 * no need to check for a subsequent expedited GP.  (Though we are
	 * still in a quiescent state in any case.)
	 */
	if (blkd_state & RCU_EXP_BLKD &&
	    t->rcu_read_unlock_special.b.exp_need_qs) {
		t->rcu_read_unlock_special.b.exp_need_qs = false;
		rcu_report_exp_rdp(rdp->rsp, rdp, true);
	} else {
		WARN_ON_ONCE(t->rcu_read_unlock_special.b.exp_need_qs);
	}
	local_irq_restore(flags);
}

/*
 * Record a preemptible-RCU quiescent state for the specified CPU.  Note
 * that this just means that the task currently running on the CPU is
 * not in a quiescent state.  There might be any number of tasks blocked
 * while in an RCU read-side critical section.
 *
 * As with the other rcu_*_qs() functions, callers to this function
 * must disable preemption.
 */
static void rcu_preempt_qs(void)
{
	if (__this_cpu_read(rcu_data_p->cpu_no_qs.s)) {
		trace_rcu_grace_period(TPS("rcu_preempt"),
				       __this_cpu_read(rcu_data_p->gpnum),
				       TPS("cpuqs"));
		__this_cpu_write(rcu_data_p->cpu_no_qs.b.norm, false);
		barrier(); /* Coordinate with rcu_preempt_check_callbacks(). */
		current->rcu_read_unlock_special.b.need_qs = false;
	}
}

/*
 * We have entered the scheduler, and the current task might soon be
 * context-switched away from.  If this task is in an RCU read-side
 * critical section, we will no longer be able to rely on the CPU to
 * record that fact, so we enqueue the task on the blkd_tasks list.
 * The task will dequeue itself when it exits the outermost enclosing
 * RCU read-side critical section.  Therefore, the current grace period
 * cannot be permitted to complete until the blkd_tasks list entries
 * predating the current grace period drain, in other words, until
 * rnp->gp_tasks becomes NULL.
 *
 * Caller must disable preemption.
 */
static void rcu_preempt_note_context_switch(void)
{
	struct task_struct *t = current;
	unsigned long flags;
	struct rcu_data *rdp;
	struct rcu_node *rnp;

	if (t->rcu_read_lock_nesting > 0 &&
	    !t->rcu_read_unlock_special.b.blocked) {

		/* Possibly blocking in an RCU read-side critical section. */
		rdp = this_cpu_ptr(rcu_state_p->rda);
		rnp = rdp->mynode;
		raw_spin_lock_irqsave(&rnp->lock, flags);
		smp_mb__after_unlock_lock();
		t->rcu_read_unlock_special.b.blocked = true;
		t->rcu_blocked_node = rnp;

		/*
		 * Verify the CPU's sanity, trace the preemption, and
		 * then queue the task as required based on the states
		 * of any ongoing and expedited grace periods.
		 */
		WARN_ON_ONCE((rdp->grpmask & rcu_rnp_online_cpus(rnp)) == 0);
		WARN_ON_ONCE(!list_empty(&t->rcu_node_entry));
		trace_rcu_preempt_task(rdp->rsp->name,
				       t->pid,
				       (rnp->qsmask & rdp->grpmask)
				       ? rnp->gpnum
				       : rnp->gpnum + 1);
		rcu_preempt_ctxt_queue(rnp, rdp, flags);
	} else if (t->rcu_read_lock_nesting < 0 &&
		   t->rcu_read_unlock_special.s) {

		/*
		 * Complete exit from RCU read-side critical section on
		 * behalf of preempted instance of __rcu_read_unlock().
		 */
		rcu_read_unlock_special(t);
	}

	/*
	 * Either we were not in an RCU read-side critical section to
	 * begin with, or we have now recorded that critical section
	 * globally.  Either way, we can now note a quiescent state
	 * for this CPU.  Again, if we were in an RCU read-side critical
	 * section, and if that critical section was blocking the current
	 * grace period, then the fact that the task has been enqueued
	 * means that we continue to block the current grace period.
	 */
	rcu_preempt_qs();
}

/*
 * Check for preempted RCU readers blocking the current grace period
 * for the specified rcu_node structure.  If the caller needs a reliable
 * answer, it must hold the rcu_node's ->lock.
 */
static int rcu_preempt_blocked_readers_cgp(struct rcu_node *rnp)
{
	return rnp->gp_tasks != NULL;
}

/*
 * Advance a ->blkd_tasks-list pointer to the next entry, instead
 * returning NULL if at the end of the list.
 */
static struct list_head *rcu_next_node_entry(struct task_struct *t,
					     struct rcu_node *rnp)
{
	struct list_head *np;

	np = t->rcu_node_entry.next;
	if (np == &rnp->blkd_tasks)
		np = NULL;
	return np;
}

/*
 * Return true if the specified rcu_node structure has tasks that were
 * preempted within an RCU read-side critical section.
 */
static bool rcu_preempt_has_tasks(struct rcu_node *rnp)
{
	return !list_empty(&rnp->blkd_tasks);
}

/*
 * Handle special cases during rcu_read_unlock(), such as needing to
 * notify RCU core processing or task having blocked during the RCU
 * read-side critical section.
 */
void rcu_read_unlock_special(struct task_struct *t)
{
	bool empty_exp;
	bool empty_norm;
	bool empty_exp_now;
	unsigned long flags;
	struct list_head *np;
	bool drop_boost_mutex = false;
	struct rcu_data *rdp;
	struct rcu_node *rnp;
	union rcu_special special;

	/* NMI handlers cannot block and cannot safely manipulate state. */
	if (in_nmi())
		return;

	local_irq_save(flags);

	/*
	 * If RCU core is waiting for this CPU to exit its critical section,
	 * report the fact that it has exited.  Because irqs are disabled,
	 * t->rcu_read_unlock_special cannot change.
	 */
	special = t->rcu_read_unlock_special;
	if (special.b.need_qs) {
		rcu_preempt_qs();
		t->rcu_read_unlock_special.b.need_qs = false;
		if (!t->rcu_read_unlock_special.s) {
			local_irq_restore(flags);
			return;
		}
	}

	/*
	 * Respond to a request for an expedited grace period, but only if
	 * we were not preempted, meaning that we were running on the same
	 * CPU throughout.  If we were preempted, the exp_need_qs flag
	 * would have been cleared at the time of the first preemption,
	 * and the quiescent state would be reported when we were dequeued.
	 */
	if (special.b.exp_need_qs) {
		WARN_ON_ONCE(special.b.blocked);
		t->rcu_read_unlock_special.b.exp_need_qs = false;
		rdp = this_cpu_ptr(rcu_state_p->rda);
		rcu_report_exp_rdp(rcu_state_p, rdp, true);
		if (!t->rcu_read_unlock_special.s) {
			local_irq_restore(flags);
			return;
		}
	}

	/* Hardware IRQ handlers cannot block, complain if they get here. */
	if (preempt_count() & (HARDIRQ_MASK | SOFTIRQ_OFFSET)) {
		lockdep_rcu_suspicious(__FILE__, __LINE__,
				       "rcu_read_unlock() from irq or softirq with blocking in critical section!!!\n");
		pr_alert("->rcu_read_unlock_special: %#x (b: %d, enq: %d nq: %d)\n",
			 t->rcu_read_unlock_special.s,
			 t->rcu_read_unlock_special.b.blocked,
			 t->rcu_read_unlock_special.b.exp_need_qs,
			 t->rcu_read_unlock_special.b.need_qs);
		local_irq_restore(flags);
		return;
	}

	/* Clean up if blocked during RCU read-side critical section. */
	if (special.b.blocked) {
		t->rcu_read_unlock_special.b.blocked = false;

		/*
		 * Remove this task from the list it blocked on.  The task
		 * now remains queued on the rcu_node corresponding to
		 * the CPU it first blocked on, so the first attempt to
		 * acquire the task's rcu_node's ->lock will succeed.
		 * Keep the loop and add a WARN_ON() out of sheer paranoia.
		 */
		for (;;) {
			rnp = t->rcu_blocked_node;
			raw_spin_lock(&rnp->lock);  /* irqs already disabled. */
			smp_mb__after_unlock_lock();
			if (rnp == t->rcu_blocked_node)
				break;
			WARN_ON_ONCE(1);
			raw_spin_unlock(&rnp->lock); /* irqs remain disabled. */
		}
		empty_norm = !rcu_preempt_blocked_readers_cgp(rnp);
		empty_exp = sync_rcu_preempt_exp_done(rnp);
		smp_mb(); /* ensure expedited fastpath sees end of RCU c-s. */
		np = rcu_next_node_entry(t, rnp);
		list_del_init(&t->rcu_node_entry);
		t->rcu_blocked_node = NULL;
		trace_rcu_unlock_preempted_task(TPS("rcu_preempt"),
						rnp->gpnum, t->pid);
		if (&t->rcu_node_entry == rnp->gp_tasks)
			rnp->gp_tasks = np;
		if (&t->rcu_node_entry == rnp->exp_tasks)
			rnp->exp_tasks = np;
		if (IS_ENABLED(CONFIG_RCU_BOOST)) {
			if (&t->rcu_node_entry == rnp->boost_tasks)
				rnp->boost_tasks = np;
			/* Snapshot ->boost_mtx ownership w/rnp->lock held. */
			drop_boost_mutex = rt_mutex_owner(&rnp->boost_mtx) == t;
		}

		/*
		 * If this was the last task on the current list, and if
		 * we aren't waiting on any CPUs, report the quiescent state.
		 * Note that rcu_report_unblock_qs_rnp() releases rnp->lock,
		 * so we must take a snapshot of the expedited state.
		 */
		empty_exp_now = sync_rcu_preempt_exp_done(rnp);
		if (!empty_norm && !rcu_preempt_blocked_readers_cgp(rnp)) {
			trace_rcu_quiescent_state_report(TPS("preempt_rcu"),
							 rnp->gpnum,
							 0, rnp->qsmask,
							 rnp->level,
							 rnp->grplo,
							 rnp->grphi,
							 !!rnp->gp_tasks);
			rcu_report_unblock_qs_rnp(rcu_state_p, rnp, flags);
		} else {
			raw_spin_unlock_irqrestore(&rnp->lock, flags);
		}

		/* Unboost if we were boosted. */
		if (IS_ENABLED(CONFIG_RCU_BOOST) && drop_boost_mutex)
			rt_mutex_unlock(&rnp->boost_mtx);

		/*
		 * If this was the last task on the expedited lists,
		 * then we need to report up the rcu_node hierarchy.
		 */
		if (!empty_exp && empty_exp_now)
			rcu_report_exp_rnp(rcu_state_p, rnp, true);
	} else {
		local_irq_restore(flags);
	}
}

/*
 * Dump detailed information for all tasks blocking the current RCU
 * grace period on the specified rcu_node structure.
 */
static void rcu_print_detail_task_stall_rnp(struct rcu_node *rnp)
{
	unsigned long flags;
	struct task_struct *t;

	raw_spin_lock_irqsave(&rnp->lock, flags);
	if (!rcu_preempt_blocked_readers_cgp(rnp)) {
		raw_spin_unlock_irqrestore(&rnp->lock, flags);
		return;
	}
	t = list_entry(rnp->gp_tasks->prev,
		       struct task_struct, rcu_node_entry);
	list_for_each_entry_continue(t, &rnp->blkd_tasks, rcu_node_entry)
		sched_show_task(t);
	raw_spin_unlock_irqrestore(&rnp->lock, flags);
}

/*
 * Dump detailed information for all tasks blocking the current RCU
 * grace period.
 */
static void rcu_print_detail_task_stall(struct rcu_state *rsp)
{
	struct rcu_node *rnp = rcu_get_root(rsp);

	rcu_print_detail_task_stall_rnp(rnp);
	rcu_for_each_leaf_node(rsp, rnp)
		rcu_print_detail_task_stall_rnp(rnp);
}

static void rcu_print_task_stall_begin(struct rcu_node *rnp)
{
	pr_err("\tTasks blocked on level-%d rcu_node (CPUs %d-%d):",
	       rnp->level, rnp->grplo, rnp->grphi);
}

static void rcu_print_task_stall_end(void)
{
	pr_cont("\n");
}

/*
 * Scan the current list of tasks blocked within RCU read-side critical
 * sections, printing out the tid of each.
 */
static int rcu_print_task_stall(struct rcu_node *rnp)
{
	struct task_struct *t;
	int ndetected = 0;

	if (!rcu_preempt_blocked_readers_cgp(rnp))
		return 0;
	rcu_print_task_stall_begin(rnp);
	t = list_entry(rnp->gp_tasks->prev,
		       struct task_struct, rcu_node_entry);
	list_for_each_entry_continue(t, &rnp->blkd_tasks, rcu_node_entry) {
		pr_cont(" P%d", t->pid);
		ndetected++;
	}
	rcu_print_task_stall_end();
	return ndetected;
}

/*
 * Scan the current list of tasks blocked within RCU read-side critical
 * sections, printing out the tid of each that is blocking the current
 * expedited grace period.
 */
static int rcu_print_task_exp_stall(struct rcu_node *rnp)
{
	struct task_struct *t;
	int ndetected = 0;

	if (!rnp->exp_tasks)
		return 0;
	t = list_entry(rnp->exp_tasks->prev,
		       struct task_struct, rcu_node_entry);
	list_for_each_entry_continue(t, &rnp->blkd_tasks, rcu_node_entry) {
		pr_cont(" P%d", t->pid);
		ndetected++;
	}
	return ndetected;
}

/*
 * Check that the list of blocked tasks for the newly completed grace
 * period is in fact empty.  It is a serious bug to complete a grace
 * period that still has RCU readers blocked!  This function must be
 * invoked -before- updating this rnp's ->gpnum, and the rnp's ->lock
 * must be held by the caller.
 *
 * Also, if there are blocked tasks on the list, they automatically
 * block the newly created grace period, so set up ->gp_tasks accordingly.
 */
static void rcu_preempt_check_blocked_tasks(struct rcu_node *rnp)
{
	WARN_ON_ONCE(rcu_preempt_blocked_readers_cgp(rnp));
	if (rcu_preempt_has_tasks(rnp))
		rnp->gp_tasks = rnp->blkd_tasks.next;
	WARN_ON_ONCE(rnp->qsmask);
}

/*
 * Check for a quiescent state from the current CPU.  When a task blocks,
 * the task is recorded in the corresponding CPU's rcu_node structure,
 * which is checked elsewhere.
 *
 * Caller must disable hard irqs.
 */
static void rcu_preempt_check_callbacks(void)
{
	struct task_struct *t = current;

	if (t->rcu_read_lock_nesting == 0) {
		rcu_preempt_qs();
		return;
	}
	if (t->rcu_read_lock_nesting > 0 &&
	    __this_cpu_read(rcu_data_p->core_needs_qs) &&
	    __this_cpu_read(rcu_data_p->cpu_no_qs.b.norm))
		t->rcu_read_unlock_special.b.need_qs = true;
}

/*
 * Queue a preemptible-RCU callback for invocation after a grace period.
 */
void call_rcu(struct rcu_head *head, rcu_callback_t func)
{
	__call_rcu(head, func, rcu_state_p, -1, 0);
}
EXPORT_SYMBOL_GPL(call_rcu);

/**
 * synchronize_rcu - wait until a grace period has elapsed.
 *
 * Control will return to the caller some time after a full grace
 * period has elapsed, in other words after all currently executing RCU
 * read-side critical sections have completed.  Note, however, that
 * upon return from synchronize_rcu(), the caller might well be executing
 * concurrently with new RCU read-side critical sections that began while
 * synchronize_rcu() was waiting.  RCU read-side critical sections are
 * delimited by rcu_read_lock() and rcu_read_unlock(), and may be nested.
 *
 * See the description of synchronize_sched() for more detailed information
 * on memory ordering guarantees.
 */
void synchronize_rcu(void)
{
	RCU_LOCKDEP_WARN(lock_is_held(&rcu_bh_lock_map) ||
			 lock_is_held(&rcu_lock_map) ||
			 lock_is_held(&rcu_sched_lock_map),
			 "Illegal synchronize_rcu() in RCU read-side critical section");
	if (!rcu_scheduler_active)
		return;
	if (rcu_gp_is_expedited())
		synchronize_rcu_expedited();
	else
		wait_rcu_gp(call_rcu);
}
EXPORT_SYMBOL_GPL(synchronize_rcu);

/*
 * Remote handler for smp_call_function_single().  If there is an
 * RCU read-side critical section in effect, request that the
 * next rcu_read_unlock() record the quiescent state up the
 * ->expmask fields in the rcu_node tree.  Otherwise, immediately
 * report the quiescent state.
 */
static void sync_rcu_exp_handler(void *info)
{
	struct rcu_data *rdp;
	struct rcu_state *rsp = info;
	struct task_struct *t = current;

	/*
	 * Within an RCU read-side critical section, request that the next
	 * rcu_read_unlock() report.  Unless this RCU read-side critical
	 * section has already blocked, in which case it is already set
	 * up for the expedited grace period to wait on it.
	 */
	if (t->rcu_read_lock_nesting > 0 &&
	    !t->rcu_read_unlock_special.b.blocked) {
		t->rcu_read_unlock_special.b.exp_need_qs = true;
		return;
	}

	/*
	 * We are either exiting an RCU read-side critical section (negative
	 * values of t->rcu_read_lock_nesting) or are not in one at all
	 * (zero value of t->rcu_read_lock_nesting).  Or we are in an RCU
	 * read-side critical section that blocked before this expedited
	 * grace period started.  Either way, we can immediately report
	 * the quiescent state.
	 */
	rdp = this_cpu_ptr(rsp->rda);
	rcu_report_exp_rdp(rsp, rdp, true);
}

/**
 * synchronize_rcu_expedited - Brute-force RCU grace period
 *
 * Wait for an RCU-preempt grace period, but expedite it.  The basic
 * idea is to invoke synchronize_sched_expedited() to push all the tasks to
 * the ->blkd_tasks lists and wait for this list to drain.  This consumes
 * significant time on all CPUs and is unfriendly to real-time workloads,
 * so is thus not recommended for any sort of common-case code.
 * In fact, if you are using synchronize_rcu_expedited() in a loop,
 * please restructure your code to batch your updates, and then Use a
 * single synchronize_rcu() instead.
 */
void synchronize_rcu_expedited(void)
{
	struct rcu_node *rnp;
	struct rcu_node *rnp_unlock;
	struct rcu_state *rsp = rcu_state_p;
	unsigned long s;

	s = rcu_exp_gp_seq_snap(rsp);

	rnp_unlock = exp_funnel_lock(rsp, s);
	if (rnp_unlock == NULL)
		return;  /* Someone else did our work for us. */

	rcu_exp_gp_seq_start(rsp);

	/* Initialize the rcu_node tree in preparation for the wait. */
	sync_rcu_exp_select_cpus(rsp, sync_rcu_exp_handler);

	/* Wait for snapshotted ->blkd_tasks lists to drain. */
	rnp = rcu_get_root(rsp);
	synchronize_sched_expedited_wait(rsp);

	/* Clean up and exit. */
	rcu_exp_gp_seq_end(rsp);
	mutex_unlock(&rnp_unlock->exp_funnel_mutex);
}
EXPORT_SYMBOL_GPL(synchronize_rcu_expedited);

/**
 * rcu_barrier - Wait until all in-flight call_rcu() callbacks complete.
 *
 * Note that this primitive does not necessarily wait for an RCU grace period
 * to complete.  For example, if there are no RCU callbacks queued anywhere
 * in the system, then rcu_barrier() is within its rights to return
 * immediately, without waiting for anything, much less an RCU grace period.
 */
void rcu_barrier(void)
{
	_rcu_barrier(rcu_state_p);
}
EXPORT_SYMBOL_GPL(rcu_barrier);

/*
 * Initialize preemptible RCU's state structures.
 */
static void __init __rcu_init_preempt(void)
{
	rcu_init_one(rcu_state_p, rcu_data_p);
}

/*
 * Check for a task exiting while in a preemptible-RCU read-side
 * critical section, clean up if so.  No need to issue warnings,
 * as debug_check_no_locks_held() already does this if lockdep
 * is enabled.
 */
void exit_rcu(void)
{
	struct task_struct *t = current;

	if (likely(list_empty(&current->rcu_node_entry)))
		return;
	t->rcu_read_lock_nesting = 1;
	barrier();
	t->rcu_read_unlock_special.b.blocked = true;
	__rcu_read_unlock();
}

#else /* #ifdef CONFIG_PREEMPT_RCU */

static struct rcu_state *const rcu_state_p = &rcu_sched_state;
static struct rcu_data __percpu *const rcu_data_p = &rcu_sched_data;

/*
 * Tell them what RCU they are running.
 */
static void __init rcu_bootup_announce(void)
{
	pr_info("Hierarchical RCU implementation.\n");
	rcu_bootup_announce_oddness();
}

/*
 * Because preemptible RCU does not exist, we never have to check for
 * CPUs being in quiescent states.
 */
static void rcu_preempt_note_context_switch(void)
{
}

/*
 * Because preemptible RCU does not exist, there are never any preempted
 * RCU readers.
 */
static int rcu_preempt_blocked_readers_cgp(struct rcu_node *rnp)
{
	return 0;
}

/*
 * Because there is no preemptible RCU, there can be no readers blocked.
 */
static bool rcu_preempt_has_tasks(struct rcu_node *rnp)
{
	return false;
}

/*
 * Because preemptible RCU does not exist, we never have to check for
 * tasks blocked within RCU read-side critical sections.
 */
static void rcu_print_detail_task_stall(struct rcu_state *rsp)
{
}

/*
 * Because preemptible RCU does not exist, we never have to check for
 * tasks blocked within RCU read-side critical sections.
 */
static int rcu_print_task_stall(struct rcu_node *rnp)
{
	return 0;
}

/*
 * Because preemptible RCU does not exist, we never have to check for
 * tasks blocked within RCU read-side critical sections that are
 * blocking the current expedited grace period.
 */
static int rcu_print_task_exp_stall(struct rcu_node *rnp)
{
	return 0;
}

/*
 * Because there is no preemptible RCU, there can be no readers blocked,
 * so there is no need to check for blocked tasks.  So check only for
 * bogus qsmask values.
 */
static void rcu_preempt_check_blocked_tasks(struct rcu_node *rnp)
{
	WARN_ON_ONCE(rnp->qsmask);
}

/*
 * Because preemptible RCU does not exist, it never has any callbacks
 * to check.
 */
static void rcu_preempt_check_callbacks(void)
{
}

/*
 * Wait for an rcu-preempt grace period, but make it happen quickly.
 * But because preemptible RCU does not exist, map to rcu-sched.
 */
void synchronize_rcu_expedited(void)
{
	synchronize_sched_expedited();
}
EXPORT_SYMBOL_GPL(synchronize_rcu_expedited);

/*
 * Because preemptible RCU does not exist, rcu_barrier() is just
 * another name for rcu_barrier_sched().
 */
void rcu_barrier(void)
{
	rcu_barrier_sched();
}
EXPORT_SYMBOL_GPL(rcu_barrier);

/*
 * Because preemptible RCU does not exist, it need not be initialized.
 */
static void __init __rcu_init_preempt(void)
{
}

/*
 * Because preemptible RCU does not exist, tasks cannot possibly exit
 * while in preemptible RCU read-side critical sections.
 */
void exit_rcu(void)
{
}

#endif /* #else #ifdef CONFIG_PREEMPT_RCU */

/*
 * If boosting, set rcuc kthreads to realtime priority.
 */
static void rcu_cpu_kthread_setup(unsigned int cpu)
{
#ifdef CONFIG_RCU_BOOST
	struct sched_param sp;

	sp.sched_priority = kthread_prio;
	sched_setscheduler_nocheck(current, SCHED_FIFO, &sp);
#endif /* #ifdef CONFIG_RCU_BOOST */
}

#ifdef CONFIG_RCU_BOOST

#include "../locking/rtmutex_common.h"

#ifdef CONFIG_RCU_TRACE

static void rcu_initiate_boost_trace(struct rcu_node *rnp)
{
	if (!rcu_preempt_has_tasks(rnp))
		rnp->n_balk_blkd_tasks++;
	else if (rnp->exp_tasks == NULL && rnp->gp_tasks == NULL)
		rnp->n_balk_exp_gp_tasks++;
	else if (rnp->gp_tasks != NULL && rnp->boost_tasks != NULL)
		rnp->n_balk_boost_tasks++;
	else if (rnp->gp_tasks != NULL && rnp->qsmask != 0)
		rnp->n_balk_notblocked++;
	else if (rnp->gp_tasks != NULL &&
		 ULONG_CMP_LT(jiffies, rnp->boost_time))
		rnp->n_balk_notyet++;
	else
		rnp->n_balk_nos++;
}

#else /* #ifdef CONFIG_RCU_TRACE */

static void rcu_initiate_boost_trace(struct rcu_node *rnp)
{
}

#endif /* #else #ifdef CONFIG_RCU_TRACE */

/*
 * Carry out RCU priority boosting on the task indicated by ->exp_tasks
 * or ->boost_tasks, advancing the pointer to the next task in the
 * ->blkd_tasks list.
 *
 * Note that irqs must be enabled: boosting the task can block.
 * Returns 1 if there are more tasks needing to be boosted.
 */
static int rcu_boost(struct rcu_node *rnp)
{
	unsigned long flags;
	struct task_struct *t;
	struct list_head *tb;

	if (READ_ONCE(rnp->exp_tasks) == NULL &&
	    READ_ONCE(rnp->boost_tasks) == NULL)
		return 0;  /* Nothing left to boost. */

	raw_spin_lock_irqsave(&rnp->lock, flags);
	smp_mb__after_unlock_lock();

	/*
	 * Recheck under the lock: all tasks in need of boosting
	 * might exit their RCU read-side critical sections on their own.
	 */
	if (rnp->exp_tasks == NULL && rnp->boost_tasks == NULL) {
		raw_spin_unlock_irqrestore(&rnp->lock, flags);
		return 0;
	}

	/*
	 * Preferentially boost tasks blocking expedited grace periods.
	 * This cannot starve the normal grace periods because a second
	 * expedited grace period must boost all blocked tasks, including
	 * those blocking the pre-existing normal grace period.
	 */
	if (rnp->exp_tasks != NULL) {
		tb = rnp->exp_tasks;
		rnp->n_exp_boosts++;
	} else {
		tb = rnp->boost_tasks;
		rnp->n_normal_boosts++;
	}
	rnp->n_tasks_boosted++;

	/*
	 * We boost task t by manufacturing an rt_mutex that appears to
	 * be held by task t.  We leave a pointer to that rt_mutex where
	 * task t can find it, and task t will release the mutex when it
	 * exits its outermost RCU read-side critical section.  Then
	 * simply acquiring this artificial rt_mutex will boost task
	 * t's priority.  (Thanks to tglx for suggesting this approach!)
	 *
	 * Note that task t must acquire rnp->lock to remove itself from
	 * the ->blkd_tasks list, which it will do from exit() if from
	 * nowhere else.  We therefore are guaranteed that task t will
	 * stay around at least until we drop rnp->lock.  Note that
	 * rnp->lock also resolves races between our priority boosting
	 * and task t's exiting its outermost RCU read-side critical
	 * section.
	 */
	t = container_of(tb, struct task_struct, rcu_node_entry);
	rt_mutex_init_proxy_locked(&rnp->boost_mtx, t);
	raw_spin_unlock_irqrestore(&rnp->lock, flags);
	/* Lock only for side effect: boosts task t's priority. */
	rt_mutex_lock(&rnp->boost_mtx);
	rt_mutex_unlock(&rnp->boost_mtx);  /* Then keep lockdep happy. */

	return READ_ONCE(rnp->exp_tasks) != NULL ||
	       READ_ONCE(rnp->boost_tasks) != NULL;
}

/*
 * Priority-boosting kthread, one per leaf rcu_node.
 */
static int rcu_boost_kthread(void *arg)
{
	struct rcu_node *rnp = (struct rcu_node *)arg;
	int spincnt = 0;
	int more2boost;

	trace_rcu_utilization(TPS("Start boost kthread@init"));
	for (;;) {
		rnp->boost_kthread_status = RCU_KTHREAD_WAITING;
		trace_rcu_utilization(TPS("End boost kthread@rcu_wait"));
		rcu_wait(rnp->boost_tasks || rnp->exp_tasks);
		trace_rcu_utilization(TPS("Start boost kthread@rcu_wait"));
		rnp->boost_kthread_status = RCU_KTHREAD_RUNNING;
		more2boost = rcu_boost(rnp);
		if (more2boost)
			spincnt++;
		else
			spincnt = 0;
		if (spincnt > 10) {
			rnp->boost_kthread_status = RCU_KTHREAD_YIELDING;
			trace_rcu_utilization(TPS("End boost kthread@rcu_yield"));
			schedule_timeout_interruptible(2);
			trace_rcu_utilization(TPS("Start boost kthread@rcu_yield"));
			spincnt = 0;
		}
	}
	/* NOTREACHED */
	trace_rcu_utilization(TPS("End boost kthread@notreached"));
	return 0;
}

/*
 * Check to see if it is time to start boosting RCU readers that are
 * blocking the current grace period, and, if so, tell the per-rcu_node
 * kthread to start boosting them.  If there is an expedited grace
 * period in progress, it is always time to boost.
 *
 * The caller must hold rnp->lock, which this function releases.
 * The ->boost_kthread_task is immortal, so we don't need to worry
 * about it going away.
 */
static void rcu_initiate_boost(struct rcu_node *rnp, unsigned long flags)
	__releases(rnp->lock)
{
	struct task_struct *t;

	if (!rcu_preempt_blocked_readers_cgp(rnp) && rnp->exp_tasks == NULL) {
		rnp->n_balk_exp_gp_tasks++;
		raw_spin_unlock_irqrestore(&rnp->lock, flags);
		return;
	}
	if (rnp->exp_tasks != NULL ||
	    (rnp->gp_tasks != NULL &&
	     rnp->boost_tasks == NULL &&
	     rnp->qsmask == 0 &&
	     ULONG_CMP_GE(jiffies, rnp->boost_time))) {
		if (rnp->exp_tasks == NULL)
			rnp->boost_tasks = rnp->gp_tasks;
		raw_spin_unlock_irqrestore(&rnp->lock, flags);
		t = rnp->boost_kthread_task;
		if (t)
			rcu_wake_cond(t, rnp->boost_kthread_status);
	} else {
		rcu_initiate_boost_trace(rnp);
		raw_spin_unlock_irqrestore(&rnp->lock, flags);
	}
}

/*
 * Is the current CPU running the RCU-callbacks kthread?
 * Caller must have preemption disabled.
 */
static bool rcu_is_callbacks_kthread(void)
{
	return __this_cpu_read(rcu_cpu_kthread_task) == current;
}

#define RCU_BOOST_DELAY_JIFFIES DIV_ROUND_UP(CONFIG_RCU_BOOST_DELAY * HZ, 1000)

/*
 * Do priority-boost accounting for the start of a new grace period.
 */
static void rcu_preempt_boost_start_gp(struct rcu_node *rnp)
{
	rnp->boost_time = jiffies + RCU_BOOST_DELAY_JIFFIES;
}

/*
 * Create an RCU-boost kthread for the specified node if one does not
 * already exist.  We only create this kthread for preemptible RCU.
 * Returns zero if all is well, a negated errno otherwise.
 */
static int rcu_spawn_one_boost_kthread(struct rcu_state *rsp,
				       struct rcu_node *rnp)
{
	int rnp_index = rnp - &rsp->node[0];
	unsigned long flags;
	struct sched_param sp;
	struct task_struct *t;

	if (rcu_state_p != rsp)
		return 0;

	if (!rcu_scheduler_fully_active || rcu_rnp_online_cpus(rnp) == 0)
		return 0;

	rsp->boost = 1;
	if (rnp->boost_kthread_task != NULL)
		return 0;
	t = kthread_create(rcu_boost_kthread, (void *)rnp,
			   "rcub/%d", rnp_index);
	if (IS_ERR(t))
		return PTR_ERR(t);
	raw_spin_lock_irqsave(&rnp->lock, flags);
	smp_mb__after_unlock_lock();
	rnp->boost_kthread_task = t;
	raw_spin_unlock_irqrestore(&rnp->lock, flags);
	sp.sched_priority = kthread_prio;
	sched_setscheduler_nocheck(t, SCHED_FIFO, &sp);
	wake_up_process(t); /* get to TASK_INTERRUPTIBLE quickly. */
	return 0;
}

/*
 * Set the per-rcu_node kthread's affinity to cover all CPUs that are
 * served by the rcu_node in question.  The CPU hotplug lock is still
 * held, so the value of rnp->qsmaskinit will be stable.
 *
 * We don't include outgoingcpu in the affinity set, use -1 if there is
 * no outgoing CPU.  If there are no CPUs left in the affinity set,
 * this function allows the kthread to execute on any CPU.
 */
static void rcu_boost_kthread_setaffinity(struct rcu_node *rnp, int outgoingcpu)
{
	struct task_struct *t = rnp->boost_kthread_task;
	unsigned long mask = rcu_rnp_online_cpus(rnp);
	cpumask_var_t cm;
	int cpu;

	if (!t)
		return;
	if (!zalloc_cpumask_var(&cm, GFP_KERNEL))
		return;
	for (cpu = rnp->grplo; cpu <= rnp->grphi; cpu++, mask >>= 1)
		if ((mask & 0x1) && cpu != outgoingcpu)
			cpumask_set_cpu(cpu, cm);
	if (cpumask_weight(cm) == 0)
		cpumask_setall(cm);
	set_cpus_allowed_ptr(t, cm);
	free_cpumask_var(cm);
}

/*
 * Spawn boost kthreads -- called as soon as the scheduler is running.
 */
static void __init rcu_spawn_boost_kthreads(void)
{
	struct rcu_node *rnp;
	rcu_for_each_leaf_node(rcu_state_p, rnp)
		(void)rcu_spawn_one_boost_kthread(rcu_state_p, rnp);
}

static void rcu_prepare_kthreads(int cpu)
{
	struct rcu_data *rdp = per_cpu_ptr(rcu_state_p->rda, cpu);
	struct rcu_node *rnp = rdp->mynode;

	/* Fire up the incoming CPU's kthread and leaf rcu_node kthread. */
	if (rcu_scheduler_fully_active)
		(void)rcu_spawn_one_boost_kthread(rcu_state_p, rnp);
}

#else /* #ifdef CONFIG_RCU_BOOST */

static void rcu_initiate_boost(struct rcu_node *rnp, unsigned long flags)
	__releases(rnp->lock)
{
	raw_spin_unlock_irqrestore(&rnp->lock, flags);
}

static bool rcu_is_callbacks_kthread(void)
{
	return false;
}

static void rcu_preempt_boost_start_gp(struct rcu_node *rnp)
{
}

static void rcu_boost_kthread_setaffinity(struct rcu_node *rnp, int outgoingcpu)
{
}

static void __init rcu_spawn_boost_kthreads(void)
{
}

static void rcu_prepare_kthreads(int cpu)
{
}

#endif /* #else #ifdef CONFIG_RCU_BOOST */

#if !defined(CONFIG_RCU_FAST_NO_HZ) || defined(CONFIG_PREEMPT_RT_FULL)

/*
 * Check to see if any future RCU-related work will need to be done
 * by the current CPU, even if none need be done immediately, returning
 * 1 if so.  This function is part of the RCU implementation; it is -not-
 * an exported member of the RCU API.
 *
 * Because we not have RCU_FAST_NO_HZ, just check whether this CPU needs
 * any flavor of RCU.
 */
int rcu_needs_cpu(u64 basemono, u64 *nextevt)
{
	*nextevt = KTIME_MAX;
	return IS_ENABLED(CONFIG_RCU_NOCB_CPU_ALL)
	       ? 0 : rcu_cpu_has_callbacks(NULL);
}
#endif /* !defined(CONFIG_RCU_FAST_NO_HZ) || defined(CONFIG_PREEMPT_RT_FULL) */

#if !defined(CONFIG_RCU_FAST_NO_HZ)
/*
 * Because we do not have RCU_FAST_NO_HZ, don't bother cleaning up
 * after it.
 */
static void rcu_cleanup_after_idle(void)
{
}

/*
 * Do the idle-entry grace-period work, which, because CONFIG_RCU_FAST_NO_HZ=n,
 * is nothing.
 */
static void rcu_prepare_for_idle(void)
{
}

/*
 * Don't bother keeping a running count of the number of RCU callbacks
 * posted because CONFIG_RCU_FAST_NO_HZ=n.
 */
static void rcu_idle_count_callbacks_posted(void)
{
}

#else /* #if !defined(CONFIG_RCU_FAST_NO_HZ) */

/*
 * This code is invoked when a CPU goes idle, at which point we want
 * to have the CPU do everything required for RCU so that it can enter
 * the energy-efficient dyntick-idle mode.  This is handled by a
 * state machine implemented by rcu_prepare_for_idle() below.
 *
 * The following three proprocessor symbols control this state machine:
 *
 * RCU_IDLE_GP_DELAY gives the number of jiffies that a CPU is permitted
 *	to sleep in dyntick-idle mode with RCU callbacks pending.  This
 *	is sized to be roughly one RCU grace period.  Those energy-efficiency
 *	benchmarkers who might otherwise be tempted to set this to a large
 *	number, be warned: Setting RCU_IDLE_GP_DELAY too high can hang your
 *	system.  And if you are -that- concerned about energy efficiency,
 *	just power the system down and be done with it!
 * RCU_IDLE_LAZY_GP_DELAY gives the number of jiffies that a CPU is
 *	permitted to sleep in dyntick-idle mode with only lazy RCU
 *	callbacks pending.  Setting this too high can OOM your system.
 *
 * The values below work well in practice.  If future workloads require
 * adjustment, they can be converted into kernel config parameters, though
 * making the state machine smarter might be a better option.
 */
#define RCU_IDLE_GP_DELAY 4		/* Roughly one grace period. */
#define RCU_IDLE_LAZY_GP_DELAY (6 * HZ)	/* Roughly six seconds. */

static int rcu_idle_gp_delay = RCU_IDLE_GP_DELAY;
module_param(rcu_idle_gp_delay, int, 0644);
static int rcu_idle_lazy_gp_delay = RCU_IDLE_LAZY_GP_DELAY;
module_param(rcu_idle_lazy_gp_delay, int, 0644);

/*
 * Try to advance callbacks for all flavors of RCU on the current CPU, but
 * only if it has been awhile since the last time we did so.  Afterwards,
 * if there are any callbacks ready for immediate invocation, return true.
 */
static bool __maybe_unused rcu_try_advance_all_cbs(void)
{
	bool cbs_ready = false;
	struct rcu_data *rdp;
	struct rcu_dynticks *rdtp = this_cpu_ptr(&rcu_dynticks);
	struct rcu_node *rnp;
	struct rcu_state *rsp;

	/* Exit early if we advanced recently. */
	if (jiffies == rdtp->last_advance_all)
		return false;
	rdtp->last_advance_all = jiffies;

	for_each_rcu_flavor(rsp) {
		rdp = this_cpu_ptr(rsp->rda);
		rnp = rdp->mynode;

		/*
		 * Don't bother checking unless a grace period has
		 * completed since we last checked and there are
		 * callbacks not yet ready to invoke.
		 */
		if ((rdp->completed != rnp->completed ||
		     unlikely(READ_ONCE(rdp->gpwrap))) &&
		    rdp->nxttail[RCU_DONE_TAIL] != rdp->nxttail[RCU_NEXT_TAIL])
			note_gp_changes(rsp, rdp);

		if (cpu_has_callbacks_ready_to_invoke(rdp))
			cbs_ready = true;
	}
	return cbs_ready;
}

#ifndef CONFIG_PREEMPT_RT_FULL

/*
 * Allow the CPU to enter dyntick-idle mode unless it has callbacks ready
 * to invoke.  If the CPU has callbacks, try to advance them.  Tell the
 * caller to set the timeout based on whether or not there are non-lazy
 * callbacks.
 *
 * The caller must have disabled interrupts.
 */
int rcu_needs_cpu(u64 basemono, u64 *nextevt)
{
	struct rcu_dynticks *rdtp = this_cpu_ptr(&rcu_dynticks);
	unsigned long dj;

	if (IS_ENABLED(CONFIG_RCU_NOCB_CPU_ALL)) {
		*nextevt = KTIME_MAX;
		return 0;
	}

	/* Snapshot to detect later posting of non-lazy callback. */
	rdtp->nonlazy_posted_snap = rdtp->nonlazy_posted;

	/* If no callbacks, RCU doesn't need the CPU. */
	if (!rcu_cpu_has_callbacks(&rdtp->all_lazy)) {
		*nextevt = KTIME_MAX;
		return 0;
	}

	/* Attempt to advance callbacks. */
	if (rcu_try_advance_all_cbs()) {
		/* Some ready to invoke, so initiate later invocation. */
		invoke_rcu_core();
		return 1;
	}
	rdtp->last_accelerate = jiffies;

	/* Request timer delay depending on laziness, and round. */
	if (!rdtp->all_lazy) {
		dj = round_up(rcu_idle_gp_delay + jiffies,
			       rcu_idle_gp_delay) - jiffies;
	} else {
		dj = round_jiffies(rcu_idle_lazy_gp_delay + jiffies) - jiffies;
	}
	*nextevt = basemono + dj * TICK_NSEC;
	return 0;
}
#endif /* #ifndef CONFIG_PREEMPT_RT_FULL */

/*
 * Prepare a CPU for idle from an RCU perspective.  The first major task
 * is to sense whether nohz mode has been enabled or disabled via sysfs.
 * The second major task is to check to see if a non-lazy callback has
 * arrived at a CPU that previously had only lazy callbacks.  The third
 * major task is to accelerate (that is, assign grace-period numbers to)
 * any recently arrived callbacks.
 *
 * The caller must have disabled interrupts.
 */
static void rcu_prepare_for_idle(void)
{
	bool needwake;
	struct rcu_data *rdp;
	struct rcu_dynticks *rdtp = this_cpu_ptr(&rcu_dynticks);
	struct rcu_node *rnp;
	struct rcu_state *rsp;
	int tne;

	if (IS_ENABLED(CONFIG_RCU_NOCB_CPU_ALL))
		return;

	/* Handle nohz enablement switches conservatively. */
	tne = READ_ONCE(tick_nohz_active);
	if (tne != rdtp->tick_nohz_enabled_snap) {
		if (rcu_cpu_has_callbacks(NULL))
			invoke_rcu_core(); /* force nohz to see update. */
		rdtp->tick_nohz_enabled_snap = tne;
		return;
	}
	if (!tne)
		return;

	/* If this is a no-CBs CPU, no callbacks, just return. */
	if (rcu_is_nocb_cpu(smp_processor_id()))
		return;

	/*
	 * If a non-lazy callback arrived at a CPU having only lazy
	 * callbacks, invoke RCU core for the side-effect of recalculating
	 * idle duration on re-entry to idle.
	 */
	if (rdtp->all_lazy &&
	    rdtp->nonlazy_posted != rdtp->nonlazy_posted_snap) {
		rdtp->all_lazy = false;
		rdtp->nonlazy_posted_snap = rdtp->nonlazy_posted;
		invoke_rcu_core();
		return;
	}

	/*
	 * If we have not yet accelerated this jiffy, accelerate all
	 * callbacks on this CPU.
	 */
	if (rdtp->last_accelerate == jiffies)
		return;
	rdtp->last_accelerate = jiffies;
	for_each_rcu_flavor(rsp) {
		rdp = this_cpu_ptr(rsp->rda);
		if (!*rdp->nxttail[RCU_DONE_TAIL])
			continue;
		rnp = rdp->mynode;
		raw_spin_lock(&rnp->lock); /* irqs already disabled. */
		smp_mb__after_unlock_lock();
		needwake = rcu_accelerate_cbs(rsp, rnp, rdp);
		raw_spin_unlock(&rnp->lock); /* irqs remain disabled. */
		if (needwake)
			rcu_gp_kthread_wake(rsp);
	}
}

/*
 * Clean up for exit from idle.  Attempt to advance callbacks based on
 * any grace periods that elapsed while the CPU was idle, and if any
 * callbacks are now ready to invoke, initiate invocation.
 */
static void rcu_cleanup_after_idle(void)
{
	if (IS_ENABLED(CONFIG_RCU_NOCB_CPU_ALL) ||
	    rcu_is_nocb_cpu(smp_processor_id()))
		return;
	if (rcu_try_advance_all_cbs())
		invoke_rcu_core();
}

/*
 * Keep a running count of the number of non-lazy callbacks posted
 * on this CPU.  This running counter (which is never decremented) allows
 * rcu_prepare_for_idle() to detect when something out of the idle loop
 * posts a callback, even if an equal number of callbacks are invoked.
 * Of course, callbacks should only be posted from within a trace event
 * designed to be called from idle or from within RCU_NONIDLE().
 */
static void rcu_idle_count_callbacks_posted(void)
{
	__this_cpu_add(rcu_dynticks.nonlazy_posted, 1);
}

/*
 * Data for flushing lazy RCU callbacks at OOM time.
 */
static atomic_t oom_callback_count;
static DECLARE_WAIT_QUEUE_HEAD(oom_callback_wq);

/*
 * RCU OOM callback -- decrement the outstanding count and deliver the
 * wake-up if we are the last one.
 */
static void rcu_oom_callback(struct rcu_head *rhp)
{
	if (atomic_dec_and_test(&oom_callback_count))
		wake_up(&oom_callback_wq);
}

/*
 * Post an rcu_oom_notify callback on the current CPU if it has at
 * least one lazy callback.  This will unnecessarily post callbacks
 * to CPUs that already have a non-lazy callback at the end of their
 * callback list, but this is an infrequent operation, so accept some
 * extra overhead to keep things simple.
 */
static void rcu_oom_notify_cpu(void *unused)
{
	struct rcu_state *rsp;
	struct rcu_data *rdp;

	for_each_rcu_flavor(rsp) {
		rdp = raw_cpu_ptr(rsp->rda);
		if (rdp->qlen_lazy != 0) {
			atomic_inc(&oom_callback_count);
			rsp->call(&rdp->oom_head, rcu_oom_callback);
		}
	}
}

/*
 * If low on memory, ensure that each CPU has a non-lazy callback.
 * This will wake up CPUs that have only lazy callbacks, in turn
 * ensuring that they free up the corresponding memory in a timely manner.
 * Because an uncertain amount of memory will be freed in some uncertain
 * timeframe, we do not claim to have freed anything.
 */
static int rcu_oom_notify(struct notifier_block *self,
			  unsigned long notused, void *nfreed)
{
	int cpu;

	/* Wait for callbacks from earlier instance to complete. */
	wait_event(oom_callback_wq, atomic_read(&oom_callback_count) == 0);
	smp_mb(); /* Ensure callback reuse happens after callback invocation. */

	/*
	 * Prevent premature wakeup: ensure that all increments happen
	 * before there is a chance of the counter reaching zero.
	 */
	atomic_set(&oom_callback_count, 1);

	for_each_online_cpu(cpu) {
		smp_call_function_single(cpu, rcu_oom_notify_cpu, NULL, 1);
		cond_resched_rcu_qs();
	}

	/* Unconditionally decrement: no need to wake ourselves up. */
	atomic_dec(&oom_callback_count);

	return NOTIFY_OK;
}

static struct notifier_block rcu_oom_nb = {
	.notifier_call = rcu_oom_notify
};

static int __init rcu_register_oom_notifier(void)
{
	register_oom_notifier(&rcu_oom_nb);
	return 0;
}
early_initcall(rcu_register_oom_notifier);

#endif /* #else #if !defined(CONFIG_RCU_FAST_NO_HZ) */

#ifdef CONFIG_RCU_FAST_NO_HZ

static void print_cpu_stall_fast_no_hz(char *cp, int cpu)
{
	struct rcu_dynticks *rdtp = &per_cpu(rcu_dynticks, cpu);
	unsigned long nlpd = rdtp->nonlazy_posted - rdtp->nonlazy_posted_snap;

	sprintf(cp, "last_accelerate: %04lx/%04lx, nonlazy_posted: %ld, %c%c",
		rdtp->last_accelerate & 0xffff, jiffies & 0xffff,
		ulong2long(nlpd),
		rdtp->all_lazy ? 'L' : '.',
		rdtp->tick_nohz_enabled_snap ? '.' : 'D');
}

#else /* #ifdef CONFIG_RCU_FAST_NO_HZ */

static void print_cpu_stall_fast_no_hz(char *cp, int cpu)
{
	*cp = '\0';
}

#endif /* #else #ifdef CONFIG_RCU_FAST_NO_HZ */

/* Initiate the stall-info list. */
static void print_cpu_stall_info_begin(void)
{
	pr_cont("\n");
}

/*
 * Print out diagnostic information for the specified stalled CPU.
 *
 * If the specified CPU is aware of the current RCU grace period
 * (flavor specified by rsp), then print the number of scheduling
 * clock interrupts the CPU has taken during the time that it has
 * been aware.  Otherwise, print the number of RCU grace periods
 * that this CPU is ignorant of, for example, "1" if the CPU was
 * aware of the previous grace period.
 *
 * Also print out idle and (if CONFIG_RCU_FAST_NO_HZ) idle-entry info.
 */
static void print_cpu_stall_info(struct rcu_state *rsp, int cpu)
{
	char fast_no_hz[72];
	struct rcu_data *rdp = per_cpu_ptr(rsp->rda, cpu);
	struct rcu_dynticks *rdtp = rdp->dynticks;
	char *ticks_title;
	unsigned long ticks_value;

	if (rsp->gpnum == rdp->gpnum) {
		ticks_title = "ticks this GP";
		ticks_value = rdp->ticks_this_gp;
	} else {
		ticks_title = "GPs behind";
		ticks_value = rsp->gpnum - rdp->gpnum;
	}
	print_cpu_stall_fast_no_hz(fast_no_hz, cpu);
	pr_err("\t%d-%c%c%c: (%lu %s) idle=%03x/%llx/%d softirq=%u/%u fqs=%ld %s\n",
	       cpu,
	       "O."[!!cpu_online(cpu)],
	       "o."[!!(rdp->grpmask & rdp->mynode->qsmaskinit)],
	       "N."[!!(rdp->grpmask & rdp->mynode->qsmaskinitnext)],
	       ticks_value, ticks_title,
	       atomic_read(&rdtp->dynticks) & 0xfff,
	       rdtp->dynticks_nesting, rdtp->dynticks_nmi_nesting,
	       rdp->softirq_snap, kstat_softirqs_cpu(RCU_SOFTIRQ, cpu),
	       READ_ONCE(rsp->n_force_qs) - rsp->n_force_qs_gpstart,
	       fast_no_hz);
}

/* Terminate the stall-info list. */
static void print_cpu_stall_info_end(void)
{
	pr_err("\t");
}

/* Zero ->ticks_this_gp for all flavors of RCU. */
static void zero_cpu_stall_ticks(struct rcu_data *rdp)
{
	rdp->ticks_this_gp = 0;
	rdp->softirq_snap = kstat_softirqs_cpu(RCU_SOFTIRQ, smp_processor_id());
}

/* Increment ->ticks_this_gp for all flavors of RCU. */
static void increment_cpu_stall_ticks(void)
{
	struct rcu_state *rsp;

	for_each_rcu_flavor(rsp)
		raw_cpu_inc(rsp->rda->ticks_this_gp);
}

#ifdef CONFIG_RCU_NOCB_CPU

/*
 * Offload callback processing from the boot-time-specified set of CPUs
 * specified by rcu_nocb_mask.  For each CPU in the set, there is a
 * kthread created that pulls the callbacks from the corresponding CPU,
 * waits for a grace period to elapse, and invokes the callbacks.
 * The no-CBs CPUs do a wake_up() on their kthread when they insert
 * a callback into any empty list, unless the rcu_nocb_poll boot parameter
 * has been specified, in which case each kthread actively polls its
 * CPU.  (Which isn't so great for energy efficiency, but which does
 * reduce RCU's overhead on that CPU.)
 *
 * This is intended to be used in conjunction with Frederic Weisbecker's
 * adaptive-idle work, which would seriously reduce OS jitter on CPUs
 * running CPU-bound user-mode computations.
 *
 * Offloading of callback processing could also in theory be used as
 * an energy-efficiency measure because CPUs with no RCU callbacks
 * queued are more aggressive about entering dyntick-idle mode.
 */


/* Parse the boot-time rcu_nocb_mask CPU list from the kernel parameters. */
static int __init rcu_nocb_setup(char *str)
{
	alloc_bootmem_cpumask_var(&rcu_nocb_mask);
	have_rcu_nocb_mask = true;
	cpulist_parse(str, rcu_nocb_mask);
	return 1;
}
__setup("rcu_nocbs=", rcu_nocb_setup);

static int __init parse_rcu_nocb_poll(char *arg)
{
	rcu_nocb_poll = 1;
	return 0;
}
early_param("rcu_nocb_poll", parse_rcu_nocb_poll);

/*
 * Wake up any no-CBs CPUs' kthreads that were waiting on the just-ended
 * grace period.
 */
static void rcu_nocb_gp_cleanup(struct swait_queue_head *sq)
{
<<<<<<< HEAD
	swait_wake_all(&rnp->nocb_gp_wq[rnp->completed & 0x1]);
=======
	swake_up_all(sq);
>>>>>>> 2b65eaad
}

/*
 * Set the root rcu_node structure's ->need_future_gp field
 * based on the sum of those of all rcu_node structures.  This does
 * double-count the root rcu_node structure's requests, but this
 * is necessary to handle the possibility of a rcu_nocb_kthread()
 * having awakened during the time that the rcu_node structures
 * were being updated for the end of the previous grace period.
 */
static void rcu_nocb_gp_set(struct rcu_node *rnp, int nrq)
{
	rnp->need_future_gp[(rnp->completed + 1) & 0x1] += nrq;
}

static struct swait_queue_head *rcu_nocb_gp_get(struct rcu_node *rnp)
{
	return &rnp->nocb_gp_wq[rnp->completed & 0x1];
}

static void rcu_init_one_nocb(struct rcu_node *rnp)
{
<<<<<<< HEAD
	init_swait_head(&rnp->nocb_gp_wq[0]);
	init_swait_head(&rnp->nocb_gp_wq[1]);
=======
	init_swait_queue_head(&rnp->nocb_gp_wq[0]);
	init_swait_queue_head(&rnp->nocb_gp_wq[1]);
>>>>>>> 2b65eaad
}

#ifndef CONFIG_RCU_NOCB_CPU_ALL
/* Is the specified CPU a no-CBs CPU? */
bool rcu_is_nocb_cpu(int cpu)
{
	if (have_rcu_nocb_mask)
		return cpumask_test_cpu(cpu, rcu_nocb_mask);
	return false;
}
#endif /* #ifndef CONFIG_RCU_NOCB_CPU_ALL */

/*
 * Kick the leader kthread for this NOCB group.
 */
static void wake_nocb_leader(struct rcu_data *rdp, bool force)
{
	struct rcu_data *rdp_leader = rdp->nocb_leader;

	if (!READ_ONCE(rdp_leader->nocb_kthread))
		return;
	if (READ_ONCE(rdp_leader->nocb_leader_sleep) || force) {
		/* Prior smp_mb__after_atomic() orders against prior enqueue. */
		WRITE_ONCE(rdp_leader->nocb_leader_sleep, false);
<<<<<<< HEAD
		swait_wake(&rdp_leader->nocb_wq);
=======
		swake_up(&rdp_leader->nocb_wq);
>>>>>>> 2b65eaad
	}
}

/*
 * Does the specified CPU need an RCU callback for the specified flavor
 * of rcu_barrier()?
 */
static bool rcu_nocb_cpu_needs_barrier(struct rcu_state *rsp, int cpu)
{
	struct rcu_data *rdp = per_cpu_ptr(rsp->rda, cpu);
	unsigned long ret;
#ifdef CONFIG_PROVE_RCU
	struct rcu_head *rhp;
#endif /* #ifdef CONFIG_PROVE_RCU */

	/*
	 * Check count of all no-CBs callbacks awaiting invocation.
	 * There needs to be a barrier before this function is called,
	 * but associated with a prior determination that no more
	 * callbacks would be posted.  In the worst case, the first
	 * barrier in _rcu_barrier() suffices (but the caller cannot
	 * necessarily rely on this, not a substitute for the caller
	 * getting the concurrency design right!).  There must also be
	 * a barrier between the following load an posting of a callback
	 * (if a callback is in fact needed).  This is associated with an
	 * atomic_inc() in the caller.
	 */
	ret = atomic_long_read(&rdp->nocb_q_count);

#ifdef CONFIG_PROVE_RCU
	rhp = READ_ONCE(rdp->nocb_head);
	if (!rhp)
		rhp = READ_ONCE(rdp->nocb_gp_head);
	if (!rhp)
		rhp = READ_ONCE(rdp->nocb_follower_head);

	/* Having no rcuo kthread but CBs after scheduler starts is bad! */
	if (!READ_ONCE(rdp->nocb_kthread) && rhp &&
	    rcu_scheduler_fully_active) {
		/* RCU callback enqueued before CPU first came online??? */
		pr_err("RCU: Never-onlined no-CBs CPU %d has CB %p\n",
		       cpu, rhp->func);
		WARN_ON_ONCE(1);
	}
#endif /* #ifdef CONFIG_PROVE_RCU */

	return !!ret;
}

/*
 * Enqueue the specified string of rcu_head structures onto the specified
 * CPU's no-CBs lists.  The CPU is specified by rdp, the head of the
 * string by rhp, and the tail of the string by rhtp.  The non-lazy/lazy
 * counts are supplied by rhcount and rhcount_lazy.
 *
 * If warranted, also wake up the kthread servicing this CPUs queues.
 */
static void __call_rcu_nocb_enqueue(struct rcu_data *rdp,
				    struct rcu_head *rhp,
				    struct rcu_head **rhtp,
				    int rhcount, int rhcount_lazy,
				    unsigned long flags)
{
	int len;
	struct rcu_head **old_rhpp;
	struct task_struct *t;

	/* Enqueue the callback on the nocb list and update counts. */
	atomic_long_add(rhcount, &rdp->nocb_q_count);
	/* rcu_barrier() relies on ->nocb_q_count add before xchg. */
	old_rhpp = xchg(&rdp->nocb_tail, rhtp);
	WRITE_ONCE(*old_rhpp, rhp);
	atomic_long_add(rhcount_lazy, &rdp->nocb_q_count_lazy);
	smp_mb__after_atomic(); /* Store *old_rhpp before _wake test. */

	/* If we are not being polled and there is a kthread, awaken it ... */
	t = READ_ONCE(rdp->nocb_kthread);
	if (rcu_nocb_poll || !t) {
		trace_rcu_nocb_wake(rdp->rsp->name, rdp->cpu,
				    TPS("WakeNotPoll"));
		return;
	}
	len = atomic_long_read(&rdp->nocb_q_count);
	if (old_rhpp == &rdp->nocb_head) {
		if (!irqs_disabled_flags(flags)) {
			/* ... if queue was empty ... */
			wake_nocb_leader(rdp, false);
			trace_rcu_nocb_wake(rdp->rsp->name, rdp->cpu,
					    TPS("WakeEmpty"));
		} else {
			rdp->nocb_defer_wakeup = RCU_NOGP_WAKE;
			trace_rcu_nocb_wake(rdp->rsp->name, rdp->cpu,
					    TPS("WakeEmptyIsDeferred"));
		}
		rdp->qlen_last_fqs_check = 0;
	} else if (len > rdp->qlen_last_fqs_check + qhimark) {
		/* ... or if many callbacks queued. */
		if (!irqs_disabled_flags(flags)) {
			wake_nocb_leader(rdp, true);
			trace_rcu_nocb_wake(rdp->rsp->name, rdp->cpu,
					    TPS("WakeOvf"));
		} else {
			rdp->nocb_defer_wakeup = RCU_NOGP_WAKE_FORCE;
			trace_rcu_nocb_wake(rdp->rsp->name, rdp->cpu,
					    TPS("WakeOvfIsDeferred"));
		}
		rdp->qlen_last_fqs_check = LONG_MAX / 2;
	} else {
		trace_rcu_nocb_wake(rdp->rsp->name, rdp->cpu, TPS("WakeNot"));
	}
	return;
}

/*
 * This is a helper for __call_rcu(), which invokes this when the normal
 * callback queue is inoperable.  If this is not a no-CBs CPU, this
 * function returns failure back to __call_rcu(), which can complain
 * appropriately.
 *
 * Otherwise, this function queues the callback where the corresponding
 * "rcuo" kthread can find it.
 */
static bool __call_rcu_nocb(struct rcu_data *rdp, struct rcu_head *rhp,
			    bool lazy, unsigned long flags)
{

	if (!rcu_is_nocb_cpu(rdp->cpu))
		return false;
	__call_rcu_nocb_enqueue(rdp, rhp, &rhp->next, 1, lazy, flags);
	if (__is_kfree_rcu_offset((unsigned long)rhp->func))
		trace_rcu_kfree_callback(rdp->rsp->name, rhp,
					 (unsigned long)rhp->func,
					 -atomic_long_read(&rdp->nocb_q_count_lazy),
					 -atomic_long_read(&rdp->nocb_q_count));
	else
		trace_rcu_callback(rdp->rsp->name, rhp,
				   -atomic_long_read(&rdp->nocb_q_count_lazy),
				   -atomic_long_read(&rdp->nocb_q_count));

	/*
	 * If called from an extended quiescent state with interrupts
	 * disabled, invoke the RCU core in order to allow the idle-entry
	 * deferred-wakeup check to function.
	 */
	if (irqs_disabled_flags(flags) &&
	    !rcu_is_watching() &&
	    cpu_online(smp_processor_id()))
		invoke_rcu_core();

	return true;
}

/*
 * Adopt orphaned callbacks on a no-CBs CPU, or return 0 if this is
 * not a no-CBs CPU.
 */
static bool __maybe_unused rcu_nocb_adopt_orphan_cbs(struct rcu_state *rsp,
						     struct rcu_data *rdp,
						     unsigned long flags)
{
	long ql = rsp->qlen;
	long qll = rsp->qlen_lazy;

	/* If this is not a no-CBs CPU, tell the caller to do it the old way. */
	if (!rcu_is_nocb_cpu(smp_processor_id()))
		return false;
	rsp->qlen = 0;
	rsp->qlen_lazy = 0;

	/* First, enqueue the donelist, if any.  This preserves CB ordering. */
	if (rsp->orphan_donelist != NULL) {
		__call_rcu_nocb_enqueue(rdp, rsp->orphan_donelist,
					rsp->orphan_donetail, ql, qll, flags);
		ql = qll = 0;
		rsp->orphan_donelist = NULL;
		rsp->orphan_donetail = &rsp->orphan_donelist;
	}
	if (rsp->orphan_nxtlist != NULL) {
		__call_rcu_nocb_enqueue(rdp, rsp->orphan_nxtlist,
					rsp->orphan_nxttail, ql, qll, flags);
		ql = qll = 0;
		rsp->orphan_nxtlist = NULL;
		rsp->orphan_nxttail = &rsp->orphan_nxtlist;
	}
	return true;
}

/*
 * If necessary, kick off a new grace period, and either way wait
 * for a subsequent grace period to complete.
 */
static void rcu_nocb_wait_gp(struct rcu_data *rdp)
{
	unsigned long c;
	bool d;
	unsigned long flags;
	bool needwake;
	struct rcu_node *rnp = rdp->mynode;

	raw_spin_lock_irqsave(&rnp->lock, flags);
	smp_mb__after_unlock_lock();
	needwake = rcu_start_future_gp(rnp, rdp, &c);
	raw_spin_unlock_irqrestore(&rnp->lock, flags);
	if (needwake)
		rcu_gp_kthread_wake(rdp->rsp);

	/*
	 * Wait for the grace period.  Do so interruptibly to avoid messing
	 * up the load average.
	 */
	trace_rcu_future_gp(rnp, rdp, c, TPS("StartWait"));
	for (;;) {
		swait_event_interruptible(
			rnp->nocb_gp_wq[c & 0x1],
			(d = ULONG_CMP_GE(READ_ONCE(rnp->completed), c)));
		if (likely(d))
			break;
		WARN_ON(signal_pending(current));
		trace_rcu_future_gp(rnp, rdp, c, TPS("ResumeWait"));
	}
	trace_rcu_future_gp(rnp, rdp, c, TPS("EndWait"));
	smp_mb(); /* Ensure that CB invocation happens after GP end. */
}

/*
 * Leaders come here to wait for additional callbacks to show up.
 * This function does not return until callbacks appear.
 */
static void nocb_leader_wait(struct rcu_data *my_rdp)
{
	bool firsttime = true;
	bool gotcbs;
	struct rcu_data *rdp;
	struct rcu_head **tail;

wait_again:

	/* Wait for callbacks to appear. */
	if (!rcu_nocb_poll) {
		trace_rcu_nocb_wake(my_rdp->rsp->name, my_rdp->cpu, "Sleep");
		swait_event_interruptible(my_rdp->nocb_wq,
				!READ_ONCE(my_rdp->nocb_leader_sleep));
		/* Memory barrier handled by smp_mb() calls below and repoll. */
	} else if (firsttime) {
		firsttime = false; /* Don't drown trace log with "Poll"! */
		trace_rcu_nocb_wake(my_rdp->rsp->name, my_rdp->cpu, "Poll");
	}

	/*
	 * Each pass through the following loop checks a follower for CBs.
	 * We are our own first follower.  Any CBs found are moved to
	 * nocb_gp_head, where they await a grace period.
	 */
	gotcbs = false;
	for (rdp = my_rdp; rdp; rdp = rdp->nocb_next_follower) {
		rdp->nocb_gp_head = READ_ONCE(rdp->nocb_head);
		if (!rdp->nocb_gp_head)
			continue;  /* No CBs here, try next follower. */

		/* Move callbacks to wait-for-GP list, which is empty. */
		WRITE_ONCE(rdp->nocb_head, NULL);
		rdp->nocb_gp_tail = xchg(&rdp->nocb_tail, &rdp->nocb_head);
		gotcbs = true;
	}

	/*
	 * If there were no callbacks, sleep a bit, rescan after a
	 * memory barrier, and go retry.
	 */
	if (unlikely(!gotcbs)) {
		if (!rcu_nocb_poll)
			trace_rcu_nocb_wake(my_rdp->rsp->name, my_rdp->cpu,
					    "WokeEmpty");
		WARN_ON(signal_pending(current));
		schedule_timeout_interruptible(1);

		/* Rescan in case we were a victim of memory ordering. */
		my_rdp->nocb_leader_sleep = true;
		smp_mb();  /* Ensure _sleep true before scan. */
		for (rdp = my_rdp; rdp; rdp = rdp->nocb_next_follower)
			if (READ_ONCE(rdp->nocb_head)) {
				/* Found CB, so short-circuit next wait. */
				my_rdp->nocb_leader_sleep = false;
				break;
			}
		goto wait_again;
	}

	/* Wait for one grace period. */
	rcu_nocb_wait_gp(my_rdp);

	/*
	 * We left ->nocb_leader_sleep unset to reduce cache thrashing.
	 * We set it now, but recheck for new callbacks while
	 * traversing our follower list.
	 */
	my_rdp->nocb_leader_sleep = true;
	smp_mb(); /* Ensure _sleep true before scan of ->nocb_head. */

	/* Each pass through the following loop wakes a follower, if needed. */
	for (rdp = my_rdp; rdp; rdp = rdp->nocb_next_follower) {
		if (READ_ONCE(rdp->nocb_head))
			my_rdp->nocb_leader_sleep = false;/* No need to sleep.*/
		if (!rdp->nocb_gp_head)
			continue; /* No CBs, so no need to wake follower. */

		/* Append callbacks to follower's "done" list. */
		tail = xchg(&rdp->nocb_follower_tail, rdp->nocb_gp_tail);
		*tail = rdp->nocb_gp_head;
		smp_mb__after_atomic(); /* Store *tail before wakeup. */
		if (rdp != my_rdp && tail == &rdp->nocb_follower_head) {
			/*
			 * List was empty, wake up the follower.
			 * Memory barriers supplied by atomic_long_add().
			 */
<<<<<<< HEAD
			swait_wake(&rdp->nocb_wq);
=======
			swake_up(&rdp->nocb_wq);
>>>>>>> 2b65eaad
		}
	}

	/* If we (the leader) don't have CBs, go wait some more. */
	if (!my_rdp->nocb_follower_head)
		goto wait_again;
}

/*
 * Followers come here to wait for additional callbacks to show up.
 * This function does not return until callbacks appear.
 */
static void nocb_follower_wait(struct rcu_data *rdp)
{
	bool firsttime = true;

	for (;;) {
		if (!rcu_nocb_poll) {
			trace_rcu_nocb_wake(rdp->rsp->name, rdp->cpu,
					    "FollowerSleep");
			swait_event_interruptible(rdp->nocb_wq,
						 READ_ONCE(rdp->nocb_follower_head));
		} else if (firsttime) {
			/* Don't drown trace log with "Poll"! */
			firsttime = false;
			trace_rcu_nocb_wake(rdp->rsp->name, rdp->cpu, "Poll");
		}
		if (smp_load_acquire(&rdp->nocb_follower_head)) {
			/* ^^^ Ensure CB invocation follows _head test. */
			return;
		}
		if (!rcu_nocb_poll)
			trace_rcu_nocb_wake(rdp->rsp->name, rdp->cpu,
					    "WokeEmpty");
		WARN_ON(signal_pending(current));
		schedule_timeout_interruptible(1);
	}
}

/*
 * Per-rcu_data kthread, but only for no-CBs CPUs.  Each kthread invokes
 * callbacks queued by the corresponding no-CBs CPU, however, there is
 * an optional leader-follower relationship so that the grace-period
 * kthreads don't have to do quite so many wakeups.
 */
static int rcu_nocb_kthread(void *arg)
{
	int c, cl;
	struct rcu_head *list;
	struct rcu_head *next;
	struct rcu_head **tail;
	struct rcu_data *rdp = arg;

	/* Each pass through this loop invokes one batch of callbacks */
	for (;;) {
		/* Wait for callbacks. */
		if (rdp->nocb_leader == rdp)
			nocb_leader_wait(rdp);
		else
			nocb_follower_wait(rdp);

		/* Pull the ready-to-invoke callbacks onto local list. */
		list = READ_ONCE(rdp->nocb_follower_head);
		BUG_ON(!list);
		trace_rcu_nocb_wake(rdp->rsp->name, rdp->cpu, "WokeNonEmpty");
		WRITE_ONCE(rdp->nocb_follower_head, NULL);
		tail = xchg(&rdp->nocb_follower_tail, &rdp->nocb_follower_head);

		/* Each pass through the following loop invokes a callback. */
		trace_rcu_batch_start(rdp->rsp->name,
				      atomic_long_read(&rdp->nocb_q_count_lazy),
				      atomic_long_read(&rdp->nocb_q_count), -1);
		c = cl = 0;
		while (list) {
			next = list->next;
			/* Wait for enqueuing to complete, if needed. */
			while (next == NULL && &list->next != tail) {
				trace_rcu_nocb_wake(rdp->rsp->name, rdp->cpu,
						    TPS("WaitQueue"));
				schedule_timeout_interruptible(1);
				trace_rcu_nocb_wake(rdp->rsp->name, rdp->cpu,
						    TPS("WokeQueue"));
				next = list->next;
			}
			debug_rcu_head_unqueue(list);
			local_bh_disable();
			if (__rcu_reclaim(rdp->rsp->name, list))
				cl++;
			c++;
			local_bh_enable();
			list = next;
		}
		trace_rcu_batch_end(rdp->rsp->name, c, !!list, 0, 0, 1);
		smp_mb__before_atomic();  /* _add after CB invocation. */
		atomic_long_add(-c, &rdp->nocb_q_count);
		atomic_long_add(-cl, &rdp->nocb_q_count_lazy);
		rdp->n_nocbs_invoked += c;
	}
	return 0;
}

/* Is a deferred wakeup of rcu_nocb_kthread() required? */
static int rcu_nocb_need_deferred_wakeup(struct rcu_data *rdp)
{
	return READ_ONCE(rdp->nocb_defer_wakeup);
}

/* Do a deferred wakeup of rcu_nocb_kthread(). */
static void do_nocb_deferred_wakeup(struct rcu_data *rdp)
{
	int ndw;

	if (!rcu_nocb_need_deferred_wakeup(rdp))
		return;
	ndw = READ_ONCE(rdp->nocb_defer_wakeup);
	WRITE_ONCE(rdp->nocb_defer_wakeup, RCU_NOGP_WAKE_NOT);
	wake_nocb_leader(rdp, ndw == RCU_NOGP_WAKE_FORCE);
	trace_rcu_nocb_wake(rdp->rsp->name, rdp->cpu, TPS("DeferredWake"));
}

void __init rcu_init_nohz(void)
{
	int cpu;
	bool need_rcu_nocb_mask = true;
	struct rcu_state *rsp;

#ifdef CONFIG_RCU_NOCB_CPU_NONE
	need_rcu_nocb_mask = false;
#endif /* #ifndef CONFIG_RCU_NOCB_CPU_NONE */

#if defined(CONFIG_NO_HZ_FULL)
	if (tick_nohz_full_running && cpumask_weight(tick_nohz_full_mask))
		need_rcu_nocb_mask = true;
#endif /* #if defined(CONFIG_NO_HZ_FULL) */

	if (!have_rcu_nocb_mask && need_rcu_nocb_mask) {
		if (!zalloc_cpumask_var(&rcu_nocb_mask, GFP_KERNEL)) {
			pr_info("rcu_nocb_mask allocation failed, callback offloading disabled.\n");
			return;
		}
		have_rcu_nocb_mask = true;
	}
	if (!have_rcu_nocb_mask)
		return;

#ifdef CONFIG_RCU_NOCB_CPU_ZERO
	pr_info("\tOffload RCU callbacks from CPU 0\n");
	cpumask_set_cpu(0, rcu_nocb_mask);
#endif /* #ifdef CONFIG_RCU_NOCB_CPU_ZERO */
#ifdef CONFIG_RCU_NOCB_CPU_ALL
	pr_info("\tOffload RCU callbacks from all CPUs\n");
	cpumask_copy(rcu_nocb_mask, cpu_possible_mask);
#endif /* #ifdef CONFIG_RCU_NOCB_CPU_ALL */
#if defined(CONFIG_NO_HZ_FULL)
	if (tick_nohz_full_running)
		cpumask_or(rcu_nocb_mask, rcu_nocb_mask, tick_nohz_full_mask);
#endif /* #if defined(CONFIG_NO_HZ_FULL) */

	if (!cpumask_subset(rcu_nocb_mask, cpu_possible_mask)) {
		pr_info("\tNote: kernel parameter 'rcu_nocbs=' contains nonexistent CPUs.\n");
		cpumask_and(rcu_nocb_mask, cpu_possible_mask,
			    rcu_nocb_mask);
	}
	pr_info("\tOffload RCU callbacks from CPUs: %*pbl.\n",
		cpumask_pr_args(rcu_nocb_mask));
	if (rcu_nocb_poll)
		pr_info("\tPoll for callbacks from no-CBs CPUs.\n");

	for_each_rcu_flavor(rsp) {
		for_each_cpu(cpu, rcu_nocb_mask)
			init_nocb_callback_list(per_cpu_ptr(rsp->rda, cpu));
		rcu_organize_nocb_kthreads(rsp);
	}
}

/* Initialize per-rcu_data variables for no-CBs CPUs. */
static void __init rcu_boot_init_nocb_percpu_data(struct rcu_data *rdp)
{
	rdp->nocb_tail = &rdp->nocb_head;
<<<<<<< HEAD
	init_swait_head(&rdp->nocb_wq);
=======
	init_swait_queue_head(&rdp->nocb_wq);
>>>>>>> 2b65eaad
	rdp->nocb_follower_tail = &rdp->nocb_follower_head;
}

/*
 * If the specified CPU is a no-CBs CPU that does not already have its
 * rcuo kthread for the specified RCU flavor, spawn it.  If the CPUs are
 * brought online out of order, this can require re-organizing the
 * leader-follower relationships.
 */
static void rcu_spawn_one_nocb_kthread(struct rcu_state *rsp, int cpu)
{
	struct rcu_data *rdp;
	struct rcu_data *rdp_last;
	struct rcu_data *rdp_old_leader;
	struct rcu_data *rdp_spawn = per_cpu_ptr(rsp->rda, cpu);
	struct task_struct *t;

	/*
	 * If this isn't a no-CBs CPU or if it already has an rcuo kthread,
	 * then nothing to do.
	 */
	if (!rcu_is_nocb_cpu(cpu) || rdp_spawn->nocb_kthread)
		return;

	/* If we didn't spawn the leader first, reorganize! */
	rdp_old_leader = rdp_spawn->nocb_leader;
	if (rdp_old_leader != rdp_spawn && !rdp_old_leader->nocb_kthread) {
		rdp_last = NULL;
		rdp = rdp_old_leader;
		do {
			rdp->nocb_leader = rdp_spawn;
			if (rdp_last && rdp != rdp_spawn)
				rdp_last->nocb_next_follower = rdp;
			if (rdp == rdp_spawn) {
				rdp = rdp->nocb_next_follower;
			} else {
				rdp_last = rdp;
				rdp = rdp->nocb_next_follower;
				rdp_last->nocb_next_follower = NULL;
			}
		} while (rdp);
		rdp_spawn->nocb_next_follower = rdp_old_leader;
	}

	/* Spawn the kthread for this CPU and RCU flavor. */
	t = kthread_run(rcu_nocb_kthread, rdp_spawn,
			"rcuo%c/%d", rsp->abbr, cpu);
	BUG_ON(IS_ERR(t));
	WRITE_ONCE(rdp_spawn->nocb_kthread, t);
}

/*
 * If the specified CPU is a no-CBs CPU that does not already have its
 * rcuo kthreads, spawn them.
 */
static void rcu_spawn_all_nocb_kthreads(int cpu)
{
	struct rcu_state *rsp;

	if (rcu_scheduler_fully_active)
		for_each_rcu_flavor(rsp)
			rcu_spawn_one_nocb_kthread(rsp, cpu);
}

/*
 * Once the scheduler is running, spawn rcuo kthreads for all online
 * no-CBs CPUs.  This assumes that the early_initcall()s happen before
 * non-boot CPUs come online -- if this changes, we will need to add
 * some mutual exclusion.
 */
static void __init rcu_spawn_nocb_kthreads(void)
{
	int cpu;

	for_each_online_cpu(cpu)
		rcu_spawn_all_nocb_kthreads(cpu);
}

/* How many follower CPU IDs per leader?  Default of -1 for sqrt(nr_cpu_ids). */
static int rcu_nocb_leader_stride = -1;
module_param(rcu_nocb_leader_stride, int, 0444);

/*
 * Initialize leader-follower relationships for all no-CBs CPU.
 */
static void __init rcu_organize_nocb_kthreads(struct rcu_state *rsp)
{
	int cpu;
	int ls = rcu_nocb_leader_stride;
	int nl = 0;  /* Next leader. */
	struct rcu_data *rdp;
	struct rcu_data *rdp_leader = NULL;  /* Suppress misguided gcc warn. */
	struct rcu_data *rdp_prev = NULL;

	if (!have_rcu_nocb_mask)
		return;
	if (ls == -1) {
		ls = int_sqrt(nr_cpu_ids);
		rcu_nocb_leader_stride = ls;
	}

	/*
	 * Each pass through this loop sets up one rcu_data structure and
	 * spawns one rcu_nocb_kthread().
	 */
	for_each_cpu(cpu, rcu_nocb_mask) {
		rdp = per_cpu_ptr(rsp->rda, cpu);
		if (rdp->cpu >= nl) {
			/* New leader, set up for followers & next leader. */
			nl = DIV_ROUND_UP(rdp->cpu + 1, ls) * ls;
			rdp->nocb_leader = rdp;
			rdp_leader = rdp;
		} else {
			/* Another follower, link to previous leader. */
			rdp->nocb_leader = rdp_leader;
			rdp_prev->nocb_next_follower = rdp;
		}
		rdp_prev = rdp;
	}
}

/* Prevent __call_rcu() from enqueuing callbacks on no-CBs CPUs */
static bool init_nocb_callback_list(struct rcu_data *rdp)
{
	if (!rcu_is_nocb_cpu(rdp->cpu))
		return false;

	/* If there are early-boot callbacks, move them to nocb lists. */
	if (rdp->nxtlist) {
		rdp->nocb_head = rdp->nxtlist;
		rdp->nocb_tail = rdp->nxttail[RCU_NEXT_TAIL];
		atomic_long_set(&rdp->nocb_q_count, rdp->qlen);
		atomic_long_set(&rdp->nocb_q_count_lazy, rdp->qlen_lazy);
		rdp->nxtlist = NULL;
		rdp->qlen = 0;
		rdp->qlen_lazy = 0;
	}
	rdp->nxttail[RCU_NEXT_TAIL] = NULL;
	return true;
}

#else /* #ifdef CONFIG_RCU_NOCB_CPU */

static bool rcu_nocb_cpu_needs_barrier(struct rcu_state *rsp, int cpu)
{
	WARN_ON_ONCE(1); /* Should be dead code. */
	return false;
}

static void rcu_nocb_gp_cleanup(struct swait_queue_head *sq)
{
}

static void rcu_nocb_gp_set(struct rcu_node *rnp, int nrq)
{
}

static struct swait_queue_head *rcu_nocb_gp_get(struct rcu_node *rnp)
{
	return NULL;
}

static void rcu_init_one_nocb(struct rcu_node *rnp)
{
}

static bool __call_rcu_nocb(struct rcu_data *rdp, struct rcu_head *rhp,
			    bool lazy, unsigned long flags)
{
	return false;
}

static bool __maybe_unused rcu_nocb_adopt_orphan_cbs(struct rcu_state *rsp,
						     struct rcu_data *rdp,
						     unsigned long flags)
{
	return false;
}

static void __init rcu_boot_init_nocb_percpu_data(struct rcu_data *rdp)
{
}

static int rcu_nocb_need_deferred_wakeup(struct rcu_data *rdp)
{
	return false;
}

static void do_nocb_deferred_wakeup(struct rcu_data *rdp)
{
}

static void rcu_spawn_all_nocb_kthreads(int cpu)
{
}

static void __init rcu_spawn_nocb_kthreads(void)
{
}

static bool init_nocb_callback_list(struct rcu_data *rdp)
{
	return false;
}

#endif /* #else #ifdef CONFIG_RCU_NOCB_CPU */

/*
 * An adaptive-ticks CPU can potentially execute in kernel mode for an
 * arbitrarily long period of time with the scheduling-clock tick turned
 * off.  RCU will be paying attention to this CPU because it is in the
 * kernel, but the CPU cannot be guaranteed to be executing the RCU state
 * machine because the scheduling-clock tick has been disabled.  Therefore,
 * if an adaptive-ticks CPU is failing to respond to the current grace
 * period and has not be idle from an RCU perspective, kick it.
 */
static void __maybe_unused rcu_kick_nohz_cpu(int cpu)
{
#ifdef CONFIG_NO_HZ_FULL
	if (tick_nohz_full_cpu(cpu))
		smp_send_reschedule(cpu);
#endif /* #ifdef CONFIG_NO_HZ_FULL */
}


#ifdef CONFIG_NO_HZ_FULL_SYSIDLE

static int full_sysidle_state;		/* Current system-idle state. */
#define RCU_SYSIDLE_NOT		0	/* Some CPU is not idle. */
#define RCU_SYSIDLE_SHORT	1	/* All CPUs idle for brief period. */
#define RCU_SYSIDLE_LONG	2	/* All CPUs idle for long enough. */
#define RCU_SYSIDLE_FULL	3	/* All CPUs idle, ready for sysidle. */
#define RCU_SYSIDLE_FULL_NOTED	4	/* Actually entered sysidle state. */

/*
 * Invoked to note exit from irq or task transition to idle.  Note that
 * usermode execution does -not- count as idle here!  After all, we want
 * to detect full-system idle states, not RCU quiescent states and grace
 * periods.  The caller must have disabled interrupts.
 */
static void rcu_sysidle_enter(int irq)
{
	unsigned long j;
	struct rcu_dynticks *rdtp = this_cpu_ptr(&rcu_dynticks);

	/* If there are no nohz_full= CPUs, no need to track this. */
	if (!tick_nohz_full_enabled())
		return;

	/* Adjust nesting, check for fully idle. */
	if (irq) {
		rdtp->dynticks_idle_nesting--;
		WARN_ON_ONCE(rdtp->dynticks_idle_nesting < 0);
		if (rdtp->dynticks_idle_nesting != 0)
			return;  /* Still not fully idle. */
	} else {
		if ((rdtp->dynticks_idle_nesting & DYNTICK_TASK_NEST_MASK) ==
		    DYNTICK_TASK_NEST_VALUE) {
			rdtp->dynticks_idle_nesting = 0;
		} else {
			rdtp->dynticks_idle_nesting -= DYNTICK_TASK_NEST_VALUE;
			WARN_ON_ONCE(rdtp->dynticks_idle_nesting < 0);
			return;  /* Still not fully idle. */
		}
	}

	/* Record start of fully idle period. */
	j = jiffies;
	WRITE_ONCE(rdtp->dynticks_idle_jiffies, j);
	smp_mb__before_atomic();
	atomic_inc(&rdtp->dynticks_idle);
	smp_mb__after_atomic();
	WARN_ON_ONCE(atomic_read(&rdtp->dynticks_idle) & 0x1);
}

/*
 * Unconditionally force exit from full system-idle state.  This is
 * invoked when a normal CPU exits idle, but must be called separately
 * for the timekeeping CPU (tick_do_timer_cpu).  The reason for this
 * is that the timekeeping CPU is permitted to take scheduling-clock
 * interrupts while the system is in system-idle state, and of course
 * rcu_sysidle_exit() has no way of distinguishing a scheduling-clock
 * interrupt from any other type of interrupt.
 */
void rcu_sysidle_force_exit(void)
{
	int oldstate = READ_ONCE(full_sysidle_state);
	int newoldstate;

	/*
	 * Each pass through the following loop attempts to exit full
	 * system-idle state.  If contention proves to be a problem,
	 * a trylock-based contention tree could be used here.
	 */
	while (oldstate > RCU_SYSIDLE_SHORT) {
		newoldstate = cmpxchg(&full_sysidle_state,
				      oldstate, RCU_SYSIDLE_NOT);
		if (oldstate == newoldstate &&
		    oldstate == RCU_SYSIDLE_FULL_NOTED) {
			rcu_kick_nohz_cpu(tick_do_timer_cpu);
			return; /* We cleared it, done! */
		}
		oldstate = newoldstate;
	}
	smp_mb(); /* Order initial oldstate fetch vs. later non-idle work. */
}

/*
 * Invoked to note entry to irq or task transition from idle.  Note that
 * usermode execution does -not- count as idle here!  The caller must
 * have disabled interrupts.
 */
static void rcu_sysidle_exit(int irq)
{
	struct rcu_dynticks *rdtp = this_cpu_ptr(&rcu_dynticks);

	/* If there are no nohz_full= CPUs, no need to track this. */
	if (!tick_nohz_full_enabled())
		return;

	/* Adjust nesting, check for already non-idle. */
	if (irq) {
		rdtp->dynticks_idle_nesting++;
		WARN_ON_ONCE(rdtp->dynticks_idle_nesting <= 0);
		if (rdtp->dynticks_idle_nesting != 1)
			return; /* Already non-idle. */
	} else {
		/*
		 * Allow for irq misnesting.  Yes, it really is possible
		 * to enter an irq handler then never leave it, and maybe
		 * also vice versa.  Handle both possibilities.
		 */
		if (rdtp->dynticks_idle_nesting & DYNTICK_TASK_NEST_MASK) {
			rdtp->dynticks_idle_nesting += DYNTICK_TASK_NEST_VALUE;
			WARN_ON_ONCE(rdtp->dynticks_idle_nesting <= 0);
			return; /* Already non-idle. */
		} else {
			rdtp->dynticks_idle_nesting = DYNTICK_TASK_EXIT_IDLE;
		}
	}

	/* Record end of idle period. */
	smp_mb__before_atomic();
	atomic_inc(&rdtp->dynticks_idle);
	smp_mb__after_atomic();
	WARN_ON_ONCE(!(atomic_read(&rdtp->dynticks_idle) & 0x1));

	/*
	 * If we are the timekeeping CPU, we are permitted to be non-idle
	 * during a system-idle state.  This must be the case, because
	 * the timekeeping CPU has to take scheduling-clock interrupts
	 * during the time that the system is transitioning to full
	 * system-idle state.  This means that the timekeeping CPU must
	 * invoke rcu_sysidle_force_exit() directly if it does anything
	 * more than take a scheduling-clock interrupt.
	 */
	if (smp_processor_id() == tick_do_timer_cpu)
		return;

	/* Update system-idle state: We are clearly no longer fully idle! */
	rcu_sysidle_force_exit();
}

/*
 * Check to see if the current CPU is idle.  Note that usermode execution
 * does not count as idle.  The caller must have disabled interrupts,
 * and must be running on tick_do_timer_cpu.
 */
static void rcu_sysidle_check_cpu(struct rcu_data *rdp, bool *isidle,
				  unsigned long *maxj)
{
	int cur;
	unsigned long j;
	struct rcu_dynticks *rdtp = rdp->dynticks;

	/* If there are no nohz_full= CPUs, don't check system-wide idleness. */
	if (!tick_nohz_full_enabled())
		return;

	/*
	 * If some other CPU has already reported non-idle, if this is
	 * not the flavor of RCU that tracks sysidle state, or if this
	 * is an offline or the timekeeping CPU, nothing to do.
	 */
	if (!*isidle || rdp->rsp != rcu_state_p ||
	    cpu_is_offline(rdp->cpu) || rdp->cpu == tick_do_timer_cpu)
		return;
	/* Verify affinity of current kthread. */
	WARN_ON_ONCE(smp_processor_id() != tick_do_timer_cpu);

	/* Pick up current idle and NMI-nesting counter and check. */
	cur = atomic_read(&rdtp->dynticks_idle);
	if (cur & 0x1) {
		*isidle = false; /* We are not idle! */
		return;
	}
	smp_mb(); /* Read counters before timestamps. */

	/* Pick up timestamps. */
	j = READ_ONCE(rdtp->dynticks_idle_jiffies);
	/* If this CPU entered idle more recently, update maxj timestamp. */
	if (ULONG_CMP_LT(*maxj, j))
		*maxj = j;
}

/*
 * Is this the flavor of RCU that is handling full-system idle?
 */
static bool is_sysidle_rcu_state(struct rcu_state *rsp)
{
	return rsp == rcu_state_p;
}

/*
 * Return a delay in jiffies based on the number of CPUs, rcu_node
 * leaf fanout, and jiffies tick rate.  The idea is to allow larger
 * systems more time to transition to full-idle state in order to
 * avoid the cache thrashing that otherwise occur on the state variable.
 * Really small systems (less than a couple of tens of CPUs) should
 * instead use a single global atomically incremented counter, and later
 * versions of this will automatically reconfigure themselves accordingly.
 */
static unsigned long rcu_sysidle_delay(void)
{
	if (nr_cpu_ids <= CONFIG_NO_HZ_FULL_SYSIDLE_SMALL)
		return 0;
	return DIV_ROUND_UP(nr_cpu_ids * HZ, rcu_fanout_leaf * 1000);
}

/*
 * Advance the full-system-idle state.  This is invoked when all of
 * the non-timekeeping CPUs are idle.
 */
static void rcu_sysidle(unsigned long j)
{
	/* Check the current state. */
	switch (READ_ONCE(full_sysidle_state)) {
	case RCU_SYSIDLE_NOT:

		/* First time all are idle, so note a short idle period. */
		WRITE_ONCE(full_sysidle_state, RCU_SYSIDLE_SHORT);
		break;

	case RCU_SYSIDLE_SHORT:

		/*
		 * Idle for a bit, time to advance to next state?
		 * cmpxchg failure means race with non-idle, let them win.
		 */
		if (ULONG_CMP_GE(jiffies, j + rcu_sysidle_delay()))
			(void)cmpxchg(&full_sysidle_state,
				      RCU_SYSIDLE_SHORT, RCU_SYSIDLE_LONG);
		break;

	case RCU_SYSIDLE_LONG:

		/*
		 * Do an additional check pass before advancing to full.
		 * cmpxchg failure means race with non-idle, let them win.
		 */
		if (ULONG_CMP_GE(jiffies, j + rcu_sysidle_delay()))
			(void)cmpxchg(&full_sysidle_state,
				      RCU_SYSIDLE_LONG, RCU_SYSIDLE_FULL);
		break;

	default:
		break;
	}
}

/*
 * Found a non-idle non-timekeeping CPU, so kick the system-idle state
 * back to the beginning.
 */
static void rcu_sysidle_cancel(void)
{
	smp_mb();
	if (full_sysidle_state > RCU_SYSIDLE_SHORT)
		WRITE_ONCE(full_sysidle_state, RCU_SYSIDLE_NOT);
}

/*
 * Update the sysidle state based on the results of a force-quiescent-state
 * scan of the CPUs' dyntick-idle state.
 */
static void rcu_sysidle_report(struct rcu_state *rsp, int isidle,
			       unsigned long maxj, bool gpkt)
{
	if (rsp != rcu_state_p)
		return;  /* Wrong flavor, ignore. */
	if (gpkt && nr_cpu_ids <= CONFIG_NO_HZ_FULL_SYSIDLE_SMALL)
		return;  /* Running state machine from timekeeping CPU. */
	if (isidle)
		rcu_sysidle(maxj);    /* More idle! */
	else
		rcu_sysidle_cancel(); /* Idle is over. */
}

/*
 * Wrapper for rcu_sysidle_report() when called from the grace-period
 * kthread's context.
 */
static void rcu_sysidle_report_gp(struct rcu_state *rsp, int isidle,
				  unsigned long maxj)
{
	/* If there are no nohz_full= CPUs, no need to track this. */
	if (!tick_nohz_full_enabled())
		return;

	rcu_sysidle_report(rsp, isidle, maxj, true);
}

/* Callback and function for forcing an RCU grace period. */
struct rcu_sysidle_head {
	struct rcu_head rh;
	int inuse;
};

static void rcu_sysidle_cb(struct rcu_head *rhp)
{
	struct rcu_sysidle_head *rshp;

	/*
	 * The following memory barrier is needed to replace the
	 * memory barriers that would normally be in the memory
	 * allocator.
	 */
	smp_mb();  /* grace period precedes setting inuse. */

	rshp = container_of(rhp, struct rcu_sysidle_head, rh);
	WRITE_ONCE(rshp->inuse, 0);
}

/*
 * Check to see if the system is fully idle, other than the timekeeping CPU.
 * The caller must have disabled interrupts.  This is not intended to be
 * called unless tick_nohz_full_enabled().
 */
bool rcu_sys_is_idle(void)
{
	static struct rcu_sysidle_head rsh;
	int rss = READ_ONCE(full_sysidle_state);

	if (WARN_ON_ONCE(smp_processor_id() != tick_do_timer_cpu))
		return false;

	/* Handle small-system case by doing a full scan of CPUs. */
	if (nr_cpu_ids <= CONFIG_NO_HZ_FULL_SYSIDLE_SMALL) {
		int oldrss = rss - 1;

		/*
		 * One pass to advance to each state up to _FULL.
		 * Give up if any pass fails to advance the state.
		 */
		while (rss < RCU_SYSIDLE_FULL && oldrss < rss) {
			int cpu;
			bool isidle = true;
			unsigned long maxj = jiffies - ULONG_MAX / 4;
			struct rcu_data *rdp;

			/* Scan all the CPUs looking for nonidle CPUs. */
			for_each_possible_cpu(cpu) {
				rdp = per_cpu_ptr(rcu_state_p->rda, cpu);
				rcu_sysidle_check_cpu(rdp, &isidle, &maxj);
				if (!isidle)
					break;
			}
			rcu_sysidle_report(rcu_state_p, isidle, maxj, false);
			oldrss = rss;
			rss = READ_ONCE(full_sysidle_state);
		}
	}

	/* If this is the first observation of an idle period, record it. */
	if (rss == RCU_SYSIDLE_FULL) {
		rss = cmpxchg(&full_sysidle_state,
			      RCU_SYSIDLE_FULL, RCU_SYSIDLE_FULL_NOTED);
		return rss == RCU_SYSIDLE_FULL;
	}

	smp_mb(); /* ensure rss load happens before later caller actions. */

	/* If already fully idle, tell the caller (in case of races). */
	if (rss == RCU_SYSIDLE_FULL_NOTED)
		return true;

	/*
	 * If we aren't there yet, and a grace period is not in flight,
	 * initiate a grace period.  Either way, tell the caller that
	 * we are not there yet.  We use an xchg() rather than an assignment
	 * to make up for the memory barriers that would otherwise be
	 * provided by the memory allocator.
	 */
	if (nr_cpu_ids > CONFIG_NO_HZ_FULL_SYSIDLE_SMALL &&
	    !rcu_gp_in_progress(rcu_state_p) &&
	    !rsh.inuse && xchg(&rsh.inuse, 1) == 0)
		call_rcu(&rsh.rh, rcu_sysidle_cb);
	return false;
}

/*
 * Initialize dynticks sysidle state for CPUs coming online.
 */
static void rcu_sysidle_init_percpu_data(struct rcu_dynticks *rdtp)
{
	rdtp->dynticks_idle_nesting = DYNTICK_TASK_NEST_VALUE;
}

#else /* #ifdef CONFIG_NO_HZ_FULL_SYSIDLE */

static void rcu_sysidle_enter(int irq)
{
}

static void rcu_sysidle_exit(int irq)
{
}

static void rcu_sysidle_check_cpu(struct rcu_data *rdp, bool *isidle,
				  unsigned long *maxj)
{
}

static bool is_sysidle_rcu_state(struct rcu_state *rsp)
{
	return false;
}

static void rcu_sysidle_report_gp(struct rcu_state *rsp, int isidle,
				  unsigned long maxj)
{
}

static void rcu_sysidle_init_percpu_data(struct rcu_dynticks *rdtp)
{
}

#endif /* #else #ifdef CONFIG_NO_HZ_FULL_SYSIDLE */

/*
 * Is this CPU a NO_HZ_FULL CPU that should ignore RCU so that the
 * grace-period kthread will do force_quiescent_state() processing?
 * The idea is to avoid waking up RCU core processing on such a
 * CPU unless the grace period has extended for too long.
 *
 * This code relies on the fact that all NO_HZ_FULL CPUs are also
 * CONFIG_RCU_NOCB_CPU CPUs.
 */
static bool rcu_nohz_full_cpu(struct rcu_state *rsp)
{
#ifdef CONFIG_NO_HZ_FULL
	if (tick_nohz_full_cpu(smp_processor_id()) &&
	    (!rcu_gp_in_progress(rsp) ||
	     ULONG_CMP_LT(jiffies, READ_ONCE(rsp->gp_start) + HZ)))
		return true;
#endif /* #ifdef CONFIG_NO_HZ_FULL */
	return false;
}

/*
 * Bind the grace-period kthread for the sysidle flavor of RCU to the
 * timekeeping CPU.
 */
static void rcu_bind_gp_kthread(void)
{
	int __maybe_unused cpu;

	if (!tick_nohz_full_enabled())
		return;
#ifdef CONFIG_NO_HZ_FULL_SYSIDLE
	cpu = tick_do_timer_cpu;
	if (cpu >= 0 && cpu < nr_cpu_ids)
		set_cpus_allowed_ptr(current, cpumask_of(cpu));
#else /* #ifdef CONFIG_NO_HZ_FULL_SYSIDLE */
	housekeeping_affine(current);
#endif /* #else #ifdef CONFIG_NO_HZ_FULL_SYSIDLE */
}

/* Record the current task on dyntick-idle entry. */
static void rcu_dynticks_task_enter(void)
{
#if defined(CONFIG_TASKS_RCU) && defined(CONFIG_NO_HZ_FULL)
	WRITE_ONCE(current->rcu_tasks_idle_cpu, smp_processor_id());
#endif /* #if defined(CONFIG_TASKS_RCU) && defined(CONFIG_NO_HZ_FULL) */
}

/* Record no current task on dyntick-idle exit. */
static void rcu_dynticks_task_exit(void)
{
#if defined(CONFIG_TASKS_RCU) && defined(CONFIG_NO_HZ_FULL)
	WRITE_ONCE(current->rcu_tasks_idle_cpu, -1);
#endif /* #if defined(CONFIG_TASKS_RCU) && defined(CONFIG_NO_HZ_FULL) */
}<|MERGE_RESOLUTION|>--- conflicted
+++ resolved
@@ -1719,11 +1719,7 @@
  */
 static void rcu_nocb_gp_cleanup(struct swait_queue_head *sq)
 {
-<<<<<<< HEAD
-	swait_wake_all(&rnp->nocb_gp_wq[rnp->completed & 0x1]);
-=======
 	swake_up_all(sq);
->>>>>>> 2b65eaad
 }
 
 /*
@@ -1746,13 +1742,8 @@
 
 static void rcu_init_one_nocb(struct rcu_node *rnp)
 {
-<<<<<<< HEAD
-	init_swait_head(&rnp->nocb_gp_wq[0]);
-	init_swait_head(&rnp->nocb_gp_wq[1]);
-=======
 	init_swait_queue_head(&rnp->nocb_gp_wq[0]);
 	init_swait_queue_head(&rnp->nocb_gp_wq[1]);
->>>>>>> 2b65eaad
 }
 
 #ifndef CONFIG_RCU_NOCB_CPU_ALL
@@ -1777,11 +1768,7 @@
 	if (READ_ONCE(rdp_leader->nocb_leader_sleep) || force) {
 		/* Prior smp_mb__after_atomic() orders against prior enqueue. */
 		WRITE_ONCE(rdp_leader->nocb_leader_sleep, false);
-<<<<<<< HEAD
-		swait_wake(&rdp_leader->nocb_wq);
-=======
 		swake_up(&rdp_leader->nocb_wq);
->>>>>>> 2b65eaad
 	}
 }
 
@@ -2097,11 +2084,7 @@
 			 * List was empty, wake up the follower.
 			 * Memory barriers supplied by atomic_long_add().
 			 */
-<<<<<<< HEAD
-			swait_wake(&rdp->nocb_wq);
-=======
 			swake_up(&rdp->nocb_wq);
->>>>>>> 2b65eaad
 		}
 	}
 
@@ -2281,11 +2264,7 @@
 static void __init rcu_boot_init_nocb_percpu_data(struct rcu_data *rdp)
 {
 	rdp->nocb_tail = &rdp->nocb_head;
-<<<<<<< HEAD
-	init_swait_head(&rdp->nocb_wq);
-=======
 	init_swait_queue_head(&rdp->nocb_wq);
->>>>>>> 2b65eaad
 	rdp->nocb_follower_tail = &rdp->nocb_follower_head;
 }
 
