/*
 *
 *  hda_intel.c - Implementation of primary alsa driver code base
 *                for Intel HD Audio.
 *
 *  Copyright(c) 2004 Intel Corporation. All rights reserved.
 *
 *  Copyright (c) 2004 Takashi Iwai <tiwai@suse.de>
 *                     PeiSen Hou <pshou@realtek.com.tw>
 *
 *  This program is free software; you can redistribute it and/or modify it
 *  under the terms of the GNU General Public License as published by the Free
 *  Software Foundation; either version 2 of the License, or (at your option)
 *  any later version.
 *
 *  This program is distributed in the hope that it will be useful, but WITHOUT
 *  ANY WARRANTY; without even the implied warranty of MERCHANTABILITY or
 *  FITNESS FOR A PARTICULAR PURPOSE.  See the GNU General Public License for
 *  more details.
 *
 *  You should have received a copy of the GNU General Public License along with
 *  this program; if not, write to the Free Software Foundation, Inc., 59
 *  Temple Place - Suite 330, Boston, MA  02111-1307, USA.
 *
 *  CONTACTS:
 *
 *  Matt Jared		matt.jared@intel.com
 *  Andy Kopp		andy.kopp@intel.com
 *  Dan Kogan		dan.d.kogan@intel.com
 *
 *  CHANGES:
 *
 *  2004.12.01	Major rewrite by tiwai, merged the work of pshou
 * 
 */

#include <linux/delay.h>
#include <linux/interrupt.h>
#include <linux/kernel.h>
#include <linux/module.h>
#include <linux/dma-mapping.h>
#include <linux/moduleparam.h>
#include <linux/init.h>
#include <linux/slab.h>
#include <linux/pci.h>
#include <linux/mutex.h>
#include <linux/io.h>
#include <linux/pm_runtime.h>
#include <linux/clocksource.h>
#include <linux/time.h>
#include <linux/completion.h>

#ifdef CONFIG_X86
/* for snoop control */
#include <asm/pgtable.h>
#include <asm/cacheflush.h>
#endif
#include <sound/core.h>
#include <sound/initval.h>
#include <sound/hdaudio.h>
#include <sound/hda_i915.h>
#include <linux/vgaarb.h>
#include <linux/vga_switcheroo.h>
#include <linux/firmware.h>
#include "hda_codec.h"
#include "hda_controller.h"
#include "hda_intel.h"

#define CREATE_TRACE_POINTS
#include "hda_intel_trace.h"

/* position fix mode */
enum {
	POS_FIX_AUTO,
	POS_FIX_LPIB,
	POS_FIX_POSBUF,
	POS_FIX_VIACOMBO,
	POS_FIX_COMBO,
};

/* Defines for ATI HD Audio support in SB450 south bridge */
#define ATI_SB450_HDAUDIO_MISC_CNTR2_ADDR   0x42
#define ATI_SB450_HDAUDIO_ENABLE_SNOOP      0x02

/* Defines for Nvidia HDA support */
#define NVIDIA_HDA_TRANSREG_ADDR      0x4e
#define NVIDIA_HDA_ENABLE_COHBITS     0x0f
#define NVIDIA_HDA_ISTRM_COH          0x4d
#define NVIDIA_HDA_OSTRM_COH          0x4c
#define NVIDIA_HDA_ENABLE_COHBIT      0x01

/* Defines for Intel SCH HDA snoop control */
#define INTEL_HDA_CGCTL	 0x48
#define INTEL_HDA_CGCTL_MISCBDCGE        (0x1 << 6)
#define INTEL_SCH_HDA_DEVC      0x78
#define INTEL_SCH_HDA_DEVC_NOSNOOP       (0x1<<11)

/* Define IN stream 0 FIFO size offset in VIA controller */
#define VIA_IN_STREAM0_FIFO_SIZE_OFFSET	0x90
/* Define VIA HD Audio Device ID*/
#define VIA_HDAC_DEVICE_ID		0x3288

/* max number of SDs */
/* ICH, ATI and VIA have 4 playback and 4 capture */
#define ICH6_NUM_CAPTURE	4
#define ICH6_NUM_PLAYBACK	4

/* ULI has 6 playback and 5 capture */
#define ULI_NUM_CAPTURE		5
#define ULI_NUM_PLAYBACK	6

/* ATI HDMI may have up to 8 playbacks and 0 capture */
#define ATIHDMI_NUM_CAPTURE	0
#define ATIHDMI_NUM_PLAYBACK	8

/* TERA has 4 playback and 3 capture */
#define TERA_NUM_CAPTURE	3
#define TERA_NUM_PLAYBACK	4


static int index[SNDRV_CARDS] = SNDRV_DEFAULT_IDX;
static char *id[SNDRV_CARDS] = SNDRV_DEFAULT_STR;
static bool enable[SNDRV_CARDS] = SNDRV_DEFAULT_ENABLE_PNP;
static char *model[SNDRV_CARDS];
static int position_fix[SNDRV_CARDS] = {[0 ... (SNDRV_CARDS-1)] = -1};
static int bdl_pos_adj[SNDRV_CARDS] = {[0 ... (SNDRV_CARDS-1)] = -1};
static int probe_mask[SNDRV_CARDS] = {[0 ... (SNDRV_CARDS-1)] = -1};
static int probe_only[SNDRV_CARDS];
static int jackpoll_ms[SNDRV_CARDS];
static bool single_cmd;
static int enable_msi = -1;
#ifdef CONFIG_SND_HDA_PATCH_LOADER
static char *patch[SNDRV_CARDS];
#endif
#ifdef CONFIG_SND_HDA_INPUT_BEEP
static bool beep_mode[SNDRV_CARDS] = {[0 ... (SNDRV_CARDS-1)] =
					CONFIG_SND_HDA_INPUT_BEEP_MODE};
#endif

module_param_array(index, int, NULL, 0444);
MODULE_PARM_DESC(index, "Index value for Intel HD audio interface.");
module_param_array(id, charp, NULL, 0444);
MODULE_PARM_DESC(id, "ID string for Intel HD audio interface.");
module_param_array(enable, bool, NULL, 0444);
MODULE_PARM_DESC(enable, "Enable Intel HD audio interface.");
module_param_array(model, charp, NULL, 0444);
MODULE_PARM_DESC(model, "Use the given board model.");
module_param_array(position_fix, int, NULL, 0444);
MODULE_PARM_DESC(position_fix, "DMA pointer read method."
		 "(-1 = system default, 0 = auto, 1 = LPIB, 2 = POSBUF, 3 = VIACOMBO, 4 = COMBO).");
module_param_array(bdl_pos_adj, int, NULL, 0644);
MODULE_PARM_DESC(bdl_pos_adj, "BDL position adjustment offset.");
module_param_array(probe_mask, int, NULL, 0444);
MODULE_PARM_DESC(probe_mask, "Bitmask to probe codecs (default = -1).");
module_param_array(probe_only, int, NULL, 0444);
MODULE_PARM_DESC(probe_only, "Only probing and no codec initialization.");
module_param_array(jackpoll_ms, int, NULL, 0444);
MODULE_PARM_DESC(jackpoll_ms, "Ms between polling for jack events (default = 0, using unsol events only)");
module_param(single_cmd, bool, 0444);
MODULE_PARM_DESC(single_cmd, "Use single command to communicate with codecs "
		 "(for debugging only).");
module_param(enable_msi, bint, 0444);
MODULE_PARM_DESC(enable_msi, "Enable Message Signaled Interrupt (MSI)");
#ifdef CONFIG_SND_HDA_PATCH_LOADER
module_param_array(patch, charp, NULL, 0444);
MODULE_PARM_DESC(patch, "Patch file for Intel HD audio interface.");
#endif
#ifdef CONFIG_SND_HDA_INPUT_BEEP
module_param_array(beep_mode, bool, NULL, 0444);
MODULE_PARM_DESC(beep_mode, "Select HDA Beep registration mode "
			    "(0=off, 1=on) (default=1).");
#endif

#ifdef CONFIG_PM
static int param_set_xint(const char *val, const struct kernel_param *kp);
static const struct kernel_param_ops param_ops_xint = {
	.set = param_set_xint,
	.get = param_get_int,
};
#define param_check_xint param_check_int

static int power_save = CONFIG_SND_HDA_POWER_SAVE_DEFAULT;
module_param(power_save, xint, 0644);
MODULE_PARM_DESC(power_save, "Automatic power-saving timeout "
		 "(in second, 0 = disable).");

/* reset the HD-audio controller in power save mode.
 * this may give more power-saving, but will take longer time to
 * wake up.
 */
static bool power_save_controller = 1;
module_param(power_save_controller, bool, 0644);
MODULE_PARM_DESC(power_save_controller, "Reset controller in power save mode.");
#else
#define power_save	0
#endif /* CONFIG_PM */

static int align_buffer_size = -1;
module_param(align_buffer_size, bint, 0644);
MODULE_PARM_DESC(align_buffer_size,
		"Force buffer and period sizes to be multiple of 128 bytes.");

#ifdef CONFIG_X86
static int hda_snoop = -1;
module_param_named(snoop, hda_snoop, bint, 0444);
MODULE_PARM_DESC(snoop, "Enable/disable snooping");
#else
#define hda_snoop		true
#endif


MODULE_LICENSE("GPL");
MODULE_SUPPORTED_DEVICE("{{Intel, ICH6},"
			 "{Intel, ICH6M},"
			 "{Intel, ICH7},"
			 "{Intel, ESB2},"
			 "{Intel, ICH8},"
			 "{Intel, ICH9},"
			 "{Intel, ICH10},"
			 "{Intel, PCH},"
			 "{Intel, CPT},"
			 "{Intel, PPT},"
			 "{Intel, LPT},"
			 "{Intel, LPT_LP},"
			 "{Intel, WPT_LP},"
			 "{Intel, SPT},"
			 "{Intel, SPT_LP},"
			 "{Intel, HPT},"
			 "{Intel, PBG},"
			 "{Intel, SCH},"
			 "{ATI, SB450},"
			 "{ATI, SB600},"
			 "{ATI, RS600},"
			 "{ATI, RS690},"
			 "{ATI, RS780},"
			 "{ATI, R600},"
			 "{ATI, RV630},"
			 "{ATI, RV610},"
			 "{ATI, RV670},"
			 "{ATI, RV635},"
			 "{ATI, RV620},"
			 "{ATI, RV770},"
			 "{VIA, VT8251},"
			 "{VIA, VT8237A},"
			 "{SiS, SIS966},"
			 "{ULI, M5461}}");
MODULE_DESCRIPTION("Intel HDA driver");

#if defined(CONFIG_PM) && defined(CONFIG_VGA_SWITCHEROO)
#if IS_ENABLED(CONFIG_SND_HDA_CODEC_HDMI)
#define SUPPORT_VGA_SWITCHEROO
#endif
#endif


/*
 */

/* driver types */
enum {
	AZX_DRIVER_ICH,
	AZX_DRIVER_PCH,
	AZX_DRIVER_SCH,
	AZX_DRIVER_HDMI,
	AZX_DRIVER_ATI,
	AZX_DRIVER_ATIHDMI,
	AZX_DRIVER_ATIHDMI_NS,
	AZX_DRIVER_VIA,
	AZX_DRIVER_SIS,
	AZX_DRIVER_ULI,
	AZX_DRIVER_NVIDIA,
	AZX_DRIVER_TERA,
	AZX_DRIVER_CTX,
	AZX_DRIVER_CTHDA,
	AZX_DRIVER_CMEDIA,
	AZX_DRIVER_GENERIC,
	AZX_NUM_DRIVERS, /* keep this as last entry */
};

#define azx_get_snoop_type(chip) \
	(((chip)->driver_caps & AZX_DCAPS_SNOOP_MASK) >> 10)
#define AZX_DCAPS_SNOOP_TYPE(type) ((AZX_SNOOP_TYPE_ ## type) << 10)

/* quirks for old Intel chipsets */
#define AZX_DCAPS_INTEL_ICH \
	(AZX_DCAPS_OLD_SSYNC | AZX_DCAPS_NO_ALIGN_BUFSIZE)

/* quirks for Intel PCH */
#define AZX_DCAPS_INTEL_PCH_BASE \
	(AZX_DCAPS_NO_ALIGN_BUFSIZE | AZX_DCAPS_COUNT_LPIB_DELAY |\
	 AZX_DCAPS_REVERSE_ASSIGN | AZX_DCAPS_SNOOP_TYPE(SCH))

/* PCH up to IVB; no runtime PM */
#define AZX_DCAPS_INTEL_PCH_NOPM \
	(AZX_DCAPS_INTEL_PCH_BASE)

/* PCH for HSW/BDW; with runtime PM */
#define AZX_DCAPS_INTEL_PCH \
	(AZX_DCAPS_INTEL_PCH_BASE | AZX_DCAPS_PM_RUNTIME)

/* HSW HDMI */
#define AZX_DCAPS_INTEL_HASWELL \
	(/*AZX_DCAPS_ALIGN_BUFSIZE |*/ AZX_DCAPS_COUNT_LPIB_DELAY |\
	 AZX_DCAPS_PM_RUNTIME | AZX_DCAPS_I915_POWERWELL |\
	 AZX_DCAPS_SNOOP_TYPE(SCH))

/* Broadwell HDMI can't use position buffer reliably, force to use LPIB */
#define AZX_DCAPS_INTEL_BROADWELL \
	(/*AZX_DCAPS_ALIGN_BUFSIZE |*/ AZX_DCAPS_POSFIX_LPIB |\
	 AZX_DCAPS_PM_RUNTIME | AZX_DCAPS_I915_POWERWELL |\
	 AZX_DCAPS_SNOOP_TYPE(SCH))

#define AZX_DCAPS_INTEL_BAYTRAIL \
	(AZX_DCAPS_INTEL_PCH_NOPM | AZX_DCAPS_I915_POWERWELL)

#define AZX_DCAPS_INTEL_BRASWELL \
	(AZX_DCAPS_INTEL_PCH | AZX_DCAPS_I915_POWERWELL)

#define AZX_DCAPS_INTEL_SKYLAKE \
	(AZX_DCAPS_INTEL_PCH | AZX_DCAPS_SEPARATE_STREAM_TAG |\
	 AZX_DCAPS_I915_POWERWELL)

#define AZX_DCAPS_INTEL_BROXTON \
	(AZX_DCAPS_INTEL_PCH | AZX_DCAPS_SEPARATE_STREAM_TAG |\
	 AZX_DCAPS_I915_POWERWELL)

/* quirks for ATI SB / AMD Hudson */
#define AZX_DCAPS_PRESET_ATI_SB \
	(AZX_DCAPS_NO_TCSEL | AZX_DCAPS_SYNC_WRITE | AZX_DCAPS_POSFIX_LPIB |\
	 AZX_DCAPS_SNOOP_TYPE(ATI))

/* quirks for ATI/AMD HDMI */
#define AZX_DCAPS_PRESET_ATI_HDMI \
	(AZX_DCAPS_NO_TCSEL | AZX_DCAPS_SYNC_WRITE | AZX_DCAPS_POSFIX_LPIB|\
	 AZX_DCAPS_NO_MSI64)

/* quirks for ATI HDMI with snoop off */
#define AZX_DCAPS_PRESET_ATI_HDMI_NS \
	(AZX_DCAPS_PRESET_ATI_HDMI | AZX_DCAPS_SNOOP_OFF)

/* quirks for Nvidia */
#define AZX_DCAPS_PRESET_NVIDIA \
	(AZX_DCAPS_NO_MSI | /*AZX_DCAPS_ALIGN_BUFSIZE |*/ \
	 AZX_DCAPS_NO_64BIT | AZX_DCAPS_CORBRP_SELF_CLEAR |\
	 AZX_DCAPS_SNOOP_TYPE(NVIDIA))

#define AZX_DCAPS_PRESET_CTHDA \
	(AZX_DCAPS_NO_MSI | AZX_DCAPS_POSFIX_LPIB |\
	 AZX_DCAPS_NO_64BIT |\
	 AZX_DCAPS_4K_BDLE_BOUNDARY | AZX_DCAPS_SNOOP_OFF)

/*
 * vga_switcheroo support
 */
#ifdef SUPPORT_VGA_SWITCHEROO
#define use_vga_switcheroo(chip)	((chip)->use_vga_switcheroo)
#else
#define use_vga_switcheroo(chip)	0
#endif

#define CONTROLLER_IN_GPU(pci) (((pci)->device == 0x0a0c) || \
					((pci)->device == 0x0c0c) || \
					((pci)->device == 0x0d0c) || \
					((pci)->device == 0x160c))

#define IS_SKL(pci) ((pci)->vendor == 0x8086 && (pci)->device == 0xa170)
#define IS_SKL_LP(pci) ((pci)->vendor == 0x8086 && (pci)->device == 0x9d70)
#define IS_KBL(pci) ((pci)->vendor == 0x8086 && (pci)->device == 0xa171)
#define IS_KBL_LP(pci) ((pci)->vendor == 0x8086 && (pci)->device == 0x9d71)
<<<<<<< HEAD
#define IS_BXT(pci) ((pci)->vendor == 0x8086 && (((pci)->device == 0x5a98) || \
		    ((pci)->device == 0x1a98)))
#define IS_SKL_PLUS(pci) (IS_SKL(pci) || IS_SKL_LP(pci) || IS_BXT(pci))
=======
#define IS_KBL_H(pci) ((pci)->vendor == 0x8086 && (pci)->device == 0xa2f0)
#define IS_BXT(pci) ((pci)->vendor == 0x8086 && (pci)->device == 0x5a98)
#define IS_SKL_PLUS(pci) (IS_SKL(pci) || IS_SKL_LP(pci) || IS_BXT(pci)) || \
			IS_KBL(pci) || IS_KBL_LP(pci) || IS_KBL_H(pci)
>>>>>>> 17fc71c5

static char *driver_short_names[] = {
	[AZX_DRIVER_ICH] = "HDA Intel",
	[AZX_DRIVER_PCH] = "HDA Intel PCH",
	[AZX_DRIVER_SCH] = "HDA Intel MID",
	[AZX_DRIVER_HDMI] = "HDA Intel HDMI",
	[AZX_DRIVER_ATI] = "HDA ATI SB",
	[AZX_DRIVER_ATIHDMI] = "HDA ATI HDMI",
	[AZX_DRIVER_ATIHDMI_NS] = "HDA ATI HDMI",
	[AZX_DRIVER_VIA] = "HDA VIA VT82xx",
	[AZX_DRIVER_SIS] = "HDA SIS966",
	[AZX_DRIVER_ULI] = "HDA ULI M5461",
	[AZX_DRIVER_NVIDIA] = "HDA NVidia",
	[AZX_DRIVER_TERA] = "HDA Teradici", 
	[AZX_DRIVER_CTX] = "HDA Creative", 
	[AZX_DRIVER_CTHDA] = "HDA Creative",
	[AZX_DRIVER_CMEDIA] = "HDA C-Media",
	[AZX_DRIVER_GENERIC] = "HD-Audio Generic",
};

#ifdef CONFIG_X86
static void __mark_pages_wc(struct azx *chip, struct snd_dma_buffer *dmab, bool on)
{
	int pages;

	if (azx_snoop(chip))
		return;
	if (!dmab || !dmab->area || !dmab->bytes)
		return;

#ifdef CONFIG_SND_DMA_SGBUF
	if (dmab->dev.type == SNDRV_DMA_TYPE_DEV_SG) {
		struct snd_sg_buf *sgbuf = dmab->private_data;
		if (chip->driver_type == AZX_DRIVER_CMEDIA)
			return; /* deal with only CORB/RIRB buffers */
		if (on)
			set_pages_array_wc(sgbuf->page_table, sgbuf->pages);
		else
			set_pages_array_wb(sgbuf->page_table, sgbuf->pages);
		return;
	}
#endif

	pages = (dmab->bytes + PAGE_SIZE - 1) >> PAGE_SHIFT;
	if (on)
		set_memory_wc((unsigned long)dmab->area, pages);
	else
		set_memory_wb((unsigned long)dmab->area, pages);
}

static inline void mark_pages_wc(struct azx *chip, struct snd_dma_buffer *buf,
				 bool on)
{
	__mark_pages_wc(chip, buf, on);
}
static inline void mark_runtime_wc(struct azx *chip, struct azx_dev *azx_dev,
				   struct snd_pcm_substream *substream, bool on)
{
	if (azx_dev->wc_marked != on) {
		__mark_pages_wc(chip, snd_pcm_get_dma_buf(substream), on);
		azx_dev->wc_marked = on;
	}
}
#else
/* NOP for other archs */
static inline void mark_pages_wc(struct azx *chip, struct snd_dma_buffer *buf,
				 bool on)
{
}
static inline void mark_runtime_wc(struct azx *chip, struct azx_dev *azx_dev,
				   struct snd_pcm_substream *substream, bool on)
{
}
#endif

static int azx_acquire_irq(struct azx *chip, int do_disconnect);

/*
 * initialize the PCI registers
 */
/* update bits in a PCI register byte */
static void update_pci_byte(struct pci_dev *pci, unsigned int reg,
			    unsigned char mask, unsigned char val)
{
	unsigned char data;

	pci_read_config_byte(pci, reg, &data);
	data &= ~mask;
	data |= (val & mask);
	pci_write_config_byte(pci, reg, data);
}

static void azx_init_pci(struct azx *chip)
{
	int snoop_type = azx_get_snoop_type(chip);

	/* Clear bits 0-2 of PCI register TCSEL (at offset 0x44)
	 * TCSEL == Traffic Class Select Register, which sets PCI express QOS
	 * Ensuring these bits are 0 clears playback static on some HD Audio
	 * codecs.
	 * The PCI register TCSEL is defined in the Intel manuals.
	 */
	if (!(chip->driver_caps & AZX_DCAPS_NO_TCSEL)) {
		dev_dbg(chip->card->dev, "Clearing TCSEL\n");
		update_pci_byte(chip->pci, AZX_PCIREG_TCSEL, 0x07, 0);
	}

	/* For ATI SB450/600/700/800/900 and AMD Hudson azalia HD audio,
	 * we need to enable snoop.
	 */
	if (snoop_type == AZX_SNOOP_TYPE_ATI) {
		dev_dbg(chip->card->dev, "Setting ATI snoop: %d\n",
			azx_snoop(chip));
		update_pci_byte(chip->pci,
				ATI_SB450_HDAUDIO_MISC_CNTR2_ADDR, 0x07,
				azx_snoop(chip) ? ATI_SB450_HDAUDIO_ENABLE_SNOOP : 0);
	}

	/* For NVIDIA HDA, enable snoop */
	if (snoop_type == AZX_SNOOP_TYPE_NVIDIA) {
		dev_dbg(chip->card->dev, "Setting Nvidia snoop: %d\n",
			azx_snoop(chip));
		update_pci_byte(chip->pci,
				NVIDIA_HDA_TRANSREG_ADDR,
				0x0f, NVIDIA_HDA_ENABLE_COHBITS);
		update_pci_byte(chip->pci,
				NVIDIA_HDA_ISTRM_COH,
				0x01, NVIDIA_HDA_ENABLE_COHBIT);
		update_pci_byte(chip->pci,
				NVIDIA_HDA_OSTRM_COH,
				0x01, NVIDIA_HDA_ENABLE_COHBIT);
	}

	/* Enable SCH/PCH snoop if needed */
	if (snoop_type == AZX_SNOOP_TYPE_SCH) {
		unsigned short snoop;
		pci_read_config_word(chip->pci, INTEL_SCH_HDA_DEVC, &snoop);
		if ((!azx_snoop(chip) && !(snoop & INTEL_SCH_HDA_DEVC_NOSNOOP)) ||
		    (azx_snoop(chip) && (snoop & INTEL_SCH_HDA_DEVC_NOSNOOP))) {
			snoop &= ~INTEL_SCH_HDA_DEVC_NOSNOOP;
			if (!azx_snoop(chip))
				snoop |= INTEL_SCH_HDA_DEVC_NOSNOOP;
			pci_write_config_word(chip->pci, INTEL_SCH_HDA_DEVC, snoop);
			pci_read_config_word(chip->pci,
				INTEL_SCH_HDA_DEVC, &snoop);
		}
		dev_dbg(chip->card->dev, "SCH snoop: %s\n",
			(snoop & INTEL_SCH_HDA_DEVC_NOSNOOP) ?
			"Disabled" : "Enabled");
        }
}

/*
 * In BXT-P A0, HD-Audio DMA requests is later than expected,
 * and makes an audio stream sensitive to system latencies when
 * 24/32 bits are playing.
 * Adjusting threshold of DMA fifo to force the DMA request
 * sooner to improve latency tolerance at the expense of power.
 */
static void bxt_reduce_dma_latency(struct azx *chip)
{
	u32 val;

	val = azx_readl(chip, SKL_EM4L);
	val &= (0x3 << 20);
	azx_writel(chip, SKL_EM4L, val);
}

static void hda_intel_init_chip(struct azx *chip, bool full_reset)
{
	struct hdac_bus *bus = azx_bus(chip);
	struct pci_dev *pci = chip->pci;
	u32 val;

	if (chip->driver_caps & AZX_DCAPS_I915_POWERWELL)
		snd_hdac_set_codec_wakeup(bus, true);
	if (IS_SKL_PLUS(pci)) {
		pci_read_config_dword(pci, INTEL_HDA_CGCTL, &val);
		val = val & ~INTEL_HDA_CGCTL_MISCBDCGE;
		pci_write_config_dword(pci, INTEL_HDA_CGCTL, val);
	}
	azx_init_chip(chip, full_reset);
	if (IS_SKL_PLUS(pci)) {
		pci_read_config_dword(pci, INTEL_HDA_CGCTL, &val);
		val = val | INTEL_HDA_CGCTL_MISCBDCGE;
		pci_write_config_dword(pci, INTEL_HDA_CGCTL, val);
	}
	if (chip->driver_caps & AZX_DCAPS_I915_POWERWELL)
		snd_hdac_set_codec_wakeup(bus, false);

	/* reduce dma latency to avoid noise */
	if (IS_BXT(pci))
		bxt_reduce_dma_latency(chip);
}

/* calculate runtime delay from LPIB */
static int azx_get_delay_from_lpib(struct azx *chip, struct azx_dev *azx_dev,
				   unsigned int pos)
{
	struct snd_pcm_substream *substream = azx_dev->core.substream;
	int stream = substream->stream;
	unsigned int lpib_pos = azx_get_pos_lpib(chip, azx_dev);
	int delay;

	if (stream == SNDRV_PCM_STREAM_PLAYBACK)
		delay = pos - lpib_pos;
	else
		delay = lpib_pos - pos;
	if (delay < 0) {
		if (delay >= azx_dev->core.delay_negative_threshold)
			delay = 0;
		else
			delay += azx_dev->core.bufsize;
	}

	if (delay >= azx_dev->core.period_bytes) {
		dev_info(chip->card->dev,
			 "Unstable LPIB (%d >= %d); disabling LPIB delay counting\n",
			 delay, azx_dev->core.period_bytes);
		delay = 0;
		chip->driver_caps &= ~AZX_DCAPS_COUNT_LPIB_DELAY;
		chip->get_delay[stream] = NULL;
	}

	return bytes_to_frames(substream->runtime, delay);
}

static int azx_position_ok(struct azx *chip, struct azx_dev *azx_dev);

/* called from IRQ */
static int azx_position_check(struct azx *chip, struct azx_dev *azx_dev)
{
	struct hda_intel *hda = container_of(chip, struct hda_intel, chip);
	int ok;

	ok = azx_position_ok(chip, azx_dev);
	if (ok == 1) {
		azx_dev->irq_pending = 0;
		return ok;
	} else if (ok == 0) {
		/* bogus IRQ, process it later */
		azx_dev->irq_pending = 1;
		schedule_work(&hda->irq_pending_work);
	}
	return 0;
}

/* Enable/disable i915 display power for the link */
static int azx_intel_link_power(struct azx *chip, bool enable)
{
	struct hdac_bus *bus = azx_bus(chip);

	return snd_hdac_display_power(bus, enable);
}

/*
 * Check whether the current DMA position is acceptable for updating
 * periods.  Returns non-zero if it's OK.
 *
 * Many HD-audio controllers appear pretty inaccurate about
 * the update-IRQ timing.  The IRQ is issued before actually the
 * data is processed.  So, we need to process it afterwords in a
 * workqueue.
 */
static int azx_position_ok(struct azx *chip, struct azx_dev *azx_dev)
{
	struct snd_pcm_substream *substream = azx_dev->core.substream;
	int stream = substream->stream;
	u32 wallclk;
	unsigned int pos;

	wallclk = azx_readl(chip, WALLCLK) - azx_dev->core.start_wallclk;
	if (wallclk < (azx_dev->core.period_wallclk * 2) / 3)
		return -1;	/* bogus (too early) interrupt */

	if (chip->get_position[stream])
		pos = chip->get_position[stream](chip, azx_dev);
	else { /* use the position buffer as default */
		pos = azx_get_pos_posbuf(chip, azx_dev);
		if (!pos || pos == (u32)-1) {
			dev_info(chip->card->dev,
				 "Invalid position buffer, using LPIB read method instead.\n");
			chip->get_position[stream] = azx_get_pos_lpib;
			if (chip->get_position[0] == azx_get_pos_lpib &&
			    chip->get_position[1] == azx_get_pos_lpib)
				azx_bus(chip)->use_posbuf = false;
			pos = azx_get_pos_lpib(chip, azx_dev);
			chip->get_delay[stream] = NULL;
		} else {
			chip->get_position[stream] = azx_get_pos_posbuf;
			if (chip->driver_caps & AZX_DCAPS_COUNT_LPIB_DELAY)
				chip->get_delay[stream] = azx_get_delay_from_lpib;
		}
	}

	if (pos >= azx_dev->core.bufsize)
		pos = 0;

	if (WARN_ONCE(!azx_dev->core.period_bytes,
		      "hda-intel: zero azx_dev->period_bytes"))
		return -1; /* this shouldn't happen! */
	if (wallclk < (azx_dev->core.period_wallclk * 5) / 4 &&
	    pos % azx_dev->core.period_bytes > azx_dev->core.period_bytes / 2)
		/* NG - it's below the first next period boundary */
		return chip->bdl_pos_adj ? 0 : -1;
	azx_dev->core.start_wallclk += wallclk;
	return 1; /* OK, it's fine */
}

/*
 * The work for pending PCM period updates.
 */
static void azx_irq_pending_work(struct work_struct *work)
{
	struct hda_intel *hda = container_of(work, struct hda_intel, irq_pending_work);
	struct azx *chip = &hda->chip;
	struct hdac_bus *bus = azx_bus(chip);
	struct hdac_stream *s;
	int pending, ok;

	if (!hda->irq_pending_warned) {
		dev_info(chip->card->dev,
			 "IRQ timing workaround is activated for card #%d. Suggest a bigger bdl_pos_adj.\n",
			 chip->card->number);
		hda->irq_pending_warned = 1;
	}

	for (;;) {
		pending = 0;
		spin_lock_irq(&bus->reg_lock);
		list_for_each_entry(s, &bus->stream_list, list) {
			struct azx_dev *azx_dev = stream_to_azx_dev(s);
			if (!azx_dev->irq_pending ||
			    !s->substream ||
			    !s->running)
				continue;
			ok = azx_position_ok(chip, azx_dev);
			if (ok > 0) {
				azx_dev->irq_pending = 0;
				spin_unlock(&bus->reg_lock);
				snd_pcm_period_elapsed(s->substream);
				spin_lock(&bus->reg_lock);
			} else if (ok < 0) {
				pending = 0;	/* too early */
			} else
				pending++;
		}
		spin_unlock_irq(&bus->reg_lock);
		if (!pending)
			return;
		msleep(1);
	}
}

/* clear irq_pending flags and assure no on-going workq */
static void azx_clear_irq_pending(struct azx *chip)
{
	struct hdac_bus *bus = azx_bus(chip);
	struct hdac_stream *s;

	spin_lock_irq(&bus->reg_lock);
	list_for_each_entry(s, &bus->stream_list, list) {
		struct azx_dev *azx_dev = stream_to_azx_dev(s);
		azx_dev->irq_pending = 0;
	}
	spin_unlock_irq(&bus->reg_lock);
}

static int azx_acquire_irq(struct azx *chip, int do_disconnect)
{
	struct hdac_bus *bus = azx_bus(chip);

	if (request_irq(chip->pci->irq, azx_interrupt,
			chip->msi ? 0 : IRQF_SHARED,
			KBUILD_MODNAME, chip)) {
		dev_err(chip->card->dev,
			"unable to grab IRQ %d, disabling device\n",
			chip->pci->irq);
		if (do_disconnect)
			snd_card_disconnect(chip->card);
		return -1;
	}
	bus->irq = chip->pci->irq;
	pci_intx(chip->pci, !chip->msi);
	return 0;
}

/* get the current DMA position with correction on VIA chips */
static unsigned int azx_via_get_position(struct azx *chip,
					 struct azx_dev *azx_dev)
{
	unsigned int link_pos, mini_pos, bound_pos;
	unsigned int mod_link_pos, mod_dma_pos, mod_mini_pos;
	unsigned int fifo_size;

	link_pos = snd_hdac_stream_get_pos_lpib(azx_stream(azx_dev));
	if (azx_dev->core.substream->stream == SNDRV_PCM_STREAM_PLAYBACK) {
		/* Playback, no problem using link position */
		return link_pos;
	}

	/* Capture */
	/* For new chipset,
	 * use mod to get the DMA position just like old chipset
	 */
	mod_dma_pos = le32_to_cpu(*azx_dev->core.posbuf);
	mod_dma_pos %= azx_dev->core.period_bytes;

	/* azx_dev->fifo_size can't get FIFO size of in stream.
	 * Get from base address + offset.
	 */
	fifo_size = readw(azx_bus(chip)->remap_addr +
			  VIA_IN_STREAM0_FIFO_SIZE_OFFSET);

	if (azx_dev->insufficient) {
		/* Link position never gather than FIFO size */
		if (link_pos <= fifo_size)
			return 0;

		azx_dev->insufficient = 0;
	}

	if (link_pos <= fifo_size)
		mini_pos = azx_dev->core.bufsize + link_pos - fifo_size;
	else
		mini_pos = link_pos - fifo_size;

	/* Find nearest previous boudary */
	mod_mini_pos = mini_pos % azx_dev->core.period_bytes;
	mod_link_pos = link_pos % azx_dev->core.period_bytes;
	if (mod_link_pos >= fifo_size)
		bound_pos = link_pos - mod_link_pos;
	else if (mod_dma_pos >= mod_mini_pos)
		bound_pos = mini_pos - mod_mini_pos;
	else {
		bound_pos = mini_pos - mod_mini_pos + azx_dev->core.period_bytes;
		if (bound_pos >= azx_dev->core.bufsize)
			bound_pos = 0;
	}

	/* Calculate real DMA position we want */
	return bound_pos + mod_dma_pos;
}

#ifdef CONFIG_PM
static DEFINE_MUTEX(card_list_lock);
static LIST_HEAD(card_list);

static void azx_add_card_list(struct azx *chip)
{
	struct hda_intel *hda = container_of(chip, struct hda_intel, chip);
	mutex_lock(&card_list_lock);
	list_add(&hda->list, &card_list);
	mutex_unlock(&card_list_lock);
}

static void azx_del_card_list(struct azx *chip)
{
	struct hda_intel *hda = container_of(chip, struct hda_intel, chip);
	mutex_lock(&card_list_lock);
	list_del_init(&hda->list);
	mutex_unlock(&card_list_lock);
}

/* trigger power-save check at writing parameter */
static int param_set_xint(const char *val, const struct kernel_param *kp)
{
	struct hda_intel *hda;
	struct azx *chip;
	int prev = power_save;
	int ret = param_set_int(val, kp);

	if (ret || prev == power_save)
		return ret;

	mutex_lock(&card_list_lock);
	list_for_each_entry(hda, &card_list, list) {
		chip = &hda->chip;
		if (!hda->probe_continued || chip->disabled)
			continue;
		snd_hda_set_power_save(&chip->bus, power_save * 1000);
	}
	mutex_unlock(&card_list_lock);
	return 0;
}
#else
#define azx_add_card_list(chip) /* NOP */
#define azx_del_card_list(chip) /* NOP */
#endif /* CONFIG_PM */

/* Intel HSW/BDW display HDA controller is in GPU. Both its power and link BCLK
 * depends on GPU. Two Extended Mode registers EM4 (M value) and EM5 (N Value)
 * are used to convert CDClk (Core Display Clock) to 24MHz BCLK:
 * BCLK = CDCLK * M / N
 * The values will be lost when the display power well is disabled and need to
 * be restored to avoid abnormal playback speed.
 */
static void haswell_set_bclk(struct hda_intel *hda)
{
	struct azx *chip = &hda->chip;
	int cdclk_freq;
	unsigned int bclk_m, bclk_n;

	if (!hda->need_i915_power)
		return;

	cdclk_freq = snd_hdac_get_display_clk(azx_bus(chip));
	switch (cdclk_freq) {
	case 337500:
		bclk_m = 16;
		bclk_n = 225;
		break;

	case 450000:
	default: /* default CDCLK 450MHz */
		bclk_m = 4;
		bclk_n = 75;
		break;

	case 540000:
		bclk_m = 4;
		bclk_n = 90;
		break;

	case 675000:
		bclk_m = 8;
		bclk_n = 225;
		break;
	}

	azx_writew(chip, HSW_EM4, bclk_m);
	azx_writew(chip, HSW_EM5, bclk_n);
}

#if defined(CONFIG_PM_SLEEP) || defined(SUPPORT_VGA_SWITCHEROO)
/*
 * power management
 */
static int azx_suspend(struct device *dev)
{
	struct snd_card *card = dev_get_drvdata(dev);
	struct azx *chip;
	struct hda_intel *hda;
	struct hdac_bus *bus;

	if (!card)
		return 0;

	chip = card->private_data;
	hda = container_of(chip, struct hda_intel, chip);
	if (chip->disabled || hda->init_failed || !chip->running)
		return 0;

	bus = azx_bus(chip);
	snd_power_change_state(card, SNDRV_CTL_POWER_D3hot);
	azx_clear_irq_pending(chip);
	azx_stop_chip(chip);
	azx_enter_link_reset(chip);
	if (bus->irq >= 0) {
		free_irq(bus->irq, chip);
		bus->irq = -1;
	}

	if (chip->msi)
		pci_disable_msi(chip->pci);
	if (chip->driver_caps & AZX_DCAPS_I915_POWERWELL
		&& hda->need_i915_power)
		snd_hdac_display_power(bus, false);

	trace_azx_suspend(chip);
	return 0;
}

static int azx_resume(struct device *dev)
{
	struct pci_dev *pci = to_pci_dev(dev);
	struct snd_card *card = dev_get_drvdata(dev);
	struct azx *chip;
	struct hda_intel *hda;

	if (!card)
		return 0;

	chip = card->private_data;
	hda = container_of(chip, struct hda_intel, chip);
	if (chip->disabled || hda->init_failed || !chip->running)
		return 0;

	if (chip->driver_caps & AZX_DCAPS_I915_POWERWELL
		&& hda->need_i915_power) {
		snd_hdac_display_power(azx_bus(chip), true);
		haswell_set_bclk(hda);
	}
	if (chip->msi)
		if (pci_enable_msi(pci) < 0)
			chip->msi = 0;
	if (azx_acquire_irq(chip, 1) < 0)
		return -EIO;
	azx_init_pci(chip);

	hda_intel_init_chip(chip, true);

	snd_power_change_state(card, SNDRV_CTL_POWER_D0);

	trace_azx_resume(chip);
	return 0;
}
#endif /* CONFIG_PM_SLEEP || SUPPORT_VGA_SWITCHEROO */

#ifdef CONFIG_PM_SLEEP
/* put codec down to D3 at hibernation for Intel SKL+;
 * otherwise BIOS may still access the codec and screw up the driver
 */
static int azx_freeze_noirq(struct device *dev)
{
	struct pci_dev *pci = to_pci_dev(dev);

	if (IS_SKL_PLUS(pci))
		pci_set_power_state(pci, PCI_D3hot);

	return 0;
}

static int azx_thaw_noirq(struct device *dev)
{
	struct pci_dev *pci = to_pci_dev(dev);

	if (IS_SKL_PLUS(pci))
		pci_set_power_state(pci, PCI_D0);

	return 0;
}
#endif /* CONFIG_PM_SLEEP */

#ifdef CONFIG_PM
static int azx_runtime_suspend(struct device *dev)
{
	struct snd_card *card = dev_get_drvdata(dev);
	struct azx *chip;
	struct hda_intel *hda;

	if (!card)
		return 0;

	chip = card->private_data;
	hda = container_of(chip, struct hda_intel, chip);
	if (chip->disabled || hda->init_failed)
		return 0;

	if (!azx_has_pm_runtime(chip))
		return 0;

	/* enable controller wake up event */
	azx_writew(chip, WAKEEN, azx_readw(chip, WAKEEN) |
		  STATESTS_INT_MASK);

	azx_stop_chip(chip);
	azx_enter_link_reset(chip);
	azx_clear_irq_pending(chip);
	if (chip->driver_caps & AZX_DCAPS_I915_POWERWELL
		&& hda->need_i915_power)
		snd_hdac_display_power(azx_bus(chip), false);

	trace_azx_runtime_suspend(chip);
	return 0;
}

static int azx_runtime_resume(struct device *dev)
{
	struct snd_card *card = dev_get_drvdata(dev);
	struct azx *chip;
	struct hda_intel *hda;
	struct hdac_bus *bus;
	struct hda_codec *codec;
	int status;

	if (!card)
		return 0;

	chip = card->private_data;
	hda = container_of(chip, struct hda_intel, chip);
	if (chip->disabled || hda->init_failed)
		return 0;

	if (!azx_has_pm_runtime(chip))
		return 0;

	if (chip->driver_caps & AZX_DCAPS_I915_POWERWELL) {
		bus = azx_bus(chip);
		if (hda->need_i915_power) {
			snd_hdac_display_power(bus, true);
			haswell_set_bclk(hda);
		} else {
			/* toggle codec wakeup bit for STATESTS read */
			snd_hdac_set_codec_wakeup(bus, true);
			snd_hdac_set_codec_wakeup(bus, false);
		}
	}

	/* Read STATESTS before controller reset */
	status = azx_readw(chip, STATESTS);

	azx_init_pci(chip);
	hda_intel_init_chip(chip, true);

	if (status) {
		list_for_each_codec(codec, &chip->bus)
			if (status & (1 << codec->addr))
				schedule_delayed_work(&codec->jackpoll_work,
						      codec->jackpoll_interval);
	}

	/* disable controller Wake Up event*/
	azx_writew(chip, WAKEEN, azx_readw(chip, WAKEEN) &
			~STATESTS_INT_MASK);

	trace_azx_runtime_resume(chip);
	return 0;
}

static int azx_runtime_idle(struct device *dev)
{
	struct snd_card *card = dev_get_drvdata(dev);
	struct azx *chip;
	struct hda_intel *hda;

	if (!card)
		return 0;

	chip = card->private_data;
	hda = container_of(chip, struct hda_intel, chip);
	if (chip->disabled || hda->init_failed)
		return 0;

	if (!power_save_controller || !azx_has_pm_runtime(chip) ||
	    azx_bus(chip)->codec_powered || !chip->running)
		return -EBUSY;

	return 0;
}

static const struct dev_pm_ops azx_pm = {
	SET_SYSTEM_SLEEP_PM_OPS(azx_suspend, azx_resume)
#ifdef CONFIG_PM_SLEEP
	.freeze_noirq = azx_freeze_noirq,
	.thaw_noirq = azx_thaw_noirq,
#endif
	SET_RUNTIME_PM_OPS(azx_runtime_suspend, azx_runtime_resume, azx_runtime_idle)
};

#define AZX_PM_OPS	&azx_pm
#else
#define AZX_PM_OPS	NULL
#endif /* CONFIG_PM */


static int azx_probe_continue(struct azx *chip);

#ifdef SUPPORT_VGA_SWITCHEROO
static struct pci_dev *get_bound_vga(struct pci_dev *pci);

static void azx_vs_set_state(struct pci_dev *pci,
			     enum vga_switcheroo_state state)
{
	struct snd_card *card = pci_get_drvdata(pci);
	struct azx *chip = card->private_data;
	struct hda_intel *hda = container_of(chip, struct hda_intel, chip);
	bool disabled;

	wait_for_completion(&hda->probe_wait);
	if (hda->init_failed)
		return;

	disabled = (state == VGA_SWITCHEROO_OFF);
	if (chip->disabled == disabled)
		return;

	if (!hda->probe_continued) {
		chip->disabled = disabled;
		if (!disabled) {
			dev_info(chip->card->dev,
				 "Start delayed initialization\n");
			if (azx_probe_continue(chip) < 0) {
				dev_err(chip->card->dev, "initialization error\n");
				hda->init_failed = true;
			}
		}
	} else {
		dev_info(chip->card->dev, "%s via vga_switcheroo\n",
			 disabled ? "Disabling" : "Enabling");
		if (disabled) {
			pm_runtime_put_sync_suspend(card->dev);
			azx_suspend(card->dev);
			/* when we get suspended by vga_switcheroo we end up in D3cold,
			 * however we have no ACPI handle, so pci/acpi can't put us there,
			 * put ourselves there */
			pci->current_state = PCI_D3cold;
			chip->disabled = true;
			if (snd_hda_lock_devices(&chip->bus))
				dev_warn(chip->card->dev,
					 "Cannot lock devices!\n");
		} else {
			snd_hda_unlock_devices(&chip->bus);
			pm_runtime_get_noresume(card->dev);
			chip->disabled = false;
			azx_resume(card->dev);
		}
	}
}

static bool azx_vs_can_switch(struct pci_dev *pci)
{
	struct snd_card *card = pci_get_drvdata(pci);
	struct azx *chip = card->private_data;
	struct hda_intel *hda = container_of(chip, struct hda_intel, chip);

	wait_for_completion(&hda->probe_wait);
	if (hda->init_failed)
		return false;
	if (chip->disabled || !hda->probe_continued)
		return true;
	if (snd_hda_lock_devices(&chip->bus))
		return false;
	snd_hda_unlock_devices(&chip->bus);
	return true;
}

static void init_vga_switcheroo(struct azx *chip)
{
	struct hda_intel *hda = container_of(chip, struct hda_intel, chip);
	struct pci_dev *p = get_bound_vga(chip->pci);
	if (p) {
		dev_info(chip->card->dev,
			 "Handle vga_switcheroo audio client\n");
		hda->use_vga_switcheroo = 1;
		pci_dev_put(p);
	}
}

static const struct vga_switcheroo_client_ops azx_vs_ops = {
	.set_gpu_state = azx_vs_set_state,
	.can_switch = azx_vs_can_switch,
};

static int register_vga_switcheroo(struct azx *chip)
{
	struct hda_intel *hda = container_of(chip, struct hda_intel, chip);
	int err;

	if (!hda->use_vga_switcheroo)
		return 0;
	/* FIXME: currently only handling DIS controller
	 * is there any machine with two switchable HDMI audio controllers?
	 */
	err = vga_switcheroo_register_audio_client(chip->pci, &azx_vs_ops,
						   VGA_SWITCHEROO_DIS);
	if (err < 0)
		return err;
	hda->vga_switcheroo_registered = 1;

	/* register as an optimus hdmi audio power domain */
	vga_switcheroo_init_domain_pm_optimus_hdmi_audio(chip->card->dev,
							 &hda->hdmi_pm_domain);
	return 0;
}
#else
#define init_vga_switcheroo(chip)		/* NOP */
#define register_vga_switcheroo(chip)		0
#define check_hdmi_disabled(pci)	false
#endif /* SUPPORT_VGA_SWITCHER */

/*
 * destructor
 */
static int azx_free(struct azx *chip)
{
	struct pci_dev *pci = chip->pci;
	struct hda_intel *hda = container_of(chip, struct hda_intel, chip);
	struct hdac_bus *bus = azx_bus(chip);

	if (azx_has_pm_runtime(chip) && chip->running)
		pm_runtime_get_noresume(&pci->dev);

	azx_del_card_list(chip);

	hda->init_failed = 1; /* to be sure */
	complete_all(&hda->probe_wait);

	if (use_vga_switcheroo(hda)) {
		if (chip->disabled && hda->probe_continued)
			snd_hda_unlock_devices(&chip->bus);
		if (hda->vga_switcheroo_registered) {
			vga_switcheroo_unregister_client(chip->pci);
			vga_switcheroo_fini_domain_pm_ops(chip->card->dev);
		}
	}

	if (bus->chip_init) {
		azx_clear_irq_pending(chip);
		azx_stop_all_streams(chip);
		azx_stop_chip(chip);
	}

	if (bus->irq >= 0)
		free_irq(bus->irq, (void*)chip);
	if (chip->msi)
		pci_disable_msi(chip->pci);
	iounmap(bus->remap_addr);

	azx_free_stream_pages(chip);
	azx_free_streams(chip);
	snd_hdac_bus_exit(bus);

	if (chip->region_requested)
		pci_release_regions(chip->pci);

	pci_disable_device(chip->pci);
#ifdef CONFIG_SND_HDA_PATCH_LOADER
	release_firmware(chip->fw);
#endif

	if (chip->driver_caps & AZX_DCAPS_I915_POWERWELL) {
		if (hda->need_i915_power)
			snd_hdac_display_power(bus, false);
		snd_hdac_i915_exit(bus);
	}
	kfree(hda);

	return 0;
}

static int azx_dev_disconnect(struct snd_device *device)
{
	struct azx *chip = device->device_data;

	chip->bus.shutdown = 1;
	return 0;
}

static int azx_dev_free(struct snd_device *device)
{
	return azx_free(device->device_data);
}

#ifdef SUPPORT_VGA_SWITCHEROO
/*
 * Check of disabled HDMI controller by vga_switcheroo
 */
static struct pci_dev *get_bound_vga(struct pci_dev *pci)
{
	struct pci_dev *p;

	/* check only discrete GPU */
	switch (pci->vendor) {
	case PCI_VENDOR_ID_ATI:
	case PCI_VENDOR_ID_AMD:
	case PCI_VENDOR_ID_NVIDIA:
		if (pci->devfn == 1) {
			p = pci_get_domain_bus_and_slot(pci_domain_nr(pci->bus),
							pci->bus->number, 0);
			if (p) {
				if ((p->class >> 8) == PCI_CLASS_DISPLAY_VGA)
					return p;
				pci_dev_put(p);
			}
		}
		break;
	}
	return NULL;
}

static bool check_hdmi_disabled(struct pci_dev *pci)
{
	bool vga_inactive = false;
	struct pci_dev *p = get_bound_vga(pci);

	if (p) {
		if (vga_switcheroo_get_client_state(p) == VGA_SWITCHEROO_OFF)
			vga_inactive = true;
		pci_dev_put(p);
	}
	return vga_inactive;
}
#endif /* SUPPORT_VGA_SWITCHEROO */

/*
 * white/black-listing for position_fix
 */
static struct snd_pci_quirk position_fix_list[] = {
	SND_PCI_QUIRK(0x1028, 0x01cc, "Dell D820", POS_FIX_LPIB),
	SND_PCI_QUIRK(0x1028, 0x01de, "Dell Precision 390", POS_FIX_LPIB),
	SND_PCI_QUIRK(0x103c, 0x306d, "HP dv3", POS_FIX_LPIB),
	SND_PCI_QUIRK(0x1043, 0x813d, "ASUS P5AD2", POS_FIX_LPIB),
	SND_PCI_QUIRK(0x1043, 0x81b3, "ASUS", POS_FIX_LPIB),
	SND_PCI_QUIRK(0x1043, 0x81e7, "ASUS M2V", POS_FIX_LPIB),
	SND_PCI_QUIRK(0x104d, 0x9069, "Sony VPCS11V9E", POS_FIX_LPIB),
	SND_PCI_QUIRK(0x10de, 0xcb89, "Macbook Pro 7,1", POS_FIX_LPIB),
	SND_PCI_QUIRK(0x1297, 0x3166, "Shuttle", POS_FIX_LPIB),
	SND_PCI_QUIRK(0x1458, 0xa022, "ga-ma770-ud3", POS_FIX_LPIB),
	SND_PCI_QUIRK(0x1462, 0x1002, "MSI Wind U115", POS_FIX_LPIB),
	SND_PCI_QUIRK(0x1565, 0x8218, "Biostar Microtech", POS_FIX_LPIB),
	SND_PCI_QUIRK(0x1849, 0x0888, "775Dual-VSTA", POS_FIX_LPIB),
	SND_PCI_QUIRK(0x8086, 0x2503, "DG965OT AAD63733-203", POS_FIX_LPIB),
	{}
};

static int check_position_fix(struct azx *chip, int fix)
{
	const struct snd_pci_quirk *q;

	switch (fix) {
	case POS_FIX_AUTO:
	case POS_FIX_LPIB:
	case POS_FIX_POSBUF:
	case POS_FIX_VIACOMBO:
	case POS_FIX_COMBO:
		return fix;
	}

	q = snd_pci_quirk_lookup(chip->pci, position_fix_list);
	if (q) {
		dev_info(chip->card->dev,
			 "position_fix set to %d for device %04x:%04x\n",
			 q->value, q->subvendor, q->subdevice);
		return q->value;
	}

	/* Check VIA/ATI HD Audio Controller exist */
	if (chip->driver_caps & AZX_DCAPS_POSFIX_VIA) {
		dev_dbg(chip->card->dev, "Using VIACOMBO position fix\n");
		return POS_FIX_VIACOMBO;
	}
	if (chip->driver_caps & AZX_DCAPS_POSFIX_LPIB) {
		dev_dbg(chip->card->dev, "Using LPIB position fix\n");
		return POS_FIX_LPIB;
	}
	return POS_FIX_AUTO;
}

static void assign_position_fix(struct azx *chip, int fix)
{
	static azx_get_pos_callback_t callbacks[] = {
		[POS_FIX_AUTO] = NULL,
		[POS_FIX_LPIB] = azx_get_pos_lpib,
		[POS_FIX_POSBUF] = azx_get_pos_posbuf,
		[POS_FIX_VIACOMBO] = azx_via_get_position,
		[POS_FIX_COMBO] = azx_get_pos_lpib,
	};

	chip->get_position[0] = chip->get_position[1] = callbacks[fix];

	/* combo mode uses LPIB only for playback */
	if (fix == POS_FIX_COMBO)
		chip->get_position[1] = NULL;

	if (fix == POS_FIX_POSBUF &&
	    (chip->driver_caps & AZX_DCAPS_COUNT_LPIB_DELAY)) {
		chip->get_delay[0] = chip->get_delay[1] =
			azx_get_delay_from_lpib;
	}

}

/*
 * black-lists for probe_mask
 */
static struct snd_pci_quirk probe_mask_list[] = {
	/* Thinkpad often breaks the controller communication when accessing
	 * to the non-working (or non-existing) modem codec slot.
	 */
	SND_PCI_QUIRK(0x1014, 0x05b7, "Thinkpad Z60", 0x01),
	SND_PCI_QUIRK(0x17aa, 0x2010, "Thinkpad X/T/R60", 0x01),
	SND_PCI_QUIRK(0x17aa, 0x20ac, "Thinkpad X/T/R61", 0x01),
	/* broken BIOS */
	SND_PCI_QUIRK(0x1028, 0x20ac, "Dell Studio Desktop", 0x01),
	/* including bogus ALC268 in slot#2 that conflicts with ALC888 */
	SND_PCI_QUIRK(0x17c0, 0x4085, "Medion MD96630", 0x01),
	/* forced codec slots */
	SND_PCI_QUIRK(0x1043, 0x1262, "ASUS W5Fm", 0x103),
	SND_PCI_QUIRK(0x1046, 0x1262, "ASUS W5F", 0x103),
	/* WinFast VP200 H (Teradici) user reported broken communication */
	SND_PCI_QUIRK(0x3a21, 0x040d, "WinFast VP200 H", 0x101),
	{}
};

#define AZX_FORCE_CODEC_MASK	0x100

static void check_probe_mask(struct azx *chip, int dev)
{
	const struct snd_pci_quirk *q;

	chip->codec_probe_mask = probe_mask[dev];
	if (chip->codec_probe_mask == -1) {
		q = snd_pci_quirk_lookup(chip->pci, probe_mask_list);
		if (q) {
			dev_info(chip->card->dev,
				 "probe_mask set to 0x%x for device %04x:%04x\n",
				 q->value, q->subvendor, q->subdevice);
			chip->codec_probe_mask = q->value;
		}
	}

	/* check forced option */
	if (chip->codec_probe_mask != -1 &&
	    (chip->codec_probe_mask & AZX_FORCE_CODEC_MASK)) {
		azx_bus(chip)->codec_mask = chip->codec_probe_mask & 0xff;
		dev_info(chip->card->dev, "codec_mask forced to 0x%x\n",
			 (int)azx_bus(chip)->codec_mask);
	}
}

/*
 * white/black-list for enable_msi
 */
static struct snd_pci_quirk msi_black_list[] = {
	SND_PCI_QUIRK(0x103c, 0x2191, "HP", 0), /* AMD Hudson */
	SND_PCI_QUIRK(0x103c, 0x2192, "HP", 0), /* AMD Hudson */
	SND_PCI_QUIRK(0x103c, 0x21f7, "HP", 0), /* AMD Hudson */
	SND_PCI_QUIRK(0x103c, 0x21fa, "HP", 0), /* AMD Hudson */
	SND_PCI_QUIRK(0x1043, 0x81f2, "ASUS", 0), /* Athlon64 X2 + nvidia */
	SND_PCI_QUIRK(0x1043, 0x81f6, "ASUS", 0), /* nvidia */
	SND_PCI_QUIRK(0x1043, 0x822d, "ASUS", 0), /* Athlon64 X2 + nvidia MCP55 */
	SND_PCI_QUIRK(0x1179, 0xfb44, "Toshiba Satellite C870", 0), /* AMD Hudson */
	SND_PCI_QUIRK(0x1849, 0x0888, "ASRock", 0), /* Athlon64 X2 + nvidia */
	SND_PCI_QUIRK(0xa0a0, 0x0575, "Aopen MZ915-M", 0), /* ICH6 */
	{}
};

static void check_msi(struct azx *chip)
{
	const struct snd_pci_quirk *q;

	if (enable_msi >= 0) {
		chip->msi = !!enable_msi;
		return;
	}
	chip->msi = 1;	/* enable MSI as default */
	q = snd_pci_quirk_lookup(chip->pci, msi_black_list);
	if (q) {
		dev_info(chip->card->dev,
			 "msi for device %04x:%04x set to %d\n",
			 q->subvendor, q->subdevice, q->value);
		chip->msi = q->value;
		return;
	}

	/* NVidia chipsets seem to cause troubles with MSI */
	if (chip->driver_caps & AZX_DCAPS_NO_MSI) {
		dev_info(chip->card->dev, "Disabling MSI\n");
		chip->msi = 0;
	}
}

/* check the snoop mode availability */
static void azx_check_snoop_available(struct azx *chip)
{
	int snoop = hda_snoop;

	if (snoop >= 0) {
		dev_info(chip->card->dev, "Force to %s mode by module option\n",
			 snoop ? "snoop" : "non-snoop");
		chip->snoop = snoop;
		return;
	}

	snoop = true;
	if (azx_get_snoop_type(chip) == AZX_SNOOP_TYPE_NONE &&
	    chip->driver_type == AZX_DRIVER_VIA) {
		/* force to non-snoop mode for a new VIA controller
		 * when BIOS is set
		 */
		u8 val;
		pci_read_config_byte(chip->pci, 0x42, &val);
		if (!(val & 0x80) && chip->pci->revision == 0x30)
			snoop = false;
	}

	if (chip->driver_caps & AZX_DCAPS_SNOOP_OFF)
		snoop = false;

	chip->snoop = snoop;
	if (!snoop)
		dev_info(chip->card->dev, "Force to non-snoop mode\n");
}

static void azx_probe_work(struct work_struct *work)
{
	struct hda_intel *hda = container_of(work, struct hda_intel, probe_work);
	azx_probe_continue(&hda->chip);
}

static int default_bdl_pos_adj(struct azx *chip)
{
	switch (chip->driver_type) {
	case AZX_DRIVER_ICH:
	case AZX_DRIVER_PCH:
		return 1;
	default:
		return 32;
	}
}

/*
 * constructor
 */
static const struct hdac_io_ops pci_hda_io_ops;
static const struct hda_controller_ops pci_hda_ops;

static int azx_create(struct snd_card *card, struct pci_dev *pci,
		      int dev, unsigned int driver_caps,
		      struct azx **rchip)
{
	static struct snd_device_ops ops = {
		.dev_disconnect = azx_dev_disconnect,
		.dev_free = azx_dev_free,
	};
	struct hda_intel *hda;
	struct azx *chip;
	int err;

	*rchip = NULL;

	err = pci_enable_device(pci);
	if (err < 0)
		return err;

	hda = kzalloc(sizeof(*hda), GFP_KERNEL);
	if (!hda) {
		pci_disable_device(pci);
		return -ENOMEM;
	}

	chip = &hda->chip;
	mutex_init(&chip->open_mutex);
	chip->card = card;
	chip->pci = pci;
	chip->ops = &pci_hda_ops;
	chip->driver_caps = driver_caps;
	chip->driver_type = driver_caps & 0xff;
	check_msi(chip);
	chip->dev_index = dev;
	chip->jackpoll_ms = jackpoll_ms;
	INIT_LIST_HEAD(&chip->pcm_list);
	INIT_WORK(&hda->irq_pending_work, azx_irq_pending_work);
	INIT_LIST_HEAD(&hda->list);
	init_vga_switcheroo(chip);
	init_completion(&hda->probe_wait);

	assign_position_fix(chip, check_position_fix(chip, position_fix[dev]));

	check_probe_mask(chip, dev);

	chip->single_cmd = single_cmd;
	azx_check_snoop_available(chip);

	if (bdl_pos_adj[dev] < 0)
		chip->bdl_pos_adj = default_bdl_pos_adj(chip);
	else
		chip->bdl_pos_adj = bdl_pos_adj[dev];

	err = azx_bus_init(chip, model[dev], &pci_hda_io_ops);
	if (err < 0) {
		kfree(hda);
		pci_disable_device(pci);
		return err;
	}

	if (chip->driver_type == AZX_DRIVER_NVIDIA) {
		dev_dbg(chip->card->dev, "Enable delay in RIRB handling\n");
		chip->bus.needs_damn_long_delay = 1;
	}

	err = snd_device_new(card, SNDRV_DEV_LOWLEVEL, chip, &ops);
	if (err < 0) {
		dev_err(card->dev, "Error creating device [card]!\n");
		azx_free(chip);
		return err;
	}

	/* continue probing in work context as may trigger request module */
	INIT_WORK(&hda->probe_work, azx_probe_work);

	*rchip = chip;

	return 0;
}

static int azx_first_init(struct azx *chip)
{
	int dev = chip->dev_index;
	struct pci_dev *pci = chip->pci;
	struct snd_card *card = chip->card;
	struct hdac_bus *bus = azx_bus(chip);
	int err;
	unsigned short gcap;
	unsigned int dma_bits = 64;

#if BITS_PER_LONG != 64
	/* Fix up base address on ULI M5461 */
	if (chip->driver_type == AZX_DRIVER_ULI) {
		u16 tmp3;
		pci_read_config_word(pci, 0x40, &tmp3);
		pci_write_config_word(pci, 0x40, tmp3 | 0x10);
		pci_write_config_dword(pci, PCI_BASE_ADDRESS_1, 0);
	}
#endif

	err = pci_request_regions(pci, "ICH HD audio");
	if (err < 0)
		return err;
	chip->region_requested = 1;

	bus->addr = pci_resource_start(pci, 0);
	bus->remap_addr = pci_ioremap_bar(pci, 0);
	if (bus->remap_addr == NULL) {
		dev_err(card->dev, "ioremap error\n");
		return -ENXIO;
	}

	if (chip->msi) {
		if (chip->driver_caps & AZX_DCAPS_NO_MSI64) {
			dev_dbg(card->dev, "Disabling 64bit MSI\n");
			pci->no_64bit_msi = true;
		}
		if (pci_enable_msi(pci) < 0)
			chip->msi = 0;
	}

	if (azx_acquire_irq(chip, 0) < 0)
		return -EBUSY;

	pci_set_master(pci);
	synchronize_irq(bus->irq);

	gcap = azx_readw(chip, GCAP);
	dev_dbg(card->dev, "chipset global capabilities = 0x%x\n", gcap);

	/* AMD devices support 40 or 48bit DMA, take the safe one */
	if (chip->pci->vendor == PCI_VENDOR_ID_AMD)
		dma_bits = 40;

	/* disable SB600 64bit support for safety */
	if (chip->pci->vendor == PCI_VENDOR_ID_ATI) {
		struct pci_dev *p_smbus;
		dma_bits = 40;
		p_smbus = pci_get_device(PCI_VENDOR_ID_ATI,
					 PCI_DEVICE_ID_ATI_SBX00_SMBUS,
					 NULL);
		if (p_smbus) {
			if (p_smbus->revision < 0x30)
				gcap &= ~AZX_GCAP_64OK;
			pci_dev_put(p_smbus);
		}
	}

	/* disable 64bit DMA address on some devices */
	if (chip->driver_caps & AZX_DCAPS_NO_64BIT) {
		dev_dbg(card->dev, "Disabling 64bit DMA\n");
		gcap &= ~AZX_GCAP_64OK;
	}

	/* disable buffer size rounding to 128-byte multiples if supported */
	if (align_buffer_size >= 0)
		chip->align_buffer_size = !!align_buffer_size;
	else {
		if (chip->driver_caps & AZX_DCAPS_NO_ALIGN_BUFSIZE)
			chip->align_buffer_size = 0;
		else
			chip->align_buffer_size = 1;
	}

	/* allow 64bit DMA address if supported by H/W */
	if (!(gcap & AZX_GCAP_64OK))
		dma_bits = 32;
	if (!dma_set_mask(&pci->dev, DMA_BIT_MASK(dma_bits))) {
		dma_set_coherent_mask(&pci->dev, DMA_BIT_MASK(dma_bits));
	} else {
		dma_set_mask(&pci->dev, DMA_BIT_MASK(32));
		dma_set_coherent_mask(&pci->dev, DMA_BIT_MASK(32));
	}

	/* read number of streams from GCAP register instead of using
	 * hardcoded value
	 */
	chip->capture_streams = (gcap >> 8) & 0x0f;
	chip->playback_streams = (gcap >> 12) & 0x0f;
	if (!chip->playback_streams && !chip->capture_streams) {
		/* gcap didn't give any info, switching to old method */

		switch (chip->driver_type) {
		case AZX_DRIVER_ULI:
			chip->playback_streams = ULI_NUM_PLAYBACK;
			chip->capture_streams = ULI_NUM_CAPTURE;
			break;
		case AZX_DRIVER_ATIHDMI:
		case AZX_DRIVER_ATIHDMI_NS:
			chip->playback_streams = ATIHDMI_NUM_PLAYBACK;
			chip->capture_streams = ATIHDMI_NUM_CAPTURE;
			break;
		case AZX_DRIVER_GENERIC:
		default:
			chip->playback_streams = ICH6_NUM_PLAYBACK;
			chip->capture_streams = ICH6_NUM_CAPTURE;
			break;
		}
	}
	chip->capture_index_offset = 0;
	chip->playback_index_offset = chip->capture_streams;
	chip->num_streams = chip->playback_streams + chip->capture_streams;

	/* initialize streams */
	err = azx_init_streams(chip);
	if (err < 0)
		return err;

	err = azx_alloc_stream_pages(chip);
	if (err < 0)
		return err;

	/* initialize chip */
	azx_init_pci(chip);

	if (chip->driver_caps & AZX_DCAPS_I915_POWERWELL) {
		struct hda_intel *hda;

		hda = container_of(chip, struct hda_intel, chip);
		haswell_set_bclk(hda);
	}

	hda_intel_init_chip(chip, (probe_only[dev] & 2) == 0);

	/* codec detection */
	if (!azx_bus(chip)->codec_mask) {
		dev_err(card->dev, "no codecs found!\n");
		return -ENODEV;
	}

	strcpy(card->driver, "HDA-Intel");
	strlcpy(card->shortname, driver_short_names[chip->driver_type],
		sizeof(card->shortname));
	snprintf(card->longname, sizeof(card->longname),
		 "%s at 0x%lx irq %i",
		 card->shortname, bus->addr, bus->irq);

	return 0;
}

#ifdef CONFIG_SND_HDA_PATCH_LOADER
/* callback from request_firmware_nowait() */
static void azx_firmware_cb(const struct firmware *fw, void *context)
{
	struct snd_card *card = context;
	struct azx *chip = card->private_data;
	struct pci_dev *pci = chip->pci;

	if (!fw) {
		dev_err(card->dev, "Cannot load firmware, aborting\n");
		goto error;
	}

	chip->fw = fw;
	if (!chip->disabled) {
		/* continue probing */
		if (azx_probe_continue(chip))
			goto error;
	}
	return; /* OK */

 error:
	snd_card_free(card);
	pci_set_drvdata(pci, NULL);
}
#endif

/*
 * HDA controller ops.
 */

/* PCI register access. */
static void pci_azx_writel(u32 value, u32 __iomem *addr)
{
	writel(value, addr);
}

static u32 pci_azx_readl(u32 __iomem *addr)
{
	return readl(addr);
}

static void pci_azx_writew(u16 value, u16 __iomem *addr)
{
	writew(value, addr);
}

static u16 pci_azx_readw(u16 __iomem *addr)
{
	return readw(addr);
}

static void pci_azx_writeb(u8 value, u8 __iomem *addr)
{
	writeb(value, addr);
}

static u8 pci_azx_readb(u8 __iomem *addr)
{
	return readb(addr);
}

static int disable_msi_reset_irq(struct azx *chip)
{
	struct hdac_bus *bus = azx_bus(chip);
	int err;

	free_irq(bus->irq, chip);
	bus->irq = -1;
	pci_disable_msi(chip->pci);
	chip->msi = 0;
	err = azx_acquire_irq(chip, 1);
	if (err < 0)
		return err;

	return 0;
}

/* DMA page allocation helpers.  */
static int dma_alloc_pages(struct hdac_bus *bus,
			   int type,
			   size_t size,
			   struct snd_dma_buffer *buf)
{
	struct azx *chip = bus_to_azx(bus);
	int err;

	err = snd_dma_alloc_pages(type,
				  bus->dev,
				  size, buf);
	if (err < 0)
		return err;
	mark_pages_wc(chip, buf, true);
	return 0;
}

static void dma_free_pages(struct hdac_bus *bus, struct snd_dma_buffer *buf)
{
	struct azx *chip = bus_to_azx(bus);

	mark_pages_wc(chip, buf, false);
	snd_dma_free_pages(buf);
}

static int substream_alloc_pages(struct azx *chip,
				 struct snd_pcm_substream *substream,
				 size_t size)
{
	struct azx_dev *azx_dev = get_azx_dev(substream);
	int ret;

	mark_runtime_wc(chip, azx_dev, substream, false);
	ret = snd_pcm_lib_malloc_pages(substream, size);
	if (ret < 0)
		return ret;
	mark_runtime_wc(chip, azx_dev, substream, true);
	return 0;
}

static int substream_free_pages(struct azx *chip,
				struct snd_pcm_substream *substream)
{
	struct azx_dev *azx_dev = get_azx_dev(substream);
	mark_runtime_wc(chip, azx_dev, substream, false);
	return snd_pcm_lib_free_pages(substream);
}

static void pcm_mmap_prepare(struct snd_pcm_substream *substream,
			     struct vm_area_struct *area)
{
#ifdef CONFIG_X86
	struct azx_pcm *apcm = snd_pcm_substream_chip(substream);
	struct azx *chip = apcm->chip;
	if (!azx_snoop(chip) && chip->driver_type != AZX_DRIVER_CMEDIA)
		area->vm_page_prot = pgprot_writecombine(area->vm_page_prot);
#endif
}

static const struct hdac_io_ops pci_hda_io_ops = {
	.reg_writel = pci_azx_writel,
	.reg_readl = pci_azx_readl,
	.reg_writew = pci_azx_writew,
	.reg_readw = pci_azx_readw,
	.reg_writeb = pci_azx_writeb,
	.reg_readb = pci_azx_readb,
	.dma_alloc_pages = dma_alloc_pages,
	.dma_free_pages = dma_free_pages,
};

static const struct hda_controller_ops pci_hda_ops = {
	.disable_msi_reset_irq = disable_msi_reset_irq,
	.substream_alloc_pages = substream_alloc_pages,
	.substream_free_pages = substream_free_pages,
	.pcm_mmap_prepare = pcm_mmap_prepare,
	.position_check = azx_position_check,
	.link_power = azx_intel_link_power,
};

static int azx_probe(struct pci_dev *pci,
		     const struct pci_device_id *pci_id)
{
	static int dev;
	struct snd_card *card;
	struct hda_intel *hda;
	struct azx *chip;
	bool schedule_probe;
	int err;

	if (dev >= SNDRV_CARDS)
		return -ENODEV;
	if (!enable[dev]) {
		dev++;
		return -ENOENT;
	}

	err = snd_card_new(&pci->dev, index[dev], id[dev], THIS_MODULE,
			   0, &card);
	if (err < 0) {
		dev_err(&pci->dev, "Error creating card!\n");
		return err;
	}

	err = azx_create(card, pci, dev, pci_id->driver_data, &chip);
	if (err < 0)
		goto out_free;
	card->private_data = chip;
	hda = container_of(chip, struct hda_intel, chip);

	pci_set_drvdata(pci, card);

	err = register_vga_switcheroo(chip);
	if (err < 0) {
		dev_err(card->dev, "Error registering vga_switcheroo client\n");
		goto out_free;
	}

	if (check_hdmi_disabled(pci)) {
		dev_info(card->dev, "VGA controller is disabled\n");
		dev_info(card->dev, "Delaying initialization\n");
		chip->disabled = true;
	}

	schedule_probe = !chip->disabled;

#ifdef CONFIG_SND_HDA_PATCH_LOADER
	if (patch[dev] && *patch[dev]) {
		dev_info(card->dev, "Applying patch firmware '%s'\n",
			 patch[dev]);
		err = request_firmware_nowait(THIS_MODULE, true, patch[dev],
					      &pci->dev, GFP_KERNEL, card,
					      azx_firmware_cb);
		if (err < 0)
			goto out_free;
		schedule_probe = false; /* continued in azx_firmware_cb() */
	}
#endif /* CONFIG_SND_HDA_PATCH_LOADER */

#ifndef CONFIG_SND_HDA_I915
	if (chip->driver_caps & AZX_DCAPS_I915_POWERWELL)
		dev_err(card->dev, "Haswell must build in CONFIG_SND_HDA_I915\n");
#endif

	if (schedule_probe)
		schedule_work(&hda->probe_work);

	dev++;
	if (chip->disabled)
		complete_all(&hda->probe_wait);
	return 0;

out_free:
	snd_card_free(card);
	return err;
}

/* number of codec slots for each chipset: 0 = default slots (i.e. 4) */
static unsigned int azx_max_codecs[AZX_NUM_DRIVERS] = {
	[AZX_DRIVER_NVIDIA] = 8,
	[AZX_DRIVER_TERA] = 1,
};

static int azx_probe_continue(struct azx *chip)
{
	struct hda_intel *hda = container_of(chip, struct hda_intel, chip);
	struct hdac_bus *bus = azx_bus(chip);
	struct pci_dev *pci = chip->pci;
	int dev = chip->dev_index;
	int err;

	hda->probe_continued = 1;

	/* Request display power well for the HDA controller or codec. For
	 * Haswell/Broadwell, both the display HDA controller and codec need
	 * this power. For other platforms, like Baytrail/Braswell, only the
	 * display codec needs the power and it can be released after probe.
	 */
	if (chip->driver_caps & AZX_DCAPS_I915_POWERWELL) {
		/* HSW/BDW controllers need this power */
		if (CONTROLLER_IN_GPU(pci))
			hda->need_i915_power = 1;

		err = snd_hdac_i915_init(bus);
		if (err < 0) {
			/* if the controller is bound only with HDMI/DP
			 * (for HSW and BDW), we need to abort the probe;
			 * for other chips, still continue probing as other
			 * codecs can be on the same link.
			 */
			if (CONTROLLER_IN_GPU(pci)) {
				dev_err(chip->card->dev,
					"HSW/BDW HD-audio HDMI/DP requires binding with gfx driver\n");
				goto out_free;
			} else
				goto skip_i915;
		}

		err = snd_hdac_display_power(bus, true);
		if (err < 0) {
			dev_err(chip->card->dev,
				"Cannot turn on display power on i915\n");
			goto i915_power_fail;
		}
	}

 skip_i915:
	err = azx_first_init(chip);
	if (err < 0)
		goto out_free;

#ifdef CONFIG_SND_HDA_INPUT_BEEP
	chip->beep_mode = beep_mode[dev];
#endif

	/* create codec instances */
	err = azx_probe_codecs(chip, azx_max_codecs[chip->driver_type]);
	if (err < 0)
		goto out_free;

#ifdef CONFIG_SND_HDA_PATCH_LOADER
	if (chip->fw) {
		err = snd_hda_load_patch(&chip->bus, chip->fw->size,
					 chip->fw->data);
		if (err < 0)
			goto out_free;
#ifndef CONFIG_PM
		release_firmware(chip->fw); /* no longer needed */
		chip->fw = NULL;
#endif
	}
#endif
	if ((probe_only[dev] & 1) == 0) {
		err = azx_codec_configure(chip);
		if (err < 0)
			goto out_free;
	}

	err = snd_card_register(chip->card);
	if (err < 0)
		goto out_free;

	chip->running = 1;
	azx_add_card_list(chip);
	snd_hda_set_power_save(&chip->bus, power_save * 1000);
	if (azx_has_pm_runtime(chip) || hda->use_vga_switcheroo)
		pm_runtime_put_autosuspend(&pci->dev);

out_free:
	if (chip->driver_caps & AZX_DCAPS_I915_POWERWELL
		&& !hda->need_i915_power)
		snd_hdac_display_power(bus, false);

i915_power_fail:
	if (err < 0)
		hda->init_failed = 1;
	complete_all(&hda->probe_wait);
	return err;
}

static void azx_remove(struct pci_dev *pci)
{
	struct snd_card *card = pci_get_drvdata(pci);
	struct azx *chip;
	struct hda_intel *hda;

	if (card) {
		/* cancel the pending probing work */
		chip = card->private_data;
		hda = container_of(chip, struct hda_intel, chip);
		cancel_work_sync(&hda->probe_work);

		snd_card_free(card);
	}
}

static void azx_shutdown(struct pci_dev *pci)
{
	struct snd_card *card = pci_get_drvdata(pci);
	struct azx *chip;

	if (!card)
		return;
	chip = card->private_data;
	if (chip && chip->running)
		azx_stop_chip(chip);
}

/* PCI IDs */
static const struct pci_device_id azx_ids[] = {
	/* CPT */
	{ PCI_DEVICE(0x8086, 0x1c20),
	  .driver_data = AZX_DRIVER_PCH | AZX_DCAPS_INTEL_PCH_NOPM },
	/* PBG */
	{ PCI_DEVICE(0x8086, 0x1d20),
	  .driver_data = AZX_DRIVER_PCH | AZX_DCAPS_INTEL_PCH_NOPM },
	/* Panther Point */
	{ PCI_DEVICE(0x8086, 0x1e20),
	  .driver_data = AZX_DRIVER_PCH | AZX_DCAPS_INTEL_PCH_NOPM },
	/* Lynx Point */
	{ PCI_DEVICE(0x8086, 0x8c20),
	  .driver_data = AZX_DRIVER_PCH | AZX_DCAPS_INTEL_PCH },
	/* 9 Series */
	{ PCI_DEVICE(0x8086, 0x8ca0),
	  .driver_data = AZX_DRIVER_PCH | AZX_DCAPS_INTEL_PCH },
	/* Wellsburg */
	{ PCI_DEVICE(0x8086, 0x8d20),
	  .driver_data = AZX_DRIVER_PCH | AZX_DCAPS_INTEL_PCH },
	{ PCI_DEVICE(0x8086, 0x8d21),
	  .driver_data = AZX_DRIVER_PCH | AZX_DCAPS_INTEL_PCH },
	/* Lewisburg */
	{ PCI_DEVICE(0x8086, 0xa1f0),
	  .driver_data = AZX_DRIVER_PCH | AZX_DCAPS_INTEL_PCH },
	{ PCI_DEVICE(0x8086, 0xa270),
	  .driver_data = AZX_DRIVER_PCH | AZX_DCAPS_INTEL_PCH },
	/* Lynx Point-LP */
	{ PCI_DEVICE(0x8086, 0x9c20),
	  .driver_data = AZX_DRIVER_PCH | AZX_DCAPS_INTEL_PCH },
	/* Lynx Point-LP */
	{ PCI_DEVICE(0x8086, 0x9c21),
	  .driver_data = AZX_DRIVER_PCH | AZX_DCAPS_INTEL_PCH },
	/* Wildcat Point-LP */
	{ PCI_DEVICE(0x8086, 0x9ca0),
	  .driver_data = AZX_DRIVER_PCH | AZX_DCAPS_INTEL_PCH },
	/* Sunrise Point */
	{ PCI_DEVICE(0x8086, 0xa170),
	  .driver_data = AZX_DRIVER_PCH | AZX_DCAPS_INTEL_SKYLAKE },
	/* Sunrise Point-LP */
	{ PCI_DEVICE(0x8086, 0x9d70),
	  .driver_data = AZX_DRIVER_PCH | AZX_DCAPS_INTEL_SKYLAKE },
	/* Kabylake */
	{ PCI_DEVICE(0x8086, 0xa171),
	  .driver_data = AZX_DRIVER_PCH | AZX_DCAPS_INTEL_SKYLAKE },
	/* Kabylake-LP */
	{ PCI_DEVICE(0x8086, 0x9d71),
	  .driver_data = AZX_DRIVER_PCH | AZX_DCAPS_INTEL_SKYLAKE },
	/* Kabylake-H */
	{ PCI_DEVICE(0x8086, 0xa2f0),
	  .driver_data = AZX_DRIVER_PCH | AZX_DCAPS_INTEL_SKYLAKE },
	/* Broxton-P(Apollolake) */
	{ PCI_DEVICE(0x8086, 0x5a98),
	  .driver_data = AZX_DRIVER_PCH | AZX_DCAPS_INTEL_BROXTON },
	/* Broxton-T */
	{ PCI_DEVICE(0x8086, 0x1a98),
	  .driver_data = AZX_DRIVER_PCH | AZX_DCAPS_INTEL_BROXTON },
	/* Haswell */
	{ PCI_DEVICE(0x8086, 0x0a0c),
	  .driver_data = AZX_DRIVER_HDMI | AZX_DCAPS_INTEL_HASWELL },
	{ PCI_DEVICE(0x8086, 0x0c0c),
	  .driver_data = AZX_DRIVER_HDMI | AZX_DCAPS_INTEL_HASWELL },
	{ PCI_DEVICE(0x8086, 0x0d0c),
	  .driver_data = AZX_DRIVER_HDMI | AZX_DCAPS_INTEL_HASWELL },
	/* Broadwell */
	{ PCI_DEVICE(0x8086, 0x160c),
	  .driver_data = AZX_DRIVER_HDMI | AZX_DCAPS_INTEL_BROADWELL },
	/* 5 Series/3400 */
	{ PCI_DEVICE(0x8086, 0x3b56),
	  .driver_data = AZX_DRIVER_SCH | AZX_DCAPS_INTEL_PCH_NOPM },
	/* Poulsbo */
	{ PCI_DEVICE(0x8086, 0x811b),
	  .driver_data = AZX_DRIVER_SCH | AZX_DCAPS_INTEL_PCH_BASE },
	/* Oaktrail */
	{ PCI_DEVICE(0x8086, 0x080a),
	  .driver_data = AZX_DRIVER_SCH | AZX_DCAPS_INTEL_PCH_BASE },
	/* BayTrail */
	{ PCI_DEVICE(0x8086, 0x0f04),
	  .driver_data = AZX_DRIVER_PCH | AZX_DCAPS_INTEL_BAYTRAIL },
	/* Braswell */
	{ PCI_DEVICE(0x8086, 0x2284),
	  .driver_data = AZX_DRIVER_PCH | AZX_DCAPS_INTEL_BRASWELL },
	/* ICH6 */
	{ PCI_DEVICE(0x8086, 0x2668),
	  .driver_data = AZX_DRIVER_ICH | AZX_DCAPS_INTEL_ICH },
	/* ICH7 */
	{ PCI_DEVICE(0x8086, 0x27d8),
	  .driver_data = AZX_DRIVER_ICH | AZX_DCAPS_INTEL_ICH },
	/* ESB2 */
	{ PCI_DEVICE(0x8086, 0x269a),
	  .driver_data = AZX_DRIVER_ICH | AZX_DCAPS_INTEL_ICH },
	/* ICH8 */
	{ PCI_DEVICE(0x8086, 0x284b),
	  .driver_data = AZX_DRIVER_ICH | AZX_DCAPS_INTEL_ICH },
	/* ICH9 */
	{ PCI_DEVICE(0x8086, 0x293e),
	  .driver_data = AZX_DRIVER_ICH | AZX_DCAPS_INTEL_ICH },
	/* ICH9 */
	{ PCI_DEVICE(0x8086, 0x293f),
	  .driver_data = AZX_DRIVER_ICH | AZX_DCAPS_INTEL_ICH },
	/* ICH10 */
	{ PCI_DEVICE(0x8086, 0x3a3e),
	  .driver_data = AZX_DRIVER_ICH | AZX_DCAPS_INTEL_ICH },
	/* ICH10 */
	{ PCI_DEVICE(0x8086, 0x3a6e),
	  .driver_data = AZX_DRIVER_ICH | AZX_DCAPS_INTEL_ICH },
	/* Generic Intel */
	{ PCI_DEVICE(PCI_VENDOR_ID_INTEL, PCI_ANY_ID),
	  .class = PCI_CLASS_MULTIMEDIA_HD_AUDIO << 8,
	  .class_mask = 0xffffff,
	  .driver_data = AZX_DRIVER_ICH | AZX_DCAPS_NO_ALIGN_BUFSIZE },
	/* ATI SB 450/600/700/800/900 */
	{ PCI_DEVICE(0x1002, 0x437b),
	  .driver_data = AZX_DRIVER_ATI | AZX_DCAPS_PRESET_ATI_SB },
	{ PCI_DEVICE(0x1002, 0x4383),
	  .driver_data = AZX_DRIVER_ATI | AZX_DCAPS_PRESET_ATI_SB },
	/* AMD Hudson */
	{ PCI_DEVICE(0x1022, 0x780d),
	  .driver_data = AZX_DRIVER_GENERIC | AZX_DCAPS_PRESET_ATI_SB },
	/* ATI HDMI */
	{ PCI_DEVICE(0x1002, 0x1308),
	  .driver_data = AZX_DRIVER_ATIHDMI_NS | AZX_DCAPS_PRESET_ATI_HDMI_NS },
	{ PCI_DEVICE(0x1002, 0x157a),
	  .driver_data = AZX_DRIVER_ATIHDMI_NS | AZX_DCAPS_PRESET_ATI_HDMI_NS },
	{ PCI_DEVICE(0x1002, 0x15b3),
	  .driver_data = AZX_DRIVER_ATIHDMI_NS | AZX_DCAPS_PRESET_ATI_HDMI_NS },
	{ PCI_DEVICE(0x1002, 0x793b),
	  .driver_data = AZX_DRIVER_ATIHDMI | AZX_DCAPS_PRESET_ATI_HDMI },
	{ PCI_DEVICE(0x1002, 0x7919),
	  .driver_data = AZX_DRIVER_ATIHDMI | AZX_DCAPS_PRESET_ATI_HDMI },
	{ PCI_DEVICE(0x1002, 0x960f),
	  .driver_data = AZX_DRIVER_ATIHDMI | AZX_DCAPS_PRESET_ATI_HDMI },
	{ PCI_DEVICE(0x1002, 0x970f),
	  .driver_data = AZX_DRIVER_ATIHDMI | AZX_DCAPS_PRESET_ATI_HDMI },
	{ PCI_DEVICE(0x1002, 0x9840),
	  .driver_data = AZX_DRIVER_ATIHDMI_NS | AZX_DCAPS_PRESET_ATI_HDMI_NS },
	{ PCI_DEVICE(0x1002, 0xaa00),
	  .driver_data = AZX_DRIVER_ATIHDMI | AZX_DCAPS_PRESET_ATI_HDMI },
	{ PCI_DEVICE(0x1002, 0xaa08),
	  .driver_data = AZX_DRIVER_ATIHDMI | AZX_DCAPS_PRESET_ATI_HDMI },
	{ PCI_DEVICE(0x1002, 0xaa10),
	  .driver_data = AZX_DRIVER_ATIHDMI | AZX_DCAPS_PRESET_ATI_HDMI },
	{ PCI_DEVICE(0x1002, 0xaa18),
	  .driver_data = AZX_DRIVER_ATIHDMI | AZX_DCAPS_PRESET_ATI_HDMI },
	{ PCI_DEVICE(0x1002, 0xaa20),
	  .driver_data = AZX_DRIVER_ATIHDMI | AZX_DCAPS_PRESET_ATI_HDMI },
	{ PCI_DEVICE(0x1002, 0xaa28),
	  .driver_data = AZX_DRIVER_ATIHDMI | AZX_DCAPS_PRESET_ATI_HDMI },
	{ PCI_DEVICE(0x1002, 0xaa30),
	  .driver_data = AZX_DRIVER_ATIHDMI | AZX_DCAPS_PRESET_ATI_HDMI },
	{ PCI_DEVICE(0x1002, 0xaa38),
	  .driver_data = AZX_DRIVER_ATIHDMI | AZX_DCAPS_PRESET_ATI_HDMI },
	{ PCI_DEVICE(0x1002, 0xaa40),
	  .driver_data = AZX_DRIVER_ATIHDMI | AZX_DCAPS_PRESET_ATI_HDMI },
	{ PCI_DEVICE(0x1002, 0xaa48),
	  .driver_data = AZX_DRIVER_ATIHDMI | AZX_DCAPS_PRESET_ATI_HDMI },
	{ PCI_DEVICE(0x1002, 0xaa50),
	  .driver_data = AZX_DRIVER_ATIHDMI | AZX_DCAPS_PRESET_ATI_HDMI },
	{ PCI_DEVICE(0x1002, 0xaa58),
	  .driver_data = AZX_DRIVER_ATIHDMI | AZX_DCAPS_PRESET_ATI_HDMI },
	{ PCI_DEVICE(0x1002, 0xaa60),
	  .driver_data = AZX_DRIVER_ATIHDMI | AZX_DCAPS_PRESET_ATI_HDMI },
	{ PCI_DEVICE(0x1002, 0xaa68),
	  .driver_data = AZX_DRIVER_ATIHDMI | AZX_DCAPS_PRESET_ATI_HDMI },
	{ PCI_DEVICE(0x1002, 0xaa80),
	  .driver_data = AZX_DRIVER_ATIHDMI | AZX_DCAPS_PRESET_ATI_HDMI },
	{ PCI_DEVICE(0x1002, 0xaa88),
	  .driver_data = AZX_DRIVER_ATIHDMI | AZX_DCAPS_PRESET_ATI_HDMI },
	{ PCI_DEVICE(0x1002, 0xaa90),
	  .driver_data = AZX_DRIVER_ATIHDMI | AZX_DCAPS_PRESET_ATI_HDMI },
	{ PCI_DEVICE(0x1002, 0xaa98),
	  .driver_data = AZX_DRIVER_ATIHDMI | AZX_DCAPS_PRESET_ATI_HDMI },
	{ PCI_DEVICE(0x1002, 0x9902),
	  .driver_data = AZX_DRIVER_ATIHDMI_NS | AZX_DCAPS_PRESET_ATI_HDMI_NS },
	{ PCI_DEVICE(0x1002, 0xaaa0),
	  .driver_data = AZX_DRIVER_ATIHDMI_NS | AZX_DCAPS_PRESET_ATI_HDMI_NS },
	{ PCI_DEVICE(0x1002, 0xaaa8),
	  .driver_data = AZX_DRIVER_ATIHDMI_NS | AZX_DCAPS_PRESET_ATI_HDMI_NS },
	{ PCI_DEVICE(0x1002, 0xaab0),
	  .driver_data = AZX_DRIVER_ATIHDMI_NS | AZX_DCAPS_PRESET_ATI_HDMI_NS },
	{ PCI_DEVICE(0x1002, 0xaac0),
	  .driver_data = AZX_DRIVER_ATIHDMI_NS | AZX_DCAPS_PRESET_ATI_HDMI_NS },
	{ PCI_DEVICE(0x1002, 0xaac8),
	  .driver_data = AZX_DRIVER_ATIHDMI_NS | AZX_DCAPS_PRESET_ATI_HDMI_NS },
	{ PCI_DEVICE(0x1002, 0xaad8),
	  .driver_data = AZX_DRIVER_ATIHDMI_NS | AZX_DCAPS_PRESET_ATI_HDMI_NS },
	{ PCI_DEVICE(0x1002, 0xaae8),
	  .driver_data = AZX_DRIVER_ATIHDMI_NS | AZX_DCAPS_PRESET_ATI_HDMI_NS },
	/* VIA VT8251/VT8237A */
	{ PCI_DEVICE(0x1106, 0x3288),
	  .driver_data = AZX_DRIVER_VIA | AZX_DCAPS_POSFIX_VIA },
	/* VIA GFX VT7122/VX900 */
	{ PCI_DEVICE(0x1106, 0x9170), .driver_data = AZX_DRIVER_GENERIC },
	/* VIA GFX VT6122/VX11 */
	{ PCI_DEVICE(0x1106, 0x9140), .driver_data = AZX_DRIVER_GENERIC },
	/* SIS966 */
	{ PCI_DEVICE(0x1039, 0x7502), .driver_data = AZX_DRIVER_SIS },
	/* ULI M5461 */
	{ PCI_DEVICE(0x10b9, 0x5461), .driver_data = AZX_DRIVER_ULI },
	/* NVIDIA MCP */
	{ PCI_DEVICE(PCI_VENDOR_ID_NVIDIA, PCI_ANY_ID),
	  .class = PCI_CLASS_MULTIMEDIA_HD_AUDIO << 8,
	  .class_mask = 0xffffff,
	  .driver_data = AZX_DRIVER_NVIDIA | AZX_DCAPS_PRESET_NVIDIA },
	/* Teradici */
	{ PCI_DEVICE(0x6549, 0x1200),
	  .driver_data = AZX_DRIVER_TERA | AZX_DCAPS_NO_64BIT },
	{ PCI_DEVICE(0x6549, 0x2200),
	  .driver_data = AZX_DRIVER_TERA | AZX_DCAPS_NO_64BIT },
	/* Creative X-Fi (CA0110-IBG) */
	/* CTHDA chips */
	{ PCI_DEVICE(0x1102, 0x0010),
	  .driver_data = AZX_DRIVER_CTHDA | AZX_DCAPS_PRESET_CTHDA },
	{ PCI_DEVICE(0x1102, 0x0012),
	  .driver_data = AZX_DRIVER_CTHDA | AZX_DCAPS_PRESET_CTHDA },
#if !IS_ENABLED(CONFIG_SND_CTXFI)
	/* the following entry conflicts with snd-ctxfi driver,
	 * as ctxfi driver mutates from HD-audio to native mode with
	 * a special command sequence.
	 */
	{ PCI_DEVICE(PCI_VENDOR_ID_CREATIVE, PCI_ANY_ID),
	  .class = PCI_CLASS_MULTIMEDIA_HD_AUDIO << 8,
	  .class_mask = 0xffffff,
	  .driver_data = AZX_DRIVER_CTX | AZX_DCAPS_CTX_WORKAROUND |
	  AZX_DCAPS_NO_64BIT | AZX_DCAPS_POSFIX_LPIB },
#else
	/* this entry seems still valid -- i.e. without emu20kx chip */
	{ PCI_DEVICE(0x1102, 0x0009),
	  .driver_data = AZX_DRIVER_CTX | AZX_DCAPS_CTX_WORKAROUND |
	  AZX_DCAPS_NO_64BIT | AZX_DCAPS_POSFIX_LPIB },
#endif
	/* CM8888 */
	{ PCI_DEVICE(0x13f6, 0x5011),
	  .driver_data = AZX_DRIVER_CMEDIA |
	  AZX_DCAPS_NO_MSI | AZX_DCAPS_POSFIX_LPIB | AZX_DCAPS_SNOOP_OFF },
	/* Vortex86MX */
	{ PCI_DEVICE(0x17f3, 0x3010), .driver_data = AZX_DRIVER_GENERIC },
	/* VMware HDAudio */
	{ PCI_DEVICE(0x15ad, 0x1977), .driver_data = AZX_DRIVER_GENERIC },
	/* AMD/ATI Generic, PCI class code and Vendor ID for HD Audio */
	{ PCI_DEVICE(PCI_VENDOR_ID_ATI, PCI_ANY_ID),
	  .class = PCI_CLASS_MULTIMEDIA_HD_AUDIO << 8,
	  .class_mask = 0xffffff,
	  .driver_data = AZX_DRIVER_GENERIC | AZX_DCAPS_PRESET_ATI_HDMI },
	{ PCI_DEVICE(PCI_VENDOR_ID_AMD, PCI_ANY_ID),
	  .class = PCI_CLASS_MULTIMEDIA_HD_AUDIO << 8,
	  .class_mask = 0xffffff,
	  .driver_data = AZX_DRIVER_GENERIC | AZX_DCAPS_PRESET_ATI_HDMI },
	{ 0, }
};
MODULE_DEVICE_TABLE(pci, azx_ids);

/* pci_driver definition */
static struct pci_driver azx_driver = {
	.name = KBUILD_MODNAME,
	.id_table = azx_ids,
	.probe = azx_probe,
	.remove = azx_remove,
	.shutdown = azx_shutdown,
	.driver = {
		.pm = AZX_PM_OPS,
	},
};

module_pci_driver(azx_driver);<|MERGE_RESOLUTION|>--- conflicted
+++ resolved
@@ -367,16 +367,10 @@
 #define IS_SKL_LP(pci) ((pci)->vendor == 0x8086 && (pci)->device == 0x9d70)
 #define IS_KBL(pci) ((pci)->vendor == 0x8086 && (pci)->device == 0xa171)
 #define IS_KBL_LP(pci) ((pci)->vendor == 0x8086 && (pci)->device == 0x9d71)
-<<<<<<< HEAD
+#define IS_KBL_H(pci) ((pci)->vendor == 0x8086 && (pci)->device == 0xa2f0)
 #define IS_BXT(pci) ((pci)->vendor == 0x8086 && (((pci)->device == 0x5a98) || \
 		    ((pci)->device == 0x1a98)))
 #define IS_SKL_PLUS(pci) (IS_SKL(pci) || IS_SKL_LP(pci) || IS_BXT(pci))
-=======
-#define IS_KBL_H(pci) ((pci)->vendor == 0x8086 && (pci)->device == 0xa2f0)
-#define IS_BXT(pci) ((pci)->vendor == 0x8086 && (pci)->device == 0x5a98)
-#define IS_SKL_PLUS(pci) (IS_SKL(pci) || IS_SKL_LP(pci) || IS_BXT(pci)) || \
-			IS_KBL(pci) || IS_KBL_LP(pci) || IS_KBL_H(pci)
->>>>>>> 17fc71c5
 
 static char *driver_short_names[] = {
 	[AZX_DRIVER_ICH] = "HDA Intel",
