/*
 * Board support file for OMAP4430 SDP.
 *
 * Copyright (C) 2009 Texas Instruments
 *
 * Author: Santosh Shilimkar <santosh.shilimkar@ti.com>
 *
 * Based on mach-omap2/board-3430sdp.c
 *
 * This program is free software; you can redistribute it and/or modify
 * it under the terms of the GNU General Public License version 2 as
 * published by the Free Software Foundation.
 */

#include <linux/kernel.h>
#include <linux/init.h>
#include <linux/platform_device.h>
#include <linux/io.h>
#include <linux/gpio.h>
#include <linux/usb/otg.h>
#include <linux/spi/spi.h>
#include <linux/i2c/twl.h>
#include <linux/gpio_keys.h>
#include <linux/regulator/machine.h>
#include <linux/regulator/fixed.h>
#include <linux/leds.h>
#include <linux/leds_pwm.h>
#include <linux/platform_data/omap4-keypad.h>

#include <mach/hardware.h>
#include <asm/hardware/gic.h>
#include <asm/mach-types.h>
#include <asm/mach/arch.h>
#include <asm/mach/map.h>

#include <plat/board.h>
#include "common.h"
#include <plat/usb.h>
#include <plat/mmc.h>
#include <plat/omap4-keypad.h>
#include <video/omapdss.h>
#include <video/omap-panel-nokia-dsi.h>
#include <video/omap-panel-picodlp.h>
#include <linux/wl12xx.h>
#include <linux/platform_data/omap-abe-twl6040.h>

#include "mux.h"
#include "hsmmc.h"
#include "control.h"
#include "common-board-devices.h"

#define ETH_KS8851_IRQ			34
#define ETH_KS8851_POWER_ON		48
#define ETH_KS8851_QUART		138
#define OMAP4_SFH7741_SENSOR_OUTPUT_GPIO	184
#define OMAP4_SFH7741_ENABLE_GPIO		188
#define HDMI_GPIO_CT_CP_HPD 60 /* HPD mode enable/disable */
#define HDMI_GPIO_LS_OE 41 /* Level shifter for HDMI */
#define HDMI_GPIO_HPD  63 /* Hotplug detect */
#define DISPLAY_SEL_GPIO	59	/* LCD2/PicoDLP switch */
#define DLP_POWER_ON_GPIO	40

#define GPIO_WIFI_PMENA		54
#define GPIO_WIFI_IRQ		53

static const int sdp4430_keymap[] = {
	KEY(0, 0, KEY_E),
	KEY(0, 1, KEY_R),
	KEY(0, 2, KEY_T),
	KEY(0, 3, KEY_HOME),
	KEY(0, 4, KEY_F5),
	KEY(0, 5, KEY_UNKNOWN),
	KEY(0, 6, KEY_I),
	KEY(0, 7, KEY_LEFTSHIFT),

	KEY(1, 0, KEY_D),
	KEY(1, 1, KEY_F),
	KEY(1, 2, KEY_G),
	KEY(1, 3, KEY_SEND),
	KEY(1, 4, KEY_F6),
	KEY(1, 5, KEY_UNKNOWN),
	KEY(1, 6, KEY_K),
	KEY(1, 7, KEY_ENTER),

	KEY(2, 0, KEY_X),
	KEY(2, 1, KEY_C),
	KEY(2, 2, KEY_V),
	KEY(2, 3, KEY_END),
	KEY(2, 4, KEY_F7),
	KEY(2, 5, KEY_UNKNOWN),
	KEY(2, 6, KEY_DOT),
	KEY(2, 7, KEY_CAPSLOCK),

	KEY(3, 0, KEY_Z),
	KEY(3, 1, KEY_KPPLUS),
	KEY(3, 2, KEY_B),
	KEY(3, 3, KEY_F1),
	KEY(3, 4, KEY_F8),
	KEY(3, 5, KEY_UNKNOWN),
	KEY(3, 6, KEY_O),
	KEY(3, 7, KEY_SPACE),

	KEY(4, 0, KEY_W),
	KEY(4, 1, KEY_Y),
	KEY(4, 2, KEY_U),
	KEY(4, 3, KEY_F2),
	KEY(4, 4, KEY_VOLUMEUP),
	KEY(4, 5, KEY_UNKNOWN),
	KEY(4, 6, KEY_L),
	KEY(4, 7, KEY_LEFT),

	KEY(5, 0, KEY_S),
	KEY(5, 1, KEY_H),
	KEY(5, 2, KEY_J),
	KEY(5, 3, KEY_F3),
	KEY(5, 4, KEY_F9),
	KEY(5, 5, KEY_VOLUMEDOWN),
	KEY(5, 6, KEY_M),
	KEY(5, 7, KEY_RIGHT),

	KEY(6, 0, KEY_Q),
	KEY(6, 1, KEY_A),
	KEY(6, 2, KEY_N),
	KEY(6, 3, KEY_BACK),
	KEY(6, 4, KEY_BACKSPACE),
	KEY(6, 5, KEY_UNKNOWN),
	KEY(6, 6, KEY_P),
	KEY(6, 7, KEY_UP),

	KEY(7, 0, KEY_PROG1),
	KEY(7, 1, KEY_PROG2),
	KEY(7, 2, KEY_PROG3),
	KEY(7, 3, KEY_PROG4),
	KEY(7, 4, KEY_F4),
	KEY(7, 5, KEY_UNKNOWN),
	KEY(7, 6, KEY_OK),
	KEY(7, 7, KEY_DOWN),
};
static struct omap_device_pad keypad_pads[] = {
	{	.name   = "kpd_col1.kpd_col1",
		.enable = OMAP_WAKEUP_EN | OMAP_MUX_MODE1,
	},
	{	.name   = "kpd_col1.kpd_col1",
		.enable = OMAP_WAKEUP_EN | OMAP_MUX_MODE1,
	},
	{	.name   = "kpd_col2.kpd_col2",
		.enable = OMAP_WAKEUP_EN | OMAP_MUX_MODE1,
	},
	{	.name   = "kpd_col3.kpd_col3",
		.enable = OMAP_WAKEUP_EN | OMAP_MUX_MODE1,
	},
	{	.name   = "kpd_col4.kpd_col4",
		.enable = OMAP_WAKEUP_EN | OMAP_MUX_MODE1,
	},
	{	.name   = "kpd_col5.kpd_col5",
		.enable = OMAP_WAKEUP_EN | OMAP_MUX_MODE1,
	},
	{	.name   = "gpmc_a23.kpd_col7",
		.enable = OMAP_WAKEUP_EN | OMAP_MUX_MODE1,
	},
	{	.name   = "gpmc_a22.kpd_col6",
		.enable = OMAP_WAKEUP_EN | OMAP_MUX_MODE1,
	},
	{	.name   = "kpd_row0.kpd_row0",
		.enable = OMAP_PULL_ENA | OMAP_PULL_UP | OMAP_WAKEUP_EN |
			OMAP_MUX_MODE1 | OMAP_INPUT_EN,
	},
	{	.name   = "kpd_row1.kpd_row1",
		.enable = OMAP_PULL_ENA | OMAP_PULL_UP | OMAP_WAKEUP_EN |
			OMAP_MUX_MODE1 | OMAP_INPUT_EN,
	},
	{	.name   = "kpd_row2.kpd_row2",
		.enable = OMAP_PULL_ENA | OMAP_PULL_UP | OMAP_WAKEUP_EN |
			OMAP_MUX_MODE1 | OMAP_INPUT_EN,
	},
	{	.name   = "kpd_row3.kpd_row3",
		.enable = OMAP_PULL_ENA | OMAP_PULL_UP | OMAP_WAKEUP_EN |
			OMAP_MUX_MODE1 | OMAP_INPUT_EN,
	},
	{	.name   = "kpd_row4.kpd_row4",
		.enable = OMAP_PULL_ENA | OMAP_PULL_UP | OMAP_WAKEUP_EN |
			OMAP_MUX_MODE1 | OMAP_INPUT_EN,
	},
	{	.name   = "kpd_row5.kpd_row5",
		.enable = OMAP_PULL_ENA | OMAP_PULL_UP | OMAP_WAKEUP_EN |
			OMAP_MUX_MODE1 | OMAP_INPUT_EN,
	},
	{	.name   = "gpmc_a18.kpd_row6",
		.enable = OMAP_PULL_ENA | OMAP_PULL_UP | OMAP_WAKEUP_EN |
			OMAP_MUX_MODE1 | OMAP_INPUT_EN,
	},
	{	.name   = "gpmc_a19.kpd_row7",
		.enable = OMAP_PULL_ENA | OMAP_PULL_UP | OMAP_WAKEUP_EN |
			OMAP_MUX_MODE1 | OMAP_INPUT_EN,
	},
};

static struct matrix_keymap_data sdp4430_keymap_data = {
	.keymap			= sdp4430_keymap,
	.keymap_size		= ARRAY_SIZE(sdp4430_keymap),
};

static struct omap4_keypad_platform_data sdp4430_keypad_data = {
	.keymap_data		= &sdp4430_keymap_data,
	.rows			= 8,
	.cols			= 8,
};

static struct omap_board_data keypad_data = {
	.id	    		= 1,
	.pads	 		= keypad_pads,
	.pads_cnt       	= ARRAY_SIZE(keypad_pads),
};

static struct gpio_led sdp4430_gpio_leds[] = {
	{
		.name	= "omap4:green:debug0",
		.gpio	= 61,
	},
	{
		.name	= "omap4:green:debug1",
		.gpio	= 30,
	},
	{
		.name	= "omap4:green:debug2",
		.gpio	= 7,
	},
	{
		.name	= "omap4:green:debug3",
		.gpio	= 8,
	},
	{
		.name	= "omap4:green:debug4",
		.gpio	= 50,
	},
	{
		.name	= "omap4:blue:user",
		.gpio	= 169,
	},
	{
		.name	= "omap4:red:user",
		.gpio	= 170,
	},
	{
		.name	= "omap4:green:user",
		.gpio	= 139,
	},

};

static struct gpio_keys_button sdp4430_gpio_keys[] = {
	{
		.desc			= "Proximity Sensor",
		.type			= EV_SW,
		.code			= SW_FRONT_PROXIMITY,
		.gpio			= OMAP4_SFH7741_SENSOR_OUTPUT_GPIO,
		.active_low		= 0,
	}
};

static struct gpio_led_platform_data sdp4430_led_data = {
	.leds	= sdp4430_gpio_leds,
	.num_leds	= ARRAY_SIZE(sdp4430_gpio_leds),
};

static struct led_pwm sdp4430_pwm_leds[] = {
	{
		.name		= "omap4:green:chrg",
		.pwm_id		= 1,
		.max_brightness	= 255,
		.pwm_period_ns	= 7812500,
	},
};

static struct led_pwm_platform_data sdp4430_pwm_data = {
	.num_leds	= ARRAY_SIZE(sdp4430_pwm_leds),
	.leds		= sdp4430_pwm_leds,
};

static struct platform_device sdp4430_leds_pwm = {
	.name	= "leds_pwm",
	.id	= -1,
	.dev	= {
		.platform_data = &sdp4430_pwm_data,
	},
};

static int omap_prox_activate(struct device *dev)
{
	gpio_set_value(OMAP4_SFH7741_ENABLE_GPIO , 1);
	return 0;
}

static void omap_prox_deactivate(struct device *dev)
{
	gpio_set_value(OMAP4_SFH7741_ENABLE_GPIO , 0);
}

static struct gpio_keys_platform_data sdp4430_gpio_keys_data = {
	.buttons	= sdp4430_gpio_keys,
	.nbuttons	= ARRAY_SIZE(sdp4430_gpio_keys),
	.enable		= omap_prox_activate,
	.disable	= omap_prox_deactivate,
};

static struct platform_device sdp4430_gpio_keys_device = {
	.name	= "gpio-keys",
	.id	= -1,
	.dev	= {
		.platform_data	= &sdp4430_gpio_keys_data,
	},
};

static struct platform_device sdp4430_leds_gpio = {
	.name	= "leds-gpio",
	.id	= -1,
	.dev	= {
		.platform_data = &sdp4430_led_data,
	},
};
static struct spi_board_info sdp4430_spi_board_info[] __initdata = {
	{
		.modalias               = "ks8851",
		.bus_num                = 1,
		.chip_select            = 0,
		.max_speed_hz           = 24000000,
		/*
		 * .irq is set to gpio_to_irq(ETH_KS8851_IRQ)
		 * in omap_4430sdp_init
		 */
	},
};

static struct gpio sdp4430_eth_gpios[] __initdata = {
	{ ETH_KS8851_POWER_ON,	GPIOF_OUT_INIT_HIGH,	"eth_power"	},
	{ ETH_KS8851_QUART,	GPIOF_OUT_INIT_HIGH,	"quart"		},
	{ ETH_KS8851_IRQ,	GPIOF_IN,		"eth_irq"	},
};

static int __init omap_ethernet_init(void)
{
	int status;

	/* Request of GPIO lines */
	status = gpio_request_array(sdp4430_eth_gpios,
				    ARRAY_SIZE(sdp4430_eth_gpios));
	if (status)
		pr_err("Cannot request ETH GPIOs\n");

	return status;
}

static struct regulator_consumer_supply sdp4430_vbat_supply[] = {
	REGULATOR_SUPPLY("vddvibl", "twl6040-vibra"),
	REGULATOR_SUPPLY("vddvibr", "twl6040-vibra"),
};

static struct regulator_init_data sdp4430_vbat_data = {
	.constraints = {
		.always_on	= 1,
	},
	.num_consumer_supplies	= ARRAY_SIZE(sdp4430_vbat_supply),
	.consumer_supplies	= sdp4430_vbat_supply,
};

static struct fixed_voltage_config sdp4430_vbat_pdata = {
	.supply_name	= "VBAT",
	.microvolts	= 3750000,
	.init_data	= &sdp4430_vbat_data,
	.gpio		= -EINVAL,
};

static struct platform_device sdp4430_vbat = {
	.name		= "reg-fixed-voltage",
	.id		= -1,
	.dev = {
		.platform_data = &sdp4430_vbat_pdata,
	},
};

static struct platform_device sdp4430_dmic_codec = {
	.name	= "dmic-codec",
	.id	= -1,
};

static struct omap_abe_twl6040_data sdp4430_abe_audio_data = {
	.card_name = "SDP4430",
	.has_hs		= ABE_TWL6040_LEFT | ABE_TWL6040_RIGHT,
	.has_hf		= ABE_TWL6040_LEFT | ABE_TWL6040_RIGHT,
	.has_ep		= 1,
	.has_aux	= ABE_TWL6040_LEFT | ABE_TWL6040_RIGHT,
	.has_vibra	= ABE_TWL6040_LEFT | ABE_TWL6040_RIGHT,

	.has_dmic	= 1,
	.has_hsmic	= 1,
	.has_mainmic	= 1,
	.has_submic	= 1,
	.has_afm	= ABE_TWL6040_LEFT | ABE_TWL6040_RIGHT,

	.jack_detection = 1,
	/* MCLK input is 38.4MHz */
	.mclk_freq	= 38400000,
};

static struct platform_device sdp4430_abe_audio = {
	.name		= "omap-abe-twl6040",
	.id		= -1,
	.dev = {
		.platform_data = &sdp4430_abe_audio_data,
	},
};

static struct platform_device *sdp4430_devices[] __initdata = {
	&sdp4430_gpio_keys_device,
	&sdp4430_leds_gpio,
	&sdp4430_leds_pwm,
	&sdp4430_vbat,
	&sdp4430_dmic_codec,
	&sdp4430_abe_audio,
};

static struct omap_musb_board_data musb_board_data = {
	.interface_type		= MUSB_INTERFACE_UTMI,
	.mode			= MUSB_OTG,
	.power			= 100,
};

static struct omap2_hsmmc_info mmc[] = {
	{
		.mmc		= 2,
		.caps		=  MMC_CAP_4_BIT_DATA | MMC_CAP_8_BIT_DATA,
		.gpio_cd	= -EINVAL,
		.gpio_wp	= -EINVAL,
		.nonremovable   = true,
		.ocr_mask	= MMC_VDD_29_30,
		.no_off_init	= true,
	},
	{
		.mmc		= 1,
		.caps		= MMC_CAP_4_BIT_DATA | MMC_CAP_8_BIT_DATA,
		.gpio_cd	= -EINVAL,
		.gpio_wp	= -EINVAL,
	},
	{
		.mmc		= 5,
		.caps		= MMC_CAP_4_BIT_DATA | MMC_CAP_POWER_OFF_CARD,
		.pm_caps	= MMC_PM_KEEP_POWER,
		.gpio_cd	= -EINVAL,
		.gpio_wp	= -EINVAL,
		.ocr_mask	= MMC_VDD_165_195,
		.nonremovable	= true,
	},
	{}	/* Terminator */
};

static struct regulator_consumer_supply sdp4430_vaux_supply[] = {
	REGULATOR_SUPPLY("vmmc", "omap_hsmmc.1"),
};

static struct regulator_consumer_supply omap4_sdp4430_vmmc5_supply = {
	.supply = "vmmc",
	.dev_name = "omap_hsmmc.4",
};

static struct regulator_init_data sdp4430_vmmc5 = {
	.constraints = {
		.valid_ops_mask = REGULATOR_CHANGE_STATUS,
	},
	.num_consumer_supplies = 1,
	.consumer_supplies = &omap4_sdp4430_vmmc5_supply,
};

static struct fixed_voltage_config sdp4430_vwlan = {
	.supply_name		= "vwl1271",
	.microvolts		= 1800000, /* 1.8V */
	.gpio			= GPIO_WIFI_PMENA,
	.startup_delay		= 70000, /* 70msec */
	.enable_high		= 1,
	.enabled_at_boot	= 0,
	.init_data		= &sdp4430_vmmc5,
};

static struct platform_device omap_vwlan_device = {
	.name		= "reg-fixed-voltage",
	.id		= 1,
	.dev = {
		.platform_data = &sdp4430_vwlan,
	},
};

static int omap4_twl6030_hsmmc_late_init(struct device *dev)
{
	int irq = 0;
	struct platform_device *pdev = container_of(dev,
				struct platform_device, dev);
	struct omap_mmc_platform_data *pdata = dev->platform_data;

	/* Setting MMC1 Card detect Irq */
	if (pdev->id == 0) {
		irq = twl6030_mmc_card_detect_config();
		if (irq < 0) {
			pr_err("Failed configuring MMC1 card detect\n");
			return irq;
		}
		pdata->slots[0].card_detect_irq = irq;
		pdata->slots[0].card_detect = twl6030_mmc_card_detect;
	}
	return 0;
}

static __init void omap4_twl6030_hsmmc_set_late_init(struct device *dev)
{
	struct omap_mmc_platform_data *pdata;

	/* dev can be null if CONFIG_MMC_OMAP_HS is not set */
	if (!dev) {
		pr_err("Failed %s\n", __func__);
		return;
	}
	pdata = dev->platform_data;
	pdata->init =	omap4_twl6030_hsmmc_late_init;
}

static int __init omap4_twl6030_hsmmc_init(struct omap2_hsmmc_info *controllers)
{
	struct omap2_hsmmc_info *c;

	omap_hsmmc_init(controllers);
	for (c = controllers; c->mmc; c++)
		omap4_twl6030_hsmmc_set_late_init(&c->pdev->dev);

	return 0;
}

static struct regulator_init_data sdp4430_vaux1 = {
	.constraints = {
		.min_uV			= 1000000,
		.max_uV			= 3000000,
		.apply_uV		= true,
		.valid_modes_mask	= REGULATOR_MODE_NORMAL
					| REGULATOR_MODE_STANDBY,
		.valid_ops_mask	 = REGULATOR_CHANGE_VOLTAGE
					| REGULATOR_CHANGE_MODE
					| REGULATOR_CHANGE_STATUS,
	},
	.num_consumer_supplies  = ARRAY_SIZE(sdp4430_vaux_supply),
	.consumer_supplies      = sdp4430_vaux_supply,
};

static struct regulator_init_data sdp4430_vusim = {
	.constraints = {
		.min_uV			= 1200000,
		.max_uV			= 2900000,
		.apply_uV		= true,
		.valid_modes_mask	= REGULATOR_MODE_NORMAL
					| REGULATOR_MODE_STANDBY,
		.valid_ops_mask	 = REGULATOR_CHANGE_VOLTAGE
					| REGULATOR_CHANGE_MODE
					| REGULATOR_CHANGE_STATUS,
	},
};

static struct twl4030_codec_data twl6040_codec = {
	/* single-step ramp for headset and handsfree */
	.hs_left_step	= 0x0f,
	.hs_right_step	= 0x0f,
	.hf_left_step	= 0x1d,
	.hf_right_step	= 0x1d,
};

static struct twl4030_vibra_data twl6040_vibra = {
	.vibldrv_res = 8,
	.vibrdrv_res = 3,
	.viblmotor_res = 10,
	.vibrmotor_res = 10,
	.vddvibl_uV = 0,	/* fixed volt supply - VBAT */
	.vddvibr_uV = 0,	/* fixed volt supply - VBAT */
};

static struct twl4030_audio_data twl6040_audio = {
	.codec		= &twl6040_codec,
	.vibra		= &twl6040_vibra,
	.audpwron_gpio	= 127,
	.naudint_irq	= OMAP44XX_IRQ_SYS_2N,
	.irq_base	= TWL6040_CODEC_IRQ_BASE,
};

static struct twl4030_platform_data sdp4430_twldata = {
	.audio		= &twl6040_audio,
	/* Regulators */
	.vusim		= &sdp4430_vusim,
	.vaux1		= &sdp4430_vaux1,
};

static struct i2c_board_info __initdata sdp4430_i2c_3_boardinfo[] = {
	{
		I2C_BOARD_INFO("tmp105", 0x48),
	},
	{
		I2C_BOARD_INFO("bh1780", 0x29),
	},
};
static struct i2c_board_info __initdata sdp4430_i2c_4_boardinfo[] = {
	{
		I2C_BOARD_INFO("hmc5843", 0x1e),
	},
};
static int __init omap4_i2c_init(void)
{
	omap4_pmic_get_config(&sdp4430_twldata, TWL_COMMON_PDATA_USB,
			TWL_COMMON_REGULATOR_VDAC |
			TWL_COMMON_REGULATOR_VAUX2 |
			TWL_COMMON_REGULATOR_VAUX3 |
			TWL_COMMON_REGULATOR_VMMC |
			TWL_COMMON_REGULATOR_VPP |
			TWL_COMMON_REGULATOR_VANA |
			TWL_COMMON_REGULATOR_VCXIO |
			TWL_COMMON_REGULATOR_VUSB |
			TWL_COMMON_REGULATOR_CLK32KG);
	omap4_pmic_init("twl6030", &sdp4430_twldata);
	omap_register_i2c_bus(2, 400, NULL, 0);
	omap_register_i2c_bus(3, 400, sdp4430_i2c_3_boardinfo,
				ARRAY_SIZE(sdp4430_i2c_3_boardinfo));
	omap_register_i2c_bus(4, 400, sdp4430_i2c_4_boardinfo,
				ARRAY_SIZE(sdp4430_i2c_4_boardinfo));
	return 0;
}

static void __init omap_sfh7741prox_init(void)
{
	int error;

	error = gpio_request_one(OMAP4_SFH7741_ENABLE_GPIO,
				 GPIOF_OUT_INIT_LOW, "sfh7741");
	if (error < 0)
		pr_err("%s:failed to request GPIO %d, error %d\n",
			__func__, OMAP4_SFH7741_ENABLE_GPIO, error);
}

static struct gpio sdp4430_hdmi_gpios[] = {
	{ HDMI_GPIO_CT_CP_HPD, GPIOF_OUT_INIT_HIGH, "hdmi_gpio_ct_cp_hpd" },
	{ HDMI_GPIO_LS_OE,	GPIOF_OUT_INIT_HIGH,	"hdmi_gpio_ls_oe" },
	{ HDMI_GPIO_HPD, GPIOF_DIR_IN, "hdmi_gpio_hpd" },
};

static int sdp4430_panel_enable_hdmi(struct omap_dss_device *dssdev)
{
	int status;

	status = gpio_request_array(sdp4430_hdmi_gpios,
				    ARRAY_SIZE(sdp4430_hdmi_gpios));
	if (status)
		pr_err("%s: Cannot request HDMI GPIOs\n", __func__);

	return status;
}

static void sdp4430_panel_disable_hdmi(struct omap_dss_device *dssdev)
{
	gpio_free_array(sdp4430_hdmi_gpios, ARRAY_SIZE(sdp4430_hdmi_gpios));
}

static struct nokia_dsi_panel_data dsi1_panel = {
		.name		= "taal",
		.reset_gpio	= 102,
		.use_ext_te	= false,
		.ext_te_gpio	= 101,
		.esd_interval	= 0,
};

static struct omap_dss_device sdp4430_lcd_device = {
	.name			= "lcd",
	.driver_name		= "taal",
	.type			= OMAP_DISPLAY_TYPE_DSI,
	.data			= &dsi1_panel,
	.phy.dsi		= {
		.clk_lane	= 1,
		.clk_pol	= 0,
		.data1_lane	= 2,
		.data1_pol	= 0,
		.data2_lane	= 3,
		.data2_pol	= 0,

		.module		= 0,
	},

	.clocks = {
		.dispc = {
			.channel = {
				/* Logic Clock = 172.8 MHz */
				.lck_div	= 1,
				/* Pixel Clock = 34.56 MHz */
				.pck_div	= 5,
				.lcd_clk_src	= OMAP_DSS_CLK_SRC_DSI_PLL_HSDIV_DISPC,
			},
			.dispc_fclk_src	= OMAP_DSS_CLK_SRC_FCK,
		},

		.dsi = {
			.regn		= 16,	/* Fint = 2.4 MHz */
			.regm		= 180,	/* DDR Clock = 216 MHz */
			.regm_dispc	= 5,	/* PLL1_CLK1 = 172.8 MHz */
			.regm_dsi	= 5,	/* PLL1_CLK2 = 172.8 MHz */

			.lp_clk_div	= 10,	/* LP Clock = 8.64 MHz */
			.dsi_fclk_src	= OMAP_DSS_CLK_SRC_DSI_PLL_HSDIV_DSI,
		},
	},
	.channel		= OMAP_DSS_CHANNEL_LCD,
};

static struct nokia_dsi_panel_data dsi2_panel = {
		.name		= "taal",
		.reset_gpio	= 104,
		.use_ext_te	= false,
		.ext_te_gpio	= 103,
		.esd_interval	= 0,
};

static struct omap_dss_device sdp4430_lcd2_device = {
	.name			= "lcd2",
	.driver_name		= "taal",
	.type			= OMAP_DISPLAY_TYPE_DSI,
	.data			= &dsi2_panel,
	.phy.dsi		= {
		.clk_lane	= 1,
		.clk_pol	= 0,
		.data1_lane	= 2,
		.data1_pol	= 0,
		.data2_lane	= 3,
		.data2_pol	= 0,

		.module		= 1,
	},

	.clocks = {
		.dispc = {
			.channel = {
				/* Logic Clock = 172.8 MHz */
				.lck_div	= 1,
				/* Pixel Clock = 34.56 MHz */
				.pck_div	= 5,
				.lcd_clk_src	= OMAP_DSS_CLK_SRC_DSI2_PLL_HSDIV_DISPC,
			},
			.dispc_fclk_src	= OMAP_DSS_CLK_SRC_FCK,
		},

		.dsi = {
			.regn		= 16,	/* Fint = 2.4 MHz */
			.regm		= 180,	/* DDR Clock = 216 MHz */
			.regm_dispc	= 5,	/* PLL1_CLK1 = 172.8 MHz */
			.regm_dsi	= 5,	/* PLL1_CLK2 = 172.8 MHz */

			.lp_clk_div	= 10,	/* LP Clock = 8.64 MHz */
			.dsi_fclk_src	= OMAP_DSS_CLK_SRC_DSI2_PLL_HSDIV_DSI,
		},
	},
	.channel		= OMAP_DSS_CHANNEL_LCD2,
};

static void sdp4430_lcd_init(void)
{
	int r;

	r = gpio_request_one(dsi1_panel.reset_gpio, GPIOF_DIR_OUT,
		"lcd1_reset_gpio");
	if (r)
		pr_err("%s: Could not get lcd1_reset_gpio\n", __func__);

	r = gpio_request_one(dsi2_panel.reset_gpio, GPIOF_DIR_OUT,
		"lcd2_reset_gpio");
	if (r)
		pr_err("%s: Could not get lcd2_reset_gpio\n", __func__);
}

static struct omap_dss_hdmi_data sdp4430_hdmi_data = {
	.hpd_gpio = HDMI_GPIO_HPD,
};

static struct omap_dss_device sdp4430_hdmi_device = {
	.name = "hdmi",
	.driver_name = "hdmi_panel",
	.type = OMAP_DISPLAY_TYPE_HDMI,
	.platform_enable = sdp4430_panel_enable_hdmi,
	.platform_disable = sdp4430_panel_disable_hdmi,
	.channel = OMAP_DSS_CHANNEL_DIGIT,
	.data = &sdp4430_hdmi_data,
};

static struct picodlp_panel_data sdp4430_picodlp_pdata = {
	.picodlp_adapter_id	= 2,
	.emu_done_gpio		= 44,
	.pwrgood_gpio		= 45,
};

static void sdp4430_picodlp_init(void)
{
	int r;
	const struct gpio picodlp_gpios[] = {
		{DLP_POWER_ON_GPIO, GPIOF_OUT_INIT_LOW,
			"DLP POWER ON"},
		{sdp4430_picodlp_pdata.emu_done_gpio, GPIOF_IN,
			"DLP EMU DONE"},
		{sdp4430_picodlp_pdata.pwrgood_gpio, GPIOF_OUT_INIT_LOW,
			"DLP PWRGOOD"},
	};

	r = gpio_request_array(picodlp_gpios, ARRAY_SIZE(picodlp_gpios));
	if (r)
		pr_err("Cannot request PicoDLP GPIOs, error %d\n", r);
}

static int sdp4430_panel_enable_picodlp(struct omap_dss_device *dssdev)
{
	gpio_set_value(DISPLAY_SEL_GPIO, 0);
	gpio_set_value(DLP_POWER_ON_GPIO, 1);

	return 0;
}

static void sdp4430_panel_disable_picodlp(struct omap_dss_device *dssdev)
{
	gpio_set_value(DLP_POWER_ON_GPIO, 0);
	gpio_set_value(DISPLAY_SEL_GPIO, 1);
}

static struct omap_dss_device sdp4430_picodlp_device = {
	.name			= "picodlp",
	.driver_name		= "picodlp_panel",
	.type			= OMAP_DISPLAY_TYPE_DPI,
	.phy.dpi.data_lines	= 24,
	.channel		= OMAP_DSS_CHANNEL_LCD2,
	.platform_enable	= sdp4430_panel_enable_picodlp,
	.platform_disable	= sdp4430_panel_disable_picodlp,
	.data			= &sdp4430_picodlp_pdata,
};

static struct omap_dss_device *sdp4430_dss_devices[] = {
	&sdp4430_lcd_device,
	&sdp4430_lcd2_device,
	&sdp4430_hdmi_device,
	&sdp4430_picodlp_device,
};

static struct omap_dss_board_info sdp4430_dss_data = {
	.num_devices	= ARRAY_SIZE(sdp4430_dss_devices),
	.devices	= sdp4430_dss_devices,
	.default_device	= &sdp4430_lcd_device,
};

static void __init omap_4430sdp_display_init(void)
{
	int r;

	/* Enable LCD2 by default (instead of Pico DLP) */
	r = gpio_request_one(DISPLAY_SEL_GPIO, GPIOF_OUT_INIT_HIGH,
			"display_sel");
	if (r)
		pr_err("%s: Could not get display_sel GPIO\n", __func__);

	sdp4430_lcd_init();
	sdp4430_picodlp_init();
	omap_display_init(&sdp4430_dss_data);
	/*
	 * OMAP4460SDP/Blaze and OMAP4430 ES2.3 SDP/Blaze boards and
	 * later have external pull up on the HDMI I2C lines
	 */
	if (cpu_is_omap446x() || omap_rev() > OMAP4430_REV_ES2_2)
		omap_hdmi_init(OMAP_HDMI_SDA_SCL_EXTERNAL_PULLUP);
	else
		omap_hdmi_init(0);

	omap_mux_init_gpio(HDMI_GPIO_LS_OE, OMAP_PIN_OUTPUT);
	omap_mux_init_gpio(HDMI_GPIO_CT_CP_HPD, OMAP_PIN_OUTPUT);
	omap_mux_init_gpio(HDMI_GPIO_HPD, OMAP_PIN_INPUT_PULLDOWN);
}

#ifdef CONFIG_OMAP_MUX
static struct omap_board_mux board_mux[] __initdata = {
	OMAP4_MUX(USBB2_ULPITLL_CLK, OMAP_MUX_MODE4 | OMAP_PIN_OUTPUT),
	{ .reg_offset = OMAP_MUX_TERMINATOR },
};

#else
#define board_mux	NULL
 #endif

static void __init omap4_sdp4430_wifi_mux_init(void)
{
	omap_mux_init_gpio(GPIO_WIFI_IRQ, OMAP_PIN_INPUT |
				OMAP_PIN_OFF_WAKEUPENABLE);
	omap_mux_init_gpio(GPIO_WIFI_PMENA, OMAP_PIN_OUTPUT);

	omap_mux_init_signal("sdmmc5_cmd.sdmmc5_cmd",
				OMAP_MUX_MODE0 | OMAP_PIN_INPUT_PULLUP);
	omap_mux_init_signal("sdmmc5_clk.sdmmc5_clk",
				OMAP_MUX_MODE0 | OMAP_PIN_INPUT_PULLUP);
	omap_mux_init_signal("sdmmc5_dat0.sdmmc5_dat0",
				OMAP_MUX_MODE0 | OMAP_PIN_INPUT_PULLUP);
	omap_mux_init_signal("sdmmc5_dat1.sdmmc5_dat1",
				OMAP_MUX_MODE0 | OMAP_PIN_INPUT_PULLUP);
	omap_mux_init_signal("sdmmc5_dat2.sdmmc5_dat2",
				OMAP_MUX_MODE0 | OMAP_PIN_INPUT_PULLUP);
	omap_mux_init_signal("sdmmc5_dat3.sdmmc5_dat3",
				OMAP_MUX_MODE0 | OMAP_PIN_INPUT_PULLUP);

}

static struct wl12xx_platform_data omap4_sdp4430_wlan_data __initdata = {
	.board_ref_clock = WL12XX_REFCLOCK_26,
	.board_tcxo_clock = WL12XX_TCXOCLOCK_26,
};

static void __init omap4_sdp4430_wifi_init(void)
{
	int ret;

	omap4_sdp4430_wifi_mux_init();
<<<<<<< HEAD
=======
	omap4_sdp4430_wlan_data.irq = gpio_to_irq(GPIO_WIFI_IRQ);
>>>>>>> e9676695
	ret = wl12xx_set_platform_data(&omap4_sdp4430_wlan_data);
	if (ret)
		pr_err("Error setting wl12xx data: %d\n", ret);
	ret = platform_device_register(&omap_vwlan_device);
	if (ret)
		pr_err("Error registering wl12xx device: %d\n", ret);
}

static void __init omap_4430sdp_init(void)
{
	int status;
	int package = OMAP_PACKAGE_CBS;

	if (omap_rev() == OMAP4430_REV_ES1_0)
		package = OMAP_PACKAGE_CBL;
	omap4_mux_init(board_mux, NULL, package);

	omap4_i2c_init();
	omap_sfh7741prox_init();
	platform_add_devices(sdp4430_devices, ARRAY_SIZE(sdp4430_devices));
	omap_serial_init();
	omap_sdrc_init(NULL, NULL);
	omap4_sdp4430_wifi_init();
	omap4_twl6030_hsmmc_init(mmc);

	usb_musb_init(&musb_board_data);

	status = omap_ethernet_init();
	if (status) {
		pr_err("Ethernet initialization failed: %d\n", status);
	} else {
		sdp4430_spi_board_info[0].irq = gpio_to_irq(ETH_KS8851_IRQ);
		spi_register_board_info(sdp4430_spi_board_info,
				ARRAY_SIZE(sdp4430_spi_board_info));
	}

	status = omap4_keyboard_init(&sdp4430_keypad_data, &keypad_data);
	if (status)
		pr_err("Keypad initialization failed: %d\n", status);

	omap_4430sdp_display_init();
}

MACHINE_START(OMAP_4430SDP, "OMAP4430 4430SDP board")
	/* Maintainer: Santosh Shilimkar - Texas Instruments Inc */
	.atag_offset	= 0x100,
	.reserve	= omap_reserve,
	.map_io		= omap4_map_io,
	.init_early	= omap4430_init_early,
	.init_irq	= gic_init_irq,
	.handle_irq	= gic_handle_irq,
	.init_machine	= omap_4430sdp_init,
	.timer		= &omap4_timer,
	.restart	= omap_prcm_restart,
MACHINE_END<|MERGE_RESOLUTION|>--- conflicted
+++ resolved
@@ -916,10 +916,7 @@
 	int ret;
 
 	omap4_sdp4430_wifi_mux_init();
-<<<<<<< HEAD
-=======
 	omap4_sdp4430_wlan_data.irq = gpio_to_irq(GPIO_WIFI_IRQ);
->>>>>>> e9676695
 	ret = wl12xx_set_platform_data(&omap4_sdp4430_wlan_data);
 	if (ret)
 		pr_err("Error setting wl12xx data: %d\n", ret);
