--- conflicted
+++ resolved
@@ -782,7 +782,6 @@
 	return 0;
 }
 
-<<<<<<< HEAD
 static int fault_in_kernel_space(unsigned long address)
 {
 #ifdef CONFIG_X86_32
@@ -792,8 +791,6 @@
 #endif /* CONFIG_X86_32 */
 }
 
-=======
->>>>>>> 54321d94
 /*
  * This routine handles page faults.  It determines the address,
  * and the problem, and then passes it off to one of the appropriate
@@ -818,10 +815,6 @@
 	/* get the address */
 	address = read_cr2();
 
-<<<<<<< HEAD
-=======
-	if (unlikely(notify_page_fault(regs)))
->>>>>>> 54321d94
 	if (unlikely(kmmio_fault(regs, address)))
 		return;
 
@@ -858,6 +851,7 @@
 		return;
 	}
 
+	/* kprobes don't want to hook the spurious faults. */
 	if (unlikely(notify_page_fault(regs)))
 		return;
 	/*
