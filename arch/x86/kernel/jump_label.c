--- conflicted
+++ resolved
@@ -42,17 +42,6 @@
 				   int init)
 {
 	union jump_code_union code;
-<<<<<<< HEAD
-	const unsigned char *ideal_nop = ideal_nops[NOP_ATOMIC5];
-
-	if (type == JUMP_LABEL_ENABLE) {
-		/*
-		 * We are enabling this jump label. If it is not a nop
-		 * then something must have gone wrong.
-		 */
-		if (unlikely(memcmp((void *)entry->code, ideal_nop, 5) != 0))
-			bug_at((void *)entry->code, __LINE__);
-=======
 	const unsigned char default_nop[] = { STATIC_KEY_INIT_NOP };
 	const unsigned char *ideal_nop = ideal_nops[NOP_ATOMIC5];
 
@@ -74,7 +63,6 @@
 				     != 0))
 				bug_at((void *)entry->code, __LINE__);
 		}
->>>>>>> d8ec26d7
 
 		code.jump = 0xe9;
 		code.offset = entry->target -
@@ -87,10 +75,6 @@
 		 * are converting the default nop to the ideal nop.
 		 */
 		if (init) {
-<<<<<<< HEAD
-			const unsigned char default_nop[] = { STATIC_KEY_INIT_NOP };
-=======
->>>>>>> d8ec26d7
 			if (unlikely(memcmp((void *)entry->code, default_nop, 5) != 0))
 				bug_at((void *)entry->code, __LINE__);
 		} else {
