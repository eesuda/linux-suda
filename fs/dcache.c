--- conflicted
+++ resolved
@@ -579,10 +579,7 @@
 
 failed:
 	spin_unlock(&dentry->d_lock);
-<<<<<<< HEAD
 	cpu_chill();
-=======
->>>>>>> 0a0c93f2
 	return dentry; /* try again with same dentry */
 }
 
