--- conflicted
+++ resolved
@@ -340,11 +340,8 @@
 	if (!gpio_cd)
 		return 0;
 
-<<<<<<< HEAD
-=======
 	pm_runtime_get_sync(mmc->parent);
 
->>>>>>> c252409a
 	spin_lock_irqsave(&host->lock, flags);
 
 	if (host->flags & SDHCI_DEVICE_DEAD)
@@ -354,12 +351,9 @@
 out:
 	spin_unlock_irqrestore(&host->lock, flags);
 
-<<<<<<< HEAD
-=======
 	pm_runtime_mark_last_busy(mmc->parent);
 	pm_runtime_put_autosuspend(mmc->parent);
 
->>>>>>> c252409a
 	return ret;
 }
 
@@ -396,10 +390,7 @@
 	slot->cd_idx = 0;
 	slot->cd_override_level = true;
 	if (slot->chip->pdev->device == PCI_DEVICE_ID_INTEL_BXT_SD ||
-<<<<<<< HEAD
 	    slot->chip->pdev->device == PCI_DEVICE_ID_INTEL_BXTM_SD ||
-=======
->>>>>>> c252409a
 	    slot->chip->pdev->device == PCI_DEVICE_ID_INTEL_APL_SD)
 		slot->host->mmc_host_ops.get_cd = bxt_get_cd;
 
