/*
 *  linux/drivers/mmc/core/host.c
 *
 *  Copyright (C) 2003 Russell King, All Rights Reserved.
 *  Copyright (C) 2007-2008 Pierre Ossman
 *  Copyright (C) 2010 Linus Walleij
 *
 * This program is free software; you can redistribute it and/or modify
 * it under the terms of the GNU General Public License version 2 as
 * published by the Free Software Foundation.
 *
 *  MMC host class device management
 */

#include <linux/device.h>
#include <linux/err.h>
#include <linux/idr.h>
#include <linux/of.h>
#include <linux/of_gpio.h>
#include <linux/pagemap.h>
#include <linux/export.h>
#include <linux/leds.h>
#include <linux/slab.h>
#include <linux/suspend.h>

#include <linux/mmc/host.h>
#include <linux/mmc/card.h>
#include <linux/mmc/slot-gpio.h>

#include "core.h"
#include "host.h"
#include "slot-gpio.h"
#include "pwrseq.h"

#define cls_dev_to_mmc_host(d)	container_of(d, struct mmc_host, class_dev)

static DEFINE_IDR(mmc_host_idr);
static DEFINE_SPINLOCK(mmc_host_lock);

static void mmc_host_classdev_release(struct device *dev)
{
	struct mmc_host *host = cls_dev_to_mmc_host(dev);
	spin_lock(&mmc_host_lock);
	idr_remove(&mmc_host_idr, host->index);
	spin_unlock(&mmc_host_lock);
	kfree(host);
}

static struct class mmc_host_class = {
	.name		= "mmc_host",
	.dev_release	= mmc_host_classdev_release,
};

int mmc_register_host_class(void)
{
	return class_register(&mmc_host_class);
}

void mmc_unregister_host_class(void)
{
	class_unregister(&mmc_host_class);
}

void mmc_retune_enable(struct mmc_host *host)
{
	host->can_retune = 1;
	if (host->retune_period)
		mod_timer(&host->retune_timer,
			  jiffies + host->retune_period * HZ);
}

/*
 * Pause re-tuning for a small set of operations.  The pause begins after the
 * next command and after first doing re-tuning.
 */
void mmc_retune_pause(struct mmc_host *host)
{
	if (!host->retune_paused) {
		host->retune_paused = 1;
		mmc_retune_needed(host);
		mmc_retune_hold(host);
	}
}
<<<<<<< HEAD
=======
EXPORT_SYMBOL(mmc_retune_pause);
>>>>>>> 1f3e98df

void mmc_retune_unpause(struct mmc_host *host)
{
	if (host->retune_paused) {
		host->retune_paused = 0;
		mmc_retune_release(host);
	}
}
<<<<<<< HEAD
=======
EXPORT_SYMBOL(mmc_retune_unpause);
>>>>>>> 1f3e98df

void mmc_retune_disable(struct mmc_host *host)
{
	mmc_retune_unpause(host);
	host->can_retune = 0;
	del_timer_sync(&host->retune_timer);
	host->retune_now = 0;
	host->need_retune = 0;
}

void mmc_retune_timer_stop(struct mmc_host *host)
{
	del_timer_sync(&host->retune_timer);
}
EXPORT_SYMBOL(mmc_retune_timer_stop);

void mmc_retune_hold(struct mmc_host *host)
{
	if (!host->hold_retune)
		host->retune_now = 1;
	host->hold_retune += 1;
}

void mmc_retune_release(struct mmc_host *host)
{
	if (host->hold_retune)
		host->hold_retune -= 1;
	else
		WARN_ON(1);
}

int mmc_retune(struct mmc_host *host)
{
	bool return_to_hs400 = false;
	int err;

	if (host->retune_now)
		host->retune_now = 0;
	else
		return 0;

	if (!host->need_retune || host->doing_retune || !host->card)
		return 0;

	host->need_retune = 0;

	host->doing_retune = 1;

	if (host->ios.timing == MMC_TIMING_MMC_HS400) {
		err = mmc_hs400_to_hs200(host->card);
		if (err)
			goto out;

		return_to_hs400 = true;

		if (host->ops->prepare_hs400_tuning)
			host->ops->prepare_hs400_tuning(host, &host->ios);
	}

	err = mmc_execute_tuning(host->card);
	if (err)
		goto out;

	if (return_to_hs400)
		err = mmc_hs200_to_hs400(host->card);
out:
	host->doing_retune = 0;

	return err;
}

static void mmc_retune_timer(unsigned long data)
{
	struct mmc_host *host = (struct mmc_host *)data;

	mmc_retune_needed(host);
}

/**
 *	mmc_of_parse() - parse host's device-tree node
 *	@host: host whose node should be parsed.
 *
 * To keep the rest of the MMC subsystem unaware of whether DT has been
 * used to to instantiate and configure this host instance or not, we
 * parse the properties and set respective generic mmc-host flags and
 * parameters.
 */
int mmc_of_parse(struct mmc_host *host)
{
	struct device_node *np;
	u32 bus_width;
	int ret;
	bool cd_cap_invert, cd_gpio_invert = false;
	bool ro_cap_invert, ro_gpio_invert = false;

	if (!host->parent || !host->parent->of_node)
		return 0;

	np = host->parent->of_node;

	/* "bus-width" is translated to MMC_CAP_*_BIT_DATA flags */
	if (of_property_read_u32(np, "bus-width", &bus_width) < 0) {
		dev_dbg(host->parent,
			"\"bus-width\" property is missing, assuming 1 bit.\n");
		bus_width = 1;
	}

	switch (bus_width) {
	case 8:
		host->caps |= MMC_CAP_8_BIT_DATA;
		/* Hosts capable of 8-bit transfers can also do 4 bits */
	case 4:
		host->caps |= MMC_CAP_4_BIT_DATA;
		break;
	case 1:
		break;
	default:
		dev_err(host->parent,
			"Invalid \"bus-width\" value %u!\n", bus_width);
		return -EINVAL;
	}

	/* f_max is obtained from the optional "max-frequency" property */
	of_property_read_u32(np, "max-frequency", &host->f_max);

	/*
	 * Configure CD and WP pins. They are both by default active low to
	 * match the SDHCI spec. If GPIOs are provided for CD and / or WP, the
	 * mmc-gpio helpers are used to attach, configure and use them. If
	 * polarity inversion is specified in DT, one of MMC_CAP2_CD_ACTIVE_HIGH
	 * and MMC_CAP2_RO_ACTIVE_HIGH capability-2 flags is set. If the
	 * "broken-cd" property is provided, the MMC_CAP_NEEDS_POLL capability
	 * is set. If the "non-removable" property is found, the
	 * MMC_CAP_NONREMOVABLE capability is set and no card-detection
	 * configuration is performed.
	 */

	/* Parse Card Detection */
	if (of_property_read_bool(np, "non-removable")) {
		host->caps |= MMC_CAP_NONREMOVABLE;
	} else {
		cd_cap_invert = of_property_read_bool(np, "cd-inverted");

		if (of_property_read_bool(np, "broken-cd"))
			host->caps |= MMC_CAP_NEEDS_POLL;

		ret = mmc_gpiod_request_cd(host, "cd", 0, true,
					   0, &cd_gpio_invert);
		if (!ret)
			dev_info(host->parent, "Got CD GPIO\n");
		else if (ret != -ENOENT && ret != -ENOSYS)
			return ret;

		/*
		 * There are two ways to flag that the CD line is inverted:
		 * through the cd-inverted flag and by the GPIO line itself
		 * being inverted from the GPIO subsystem. This is a leftover
		 * from the times when the GPIO subsystem did not make it
		 * possible to flag a line as inverted.
		 *
		 * If the capability on the host AND the GPIO line are
		 * both inverted, the end result is that the CD line is
		 * not inverted.
		 */
		if (cd_cap_invert ^ cd_gpio_invert)
			host->caps2 |= MMC_CAP2_CD_ACTIVE_HIGH;
	}

	/* Parse Write Protection */
	ro_cap_invert = of_property_read_bool(np, "wp-inverted");

	ret = mmc_gpiod_request_ro(host, "wp", 0, false, 0, &ro_gpio_invert);
	if (!ret)
		dev_info(host->parent, "Got WP GPIO\n");
	else if (ret != -ENOENT && ret != -ENOSYS)
		return ret;

	if (of_property_read_bool(np, "disable-wp"))
		host->caps2 |= MMC_CAP2_NO_WRITE_PROTECT;

	/* See the comment on CD inversion above */
	if (ro_cap_invert ^ ro_gpio_invert)
		host->caps2 |= MMC_CAP2_RO_ACTIVE_HIGH;

	if (of_property_read_bool(np, "cap-sd-highspeed"))
		host->caps |= MMC_CAP_SD_HIGHSPEED;
	if (of_property_read_bool(np, "cap-mmc-highspeed"))
		host->caps |= MMC_CAP_MMC_HIGHSPEED;
	if (of_property_read_bool(np, "sd-uhs-sdr12"))
		host->caps |= MMC_CAP_UHS_SDR12;
	if (of_property_read_bool(np, "sd-uhs-sdr25"))
		host->caps |= MMC_CAP_UHS_SDR25;
	if (of_property_read_bool(np, "sd-uhs-sdr50"))
		host->caps |= MMC_CAP_UHS_SDR50;
	if (of_property_read_bool(np, "sd-uhs-sdr104"))
		host->caps |= MMC_CAP_UHS_SDR104;
	if (of_property_read_bool(np, "sd-uhs-ddr50"))
		host->caps |= MMC_CAP_UHS_DDR50;
	if (of_property_read_bool(np, "cap-power-off-card"))
		host->caps |= MMC_CAP_POWER_OFF_CARD;
	if (of_property_read_bool(np, "cap-mmc-hw-reset"))
		host->caps |= MMC_CAP_HW_RESET;
	if (of_property_read_bool(np, "cap-sdio-irq"))
		host->caps |= MMC_CAP_SDIO_IRQ;
	if (of_property_read_bool(np, "full-pwr-cycle"))
		host->caps2 |= MMC_CAP2_FULL_PWR_CYCLE;
	if (of_property_read_bool(np, "keep-power-in-suspend"))
		host->pm_caps |= MMC_PM_KEEP_POWER;
	if (of_property_read_bool(np, "enable-sdio-wakeup"))
		host->pm_caps |= MMC_PM_WAKE_SDIO_IRQ;
	if (of_property_read_bool(np, "mmc-ddr-1_8v"))
		host->caps |= MMC_CAP_1_8V_DDR;
	if (of_property_read_bool(np, "mmc-ddr-1_2v"))
		host->caps |= MMC_CAP_1_2V_DDR;
	if (of_property_read_bool(np, "mmc-hs200-1_8v"))
		host->caps2 |= MMC_CAP2_HS200_1_8V_SDR;
	if (of_property_read_bool(np, "mmc-hs200-1_2v"))
		host->caps2 |= MMC_CAP2_HS200_1_2V_SDR;
	if (of_property_read_bool(np, "mmc-hs400-1_8v"))
		host->caps2 |= MMC_CAP2_HS400_1_8V | MMC_CAP2_HS200_1_8V_SDR;
	if (of_property_read_bool(np, "mmc-hs400-1_2v"))
		host->caps2 |= MMC_CAP2_HS400_1_2V | MMC_CAP2_HS200_1_2V_SDR;

	host->dsr_req = !of_property_read_u32(np, "dsr", &host->dsr);
	if (host->dsr_req && (host->dsr & ~0xffff)) {
		dev_err(host->parent,
			"device tree specified broken value for DSR: 0x%x, ignoring\n",
			host->dsr);
		host->dsr_req = 0;
	}

	return mmc_pwrseq_alloc(host);
}

EXPORT_SYMBOL(mmc_of_parse);

/**
 *	mmc_alloc_host - initialise the per-host structure.
 *	@extra: sizeof private data structure
 *	@dev: pointer to host device model structure
 *
 *	Initialise the per-host structure.
 */
struct mmc_host *mmc_alloc_host(int extra, struct device *dev)
{
	int err;
	struct mmc_host *host;

	host = kzalloc(sizeof(struct mmc_host) + extra, GFP_KERNEL);
	if (!host)
		return NULL;

	/* scanning will be enabled when we're ready */
	host->rescan_disable = 1;
	idr_preload(GFP_KERNEL);
	spin_lock(&mmc_host_lock);
	err = idr_alloc(&mmc_host_idr, host, 0, 0, GFP_NOWAIT);
	if (err >= 0)
		host->index = err;
	spin_unlock(&mmc_host_lock);
	idr_preload_end();
	if (err < 0) {
		kfree(host);
		return NULL;
	}

	dev_set_name(&host->class_dev, "mmc%d", host->index);

	host->parent = dev;
	host->class_dev.parent = dev;
	host->class_dev.class = &mmc_host_class;
	device_initialize(&host->class_dev);

	if (mmc_gpio_alloc(host)) {
		put_device(&host->class_dev);
		return NULL;
	}

	spin_lock_init(&host->lock);
	init_waitqueue_head(&host->wq);
	INIT_DELAYED_WORK(&host->detect, mmc_rescan);
#ifdef CONFIG_PM
	host->pm_notify.notifier_call = mmc_pm_notify;
#endif
	setup_timer(&host->retune_timer, mmc_retune_timer, (unsigned long)host);

	/*
	 * By default, hosts do not support SGIO or large requests.
	 * They have to set these according to their abilities.
	 */
	host->max_segs = 1;
	host->max_seg_size = PAGE_CACHE_SIZE;

	host->max_req_size = PAGE_CACHE_SIZE;
	host->max_blk_size = 512;
	host->max_blk_count = PAGE_CACHE_SIZE / 512;

	return host;
}

EXPORT_SYMBOL(mmc_alloc_host);

/**
 *	mmc_add_host - initialise host hardware
 *	@host: mmc host
 *
 *	Register the host with the driver model. The host must be
 *	prepared to start servicing requests before this function
 *	completes.
 */
int mmc_add_host(struct mmc_host *host)
{
	int err;

	WARN_ON((host->caps & MMC_CAP_SDIO_IRQ) &&
		!host->ops->enable_sdio_irq);

	err = device_add(&host->class_dev);
	if (err)
		return err;

	led_trigger_register_simple(dev_name(&host->class_dev), &host->led);

#ifdef CONFIG_DEBUG_FS
	mmc_add_host_debugfs(host);
#endif

	mmc_start_host(host);
	register_pm_notifier(&host->pm_notify);

	return 0;
}

EXPORT_SYMBOL(mmc_add_host);

/**
 *	mmc_remove_host - remove host hardware
 *	@host: mmc host
 *
 *	Unregister and remove all cards associated with this host,
 *	and power down the MMC bus. No new requests will be issued
 *	after this function has returned.
 */
void mmc_remove_host(struct mmc_host *host)
{
	unregister_pm_notifier(&host->pm_notify);
	mmc_stop_host(host);

#ifdef CONFIG_DEBUG_FS
	mmc_remove_host_debugfs(host);
#endif

	device_del(&host->class_dev);

	led_trigger_unregister_simple(host->led);
}

EXPORT_SYMBOL(mmc_remove_host);

/**
 *	mmc_free_host - free the host structure
 *	@host: mmc host
 *
 *	Free the host once all references to it have been dropped.
 */
void mmc_free_host(struct mmc_host *host)
{
	mmc_pwrseq_free(host);
	put_device(&host->class_dev);
}

EXPORT_SYMBOL(mmc_free_host);<|MERGE_RESOLUTION|>--- conflicted
+++ resolved
@@ -81,10 +81,7 @@
 		mmc_retune_hold(host);
 	}
 }
-<<<<<<< HEAD
-=======
 EXPORT_SYMBOL(mmc_retune_pause);
->>>>>>> 1f3e98df
 
 void mmc_retune_unpause(struct mmc_host *host)
 {
@@ -93,10 +90,7 @@
 		mmc_retune_release(host);
 	}
 }
-<<<<<<< HEAD
-=======
 EXPORT_SYMBOL(mmc_retune_unpause);
->>>>>>> 1f3e98df
 
 void mmc_retune_disable(struct mmc_host *host)
 {
