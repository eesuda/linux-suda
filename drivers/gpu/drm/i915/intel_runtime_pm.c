--- conflicted
+++ resolved
@@ -89,13 +89,10 @@
 		return "TRANSCODER_C";
 	case POWER_DOMAIN_TRANSCODER_EDP:
 		return "TRANSCODER_EDP";
-<<<<<<< HEAD
-=======
 	case POWER_DOMAIN_TRANSCODER_DSI_A:
 		return "TRANSCODER_DSI_A";
 	case POWER_DOMAIN_TRANSCODER_DSI_C:
 		return "TRANSCODER_DSI_C";
->>>>>>> f67e69b3
 	case POWER_DOMAIN_PORT_DDI_A_LANES:
 		return "PORT_DDI_A_LANES";
 	case POWER_DOMAIN_PORT_DDI_B_LANES:
@@ -394,24 +391,11 @@
 	BIT(POWER_DOMAIN_INIT))
 #define SKL_DISPLAY_DDI_D_POWER_DOMAINS (		\
 	BIT(POWER_DOMAIN_PORT_DDI_D_LANES) |		\
-<<<<<<< HEAD
 	BIT(POWER_DOMAIN_INIT))
 #define SKL_DISPLAY_DC_OFF_POWER_DOMAINS (		\
 	SKL_DISPLAY_POWERWELL_2_POWER_DOMAINS |		\
 	BIT(POWER_DOMAIN_MODESET) |			\
 	BIT(POWER_DOMAIN_AUX_A) |			\
-	BIT(POWER_DOMAIN_INIT))
-#define SKL_DISPLAY_ALWAYS_ON_POWER_DOMAINS (		\
-	(POWER_DOMAIN_MASK & ~(				\
-	SKL_DISPLAY_POWERWELL_2_POWER_DOMAINS |		\
-	SKL_DISPLAY_DC_OFF_POWER_DOMAINS)) |		\
-=======
-	BIT(POWER_DOMAIN_INIT))
-#define SKL_DISPLAY_DC_OFF_POWER_DOMAINS (		\
-	SKL_DISPLAY_POWERWELL_2_POWER_DOMAINS |		\
-	BIT(POWER_DOMAIN_MODESET) |			\
-	BIT(POWER_DOMAIN_AUX_A) |			\
->>>>>>> f67e69b3
 	BIT(POWER_DOMAIN_INIT))
 
 #define BXT_DISPLAY_POWERWELL_2_POWER_DOMAINS (		\
@@ -432,26 +416,8 @@
 	BIT(POWER_DOMAIN_INIT))
 #define BXT_DISPLAY_DC_OFF_POWER_DOMAINS (		\
 	BXT_DISPLAY_POWERWELL_2_POWER_DOMAINS |		\
-<<<<<<< HEAD
-	BIT(POWER_DOMAIN_PIPE_A) |			\
-	BIT(POWER_DOMAIN_TRANSCODER_EDP) |		\
-	BIT(POWER_DOMAIN_PIPE_A_PANEL_FITTER) |		\
-	BIT(POWER_DOMAIN_PORT_DDI_A_LANES) |		\
-	BIT(POWER_DOMAIN_AUX_A) |			\
-	BIT(POWER_DOMAIN_PLLS) |			\
-	BIT(POWER_DOMAIN_INIT))
-#define BXT_DISPLAY_DC_OFF_POWER_DOMAINS (		\
-	BXT_DISPLAY_POWERWELL_2_POWER_DOMAINS |		\
 	BIT(POWER_DOMAIN_MODESET) |			\
 	BIT(POWER_DOMAIN_AUX_A) |			\
-	BIT(POWER_DOMAIN_INIT))
-#define BXT_DISPLAY_ALWAYS_ON_POWER_DOMAINS (		\
-	(POWER_DOMAIN_MASK & ~(BXT_DISPLAY_POWERWELL_1_POWER_DOMAINS |	\
-	BXT_DISPLAY_POWERWELL_2_POWER_DOMAINS)) |	\
-=======
-	BIT(POWER_DOMAIN_MODESET) |			\
-	BIT(POWER_DOMAIN_AUX_A) |			\
->>>>>>> f67e69b3
 	BIT(POWER_DOMAIN_INIT))
 
 static void assert_can_enable_dc9(struct drm_i915_private *dev_priv)
@@ -489,10 +455,6 @@
 	  */
 }
 
-<<<<<<< HEAD
-static void gen9_set_dc_state_debugmask_memory_up(
-			struct drm_i915_private *dev_priv)
-=======
 static void gen9_write_dc_state(struct drm_i915_private *dev_priv,
 				u32 state)
 {
@@ -555,7 +517,6 @@
 }
 
 static void gen9_set_dc_state(struct drm_i915_private *dev_priv, uint32_t state)
->>>>>>> f67e69b3
 {
 	uint32_t val;
 	uint32_t mask;
@@ -563,79 +524,8 @@
 	if (WARN_ON_ONCE(state & ~dev_priv->csr.allowed_dc_mask))
 		state &= dev_priv->csr.allowed_dc_mask;
 
-<<<<<<< HEAD
-	/* The below bit doesn't need to be cleared ever afterwards */
-	val = I915_READ(DC_STATE_DEBUG);
-	if (!(val & DC_STATE_DEBUG_MASK_MEMORY_UP)) {
-		val |= DC_STATE_DEBUG_MASK_MEMORY_UP;
-		I915_WRITE(DC_STATE_DEBUG, val);
-		POSTING_READ(DC_STATE_DEBUG);
-	}
-}
-
-static void gen9_write_dc_state(struct drm_i915_private *dev_priv,
-				u32 state)
-{
-	int rewrites = 0;
-	int rereads = 0;
-	u32 v;
-
-	I915_WRITE(DC_STATE_EN, state);
-
-	/* It has been observed that disabling the dc6 state sometimes
-	 * doesn't stick and dmc keeps returning old value. Make sure
-	 * the write really sticks enough times and also force rewrite until
-	 * we are confident that state is exactly what we want.
-	 */
-	do  {
-		v = I915_READ(DC_STATE_EN);
-
-		if (v != state) {
-			I915_WRITE(DC_STATE_EN, state);
-			rewrites++;
-			rereads = 0;
-		} else if (rereads++ > 5) {
-			break;
-		}
-
-	} while (rewrites < 100);
-
-	if (v != state)
-		DRM_ERROR("Writing dc state to 0x%x failed, now 0x%x\n",
-			  state, v);
-
-	/* Most of the times we need one retry, avoid spam */
-	if (rewrites > 1)
-		DRM_DEBUG_KMS("Rewrote dc state to 0x%x %d times\n",
-			      state, rewrites);
-}
-
-static void gen9_set_dc_state(struct drm_i915_private *dev_priv, uint32_t state)
-{
-	uint32_t val;
-	uint32_t mask;
-
-	mask = DC_STATE_EN_UPTO_DC5;
-	if (IS_BROXTON(dev_priv))
-		mask |= DC_STATE_EN_DC9;
-	else
-		mask |= DC_STATE_EN_UPTO_DC6;
-
-	WARN_ON_ONCE(state & ~mask);
-
-	if (i915.enable_dc == 0)
-		state = DC_STATE_DISABLE;
-	else if (i915.enable_dc == 1 && state > DC_STATE_EN_UPTO_DC5)
-		state = DC_STATE_EN_UPTO_DC5;
-
-	if (state & DC_STATE_EN_UPTO_DC5_DC6_MASK)
-		gen9_set_dc_state_debugmask_memory_up(dev_priv);
-
-	val = I915_READ(DC_STATE_EN);
-=======
 	val = I915_READ(DC_STATE_EN);
 	mask = gen9_dc_mask(dev_priv);
->>>>>>> f67e69b3
 	DRM_DEBUG_KMS("Setting DC state from %02x to %02x\n",
 		      val & mask, state);
 
@@ -694,21 +584,6 @@
 
 void gen9_enable_dc5(struct drm_i915_private *dev_priv)
 {
-<<<<<<< HEAD
-	/*
-	 * During initialization, the firmware may not be loaded yet.
-	 * We still want to make sure that the DC enabling flag is cleared.
-	 */
-	if (dev_priv->power_domains.initializing)
-		return;
-
-	assert_rpm_wakelock_held(dev_priv);
-}
-
-static void gen9_enable_dc5(struct drm_i915_private *dev_priv)
-{
-=======
->>>>>>> f67e69b3
 	assert_can_enable_dc5(dev_priv);
 
 	DRM_DEBUG_KMS("Enabling DC5\n");
@@ -734,34 +609,14 @@
 
 	gen9_set_dc_state(dev_priv, DC_STATE_EN_UPTO_DC6);
 
-<<<<<<< HEAD
-	WARN_ONCE(!(I915_READ(DC_STATE_EN) & DC_STATE_EN_UPTO_DC6),
-		  "DC6 already programmed to be disabled.\n");
-}
-
-static void gen9_disable_dc5_dc6(struct drm_i915_private *dev_priv)
-{
-	assert_can_disable_dc5(dev_priv);
-
-	if (IS_SKYLAKE(dev_priv) && i915.enable_dc != 0 && i915.enable_dc != 1)
-		assert_can_disable_dc6(dev_priv);
+}
+
+void skl_disable_dc6(struct drm_i915_private *dev_priv)
+{
+	DRM_DEBUG_KMS("Disabling DC6\n");
 
 	gen9_set_dc_state(dev_priv, DC_STATE_DISABLE);
 }
-
-void skl_enable_dc6(struct drm_i915_private *dev_priv)
-{
-	assert_can_enable_dc6(dev_priv);
-=======
-}
-
-void skl_disable_dc6(struct drm_i915_private *dev_priv)
-{
-	DRM_DEBUG_KMS("Disabling DC6\n");
-
-	gen9_set_dc_state(dev_priv, DC_STATE_DISABLE);
-}
->>>>>>> f67e69b3
 
 static void
 gen9_sanitize_power_well_requests(struct drm_i915_private *dev_priv,
@@ -771,15 +626,6 @@
 	u32 val;
 	u32 mask;
 
-<<<<<<< HEAD
-	gen9_set_dc_state(dev_priv, DC_STATE_EN_UPTO_DC6);
-
-}
-
-void skl_disable_dc6(struct drm_i915_private *dev_priv)
-{
-	assert_can_disable_dc6(dev_priv);
-=======
 	mask = SKL_POWER_WELL_REQ(power_well_id);
 
 	val = I915_READ(HSW_PWR_WELL_KVMR);
@@ -792,7 +638,6 @@
 
 	if (!(val & mask))
 		return;
->>>>>>> f67e69b3
 
 	/*
 	 * DMC is known to force on the request bits for power well 1 on SKL
@@ -808,12 +653,8 @@
 		WARN_ONCE(1, "Clearing unexpected auxiliary requests for %s\n",
 			  power_well->name);
 
-<<<<<<< HEAD
-	gen9_set_dc_state(dev_priv, DC_STATE_DISABLE);
-=======
 	I915_WRITE(HSW_PWR_WELL_BIOS, val & ~mask);
 	I915_WRITE(HSW_PWR_WELL_DEBUG, val & ~mask);
->>>>>>> f67e69b3
 }
 
 static void skl_set_power_well(struct drm_i915_private *dev_priv,
@@ -865,20 +706,6 @@
 				!I915_READ(HSW_PWR_WELL_BIOS),
 				"Invalid for power well status to be enabled, unless done by the BIOS, \
 				when request is to disable!\n");
-<<<<<<< HEAD
-			if (power_well->data == SKL_DISP_PW_2) {
-				/*
-				 * DDI buffer programming unnecessary during
-				 * driver-load/resume as it's already done
-				 * during modeset initialization then. It's
-				 * also invalid here as encoder list is still
-				 * uninitialized.
-				 */
-				if (!dev_priv->power_domains.initializing)
-					intel_prepare_ddi(dev);
-			}
-=======
->>>>>>> f67e69b3
 			I915_WRITE(HSW_PWR_WELL_DRIVER, tmp | req_mask);
 		}
 
@@ -982,55 +809,33 @@
 static void gen9_dc_off_power_well_enable(struct drm_i915_private *dev_priv,
 					  struct i915_power_well *power_well)
 {
-<<<<<<< HEAD
-	gen9_disable_dc5_dc6(dev_priv);
-=======
 	gen9_set_dc_state(dev_priv, DC_STATE_DISABLE);
 
 	if (IS_BROXTON(dev_priv)) {
 		broxton_cdclk_verify_state(dev_priv);
 		broxton_ddi_phy_verify_state(dev_priv);
 	}
->>>>>>> f67e69b3
 }
 
 static void gen9_dc_off_power_well_disable(struct drm_i915_private *dev_priv,
 					   struct i915_power_well *power_well)
 {
-<<<<<<< HEAD
-	if (IS_SKYLAKE(dev_priv) && i915.enable_dc != 0 && i915.enable_dc != 1)
-		skl_enable_dc6(dev_priv);
-	else
-=======
 	if (!dev_priv->csr.dmc_payload)
 		return;
 
 	if (dev_priv->csr.allowed_dc_mask & DC_STATE_EN_UPTO_DC6)
 		skl_enable_dc6(dev_priv);
 	else if (dev_priv->csr.allowed_dc_mask & DC_STATE_EN_UPTO_DC5)
->>>>>>> f67e69b3
 		gen9_enable_dc5(dev_priv);
 }
 
 static void gen9_dc_off_power_well_sync_hw(struct drm_i915_private *dev_priv,
 					   struct i915_power_well *power_well)
 {
-<<<<<<< HEAD
-	if (power_well->count > 0) {
-		gen9_set_dc_state(dev_priv, DC_STATE_DISABLE);
-	} else {
-		if (IS_SKYLAKE(dev_priv) && i915.enable_dc != 0 &&
-		    i915.enable_dc != 1)
-			gen9_set_dc_state(dev_priv, DC_STATE_EN_UPTO_DC6);
-		else
-			gen9_set_dc_state(dev_priv, DC_STATE_EN_UPTO_DC5);
-	}
-=======
 	if (power_well->count > 0)
 		gen9_dc_off_power_well_enable(dev_priv, power_well);
 	else
 		gen9_dc_off_power_well_disable(dev_priv, power_well);
->>>>>>> f67e69b3
 }
 
 static void i9xx_always_on_power_well_noop(struct drm_i915_private *dev_priv,
@@ -1807,25 +1612,6 @@
 	intel_runtime_pm_put(dev_priv);
 }
 
-<<<<<<< HEAD
-#define HSW_ALWAYS_ON_POWER_DOMAINS (			\
-	BIT(POWER_DOMAIN_PIPE_A) |			\
-	BIT(POWER_DOMAIN_TRANSCODER_EDP) |		\
-	BIT(POWER_DOMAIN_PORT_DDI_A_LANES) |		\
-	BIT(POWER_DOMAIN_PORT_DDI_B_LANES) |		\
-	BIT(POWER_DOMAIN_PORT_DDI_C_LANES) |		\
-	BIT(POWER_DOMAIN_PORT_DDI_D_LANES) |		\
-	BIT(POWER_DOMAIN_PORT_CRT) |			\
-	BIT(POWER_DOMAIN_PLLS) |			\
-	BIT(POWER_DOMAIN_AUX_A) |			\
-	BIT(POWER_DOMAIN_AUX_B) |			\
-	BIT(POWER_DOMAIN_AUX_C) |			\
-	BIT(POWER_DOMAIN_AUX_D) |			\
-	BIT(POWER_DOMAIN_GMBUS) |			\
-	BIT(POWER_DOMAIN_INIT))
-#define HSW_DISPLAY_POWER_DOMAINS (				\
-	(POWER_DOMAIN_MASK & ~HSW_ALWAYS_ON_POWER_DOMAINS) |	\
-=======
 #define HSW_DISPLAY_POWER_DOMAINS (			\
 	BIT(POWER_DOMAIN_PIPE_B) |			\
 	BIT(POWER_DOMAIN_PIPE_C) |			\
@@ -1841,7 +1627,6 @@
 	BIT(POWER_DOMAIN_PORT_CRT) | /* DDI E */	\
 	BIT(POWER_DOMAIN_VGA) |				\
 	BIT(POWER_DOMAIN_AUDIO) |			\
->>>>>>> f67e69b3
 	BIT(POWER_DOMAIN_INIT))
 
 #define BDW_DISPLAY_POWER_DOMAINS (			\
@@ -1903,8 +1688,6 @@
 
 #define VLV_DPIO_TX_C_LANES_23_POWER_DOMAINS (	\
 	BIT(POWER_DOMAIN_PORT_DDI_C_LANES) |	\
-<<<<<<< HEAD
-=======
 	BIT(POWER_DOMAIN_AUX_C) |		\
 	BIT(POWER_DOMAIN_INIT))
 
@@ -1925,7 +1708,6 @@
 	BIT(POWER_DOMAIN_VGA) |			\
 	BIT(POWER_DOMAIN_AUDIO) |		\
 	BIT(POWER_DOMAIN_AUX_B) |		\
->>>>>>> f67e69b3
 	BIT(POWER_DOMAIN_AUX_C) |		\
 	BIT(POWER_DOMAIN_AUX_D) |		\
 	BIT(POWER_DOMAIN_GMBUS) |		\
@@ -2267,11 +2049,6 @@
 	if (disable_power_well >= 0)
 		return !!disable_power_well;
 
-<<<<<<< HEAD
-	if (IS_BROXTON(dev_priv)) {
-		DRM_DEBUG_KMS("Disabling display power well support\n");
-		return 0;
-=======
 	return 1;
 }
 
@@ -2296,7 +2073,6 @@
 	} else {
 		max_dc = 0;
 		mask = 0;
->>>>>>> f67e69b3
 	}
 
 	if (!i915.disable_power_well)
@@ -2358,11 +2134,7 @@
 		set_power_wells(power_domains, hsw_power_wells);
 	} else if (IS_BROADWELL(dev_priv)) {
 		set_power_wells(power_domains, bdw_power_wells);
-<<<<<<< HEAD
-	} else if (IS_SKYLAKE(dev_priv->dev) || IS_KABYLAKE(dev_priv->dev)) {
-=======
 	} else if (IS_SKYLAKE(dev_priv) || IS_KABYLAKE(dev_priv)) {
->>>>>>> f67e69b3
 		set_power_wells(power_domains, skl_power_wells);
 	} else if (IS_BROXTON(dev_priv)) {
 		set_power_wells(power_domains, bxt_power_wells);
@@ -2428,16 +2200,10 @@
 }
 
 static void skl_display_core_init(struct drm_i915_private *dev_priv,
-<<<<<<< HEAD
-				  bool resume)
-{
-	struct i915_power_domains *power_domains = &dev_priv->power_domains;
-=======
 				   bool resume)
 {
 	struct i915_power_domains *power_domains = &dev_priv->power_domains;
 	struct i915_power_well *well;
->>>>>>> f67e69b3
 	uint32_t val;
 
 	gen9_set_dc_state(dev_priv, DC_STATE_DISABLE);
@@ -2448,9 +2214,6 @@
 
 	/* enable PG1 and Misc I/O */
 	mutex_lock(&power_domains->lock);
-<<<<<<< HEAD
-	skl_pw1_misc_io_init(dev_priv);
-=======
 
 	well = lookup_power_well(dev_priv, SKL_DISP_PW_1);
 	intel_power_well_enable(dev_priv, well);
@@ -2458,7 +2221,6 @@
 	well = lookup_power_well(dev_priv, SKL_DISP_PW_MISC_IO);
 	intel_power_well_enable(dev_priv, well);
 
->>>>>>> f67e69b3
 	mutex_unlock(&power_domains->lock);
 
 	if (!resume)
@@ -2473,10 +2235,7 @@
 static void skl_display_core_uninit(struct drm_i915_private *dev_priv)
 {
 	struct i915_power_domains *power_domains = &dev_priv->power_domains;
-<<<<<<< HEAD
-=======
 	struct i915_power_well *well;
->>>>>>> f67e69b3
 
 	gen9_set_dc_state(dev_priv, DC_STATE_DISABLE);
 
@@ -2484,10 +2243,6 @@
 
 	/* The spec doesn't call for removing the reset handshake flag */
 	/* disable PG1 and Misc I/O */
-<<<<<<< HEAD
-	mutex_lock(&power_domains->lock);
-	skl_pw1_misc_io_fini(dev_priv);
-=======
 
 	mutex_lock(&power_domains->lock);
 
@@ -2555,7 +2310,6 @@
 	well = lookup_power_well(dev_priv, SKL_DISP_PW_1);
 	intel_power_well_disable(dev_priv, well);
 
->>>>>>> f67e69b3
 	mutex_unlock(&power_domains->lock);
 }
 
@@ -2690,11 +2444,8 @@
 
 	if (IS_SKYLAKE(dev) || IS_KABYLAKE(dev)) {
 		skl_display_core_init(dev_priv, resume);
-<<<<<<< HEAD
-=======
 	} else if (IS_BROXTON(dev)) {
 		bxt_display_core_init(dev_priv, resume);
->>>>>>> f67e69b3
 	} else if (IS_CHERRYVIEW(dev)) {
 		mutex_lock(&power_domains->lock);
 		chv_phy_control_init(dev_priv);
@@ -2732,41 +2483,8 @@
 
 	if (IS_SKYLAKE(dev_priv) || IS_KABYLAKE(dev_priv))
 		skl_display_core_uninit(dev_priv);
-<<<<<<< HEAD
-}
-
-/**
- * intel_aux_display_runtime_get - grab an auxiliary power domain reference
- * @dev_priv: i915 device instance
- *
- * This function grabs a power domain reference for the auxiliary power domain
- * (for access to the GMBUS and DP AUX blocks) and ensures that it and all its
- * parents are powered up. Therefore users should only grab a reference to the
- * innermost power domain they need.
- *
- * Any power domain reference obtained by this function must have a symmetric
- * call to intel_aux_display_runtime_put() to release the reference again.
- */
-void intel_aux_display_runtime_get(struct drm_i915_private *dev_priv)
-{
-	intel_runtime_pm_get(dev_priv);
-}
-
-/**
- * intel_aux_display_runtime_put - release an auxiliary power domain reference
- * @dev_priv: i915 device instance
- *
- * This function drops the auxiliary power domain reference obtained by
- * intel_aux_display_runtime_get() and might power down the corresponding
- * hardware block right away if this is the last reference.
- */
-void intel_aux_display_runtime_put(struct drm_i915_private *dev_priv)
-{
-	intel_runtime_pm_put(dev_priv);
-=======
 	else if (IS_BROXTON(dev_priv))
 		bxt_display_core_uninit(dev_priv);
->>>>>>> f67e69b3
 }
 
 /**
