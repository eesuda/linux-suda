/* i915_drv.c -- i830,i845,i855,i865,i915 driver -*- linux-c -*-
 */
/*
 *
 * Copyright 2003 Tungsten Graphics, Inc., Cedar Park, Texas.
 * All Rights Reserved.
 *
 * Permission is hereby granted, free of charge, to any person obtaining a
 * copy of this software and associated documentation files (the
 * "Software"), to deal in the Software without restriction, including
 * without limitation the rights to use, copy, modify, merge, publish,
 * distribute, sub license, and/or sell copies of the Software, and to
 * permit persons to whom the Software is furnished to do so, subject to
 * the following conditions:
 *
 * The above copyright notice and this permission notice (including the
 * next paragraph) shall be included in all copies or substantial portions
 * of the Software.
 *
 * THE SOFTWARE IS PROVIDED "AS IS", WITHOUT WARRANTY OF ANY KIND, EXPRESS
 * OR IMPLIED, INCLUDING BUT NOT LIMITED TO THE WARRANTIES OF
 * MERCHANTABILITY, FITNESS FOR A PARTICULAR PURPOSE AND NON-INFRINGEMENT.
 * IN NO EVENT SHALL TUNGSTEN GRAPHICS AND/OR ITS SUPPLIERS BE LIABLE FOR
 * ANY CLAIM, DAMAGES OR OTHER LIABILITY, WHETHER IN AN ACTION OF CONTRACT,
 * TORT OR OTHERWISE, ARISING FROM, OUT OF OR IN CONNECTION WITH THE
 * SOFTWARE OR THE USE OR OTHER DEALINGS IN THE SOFTWARE.
 *
 */

#include <linux/device.h>
#include <linux/acpi.h>
#include <drm/drmP.h>
#include <drm/i915_drm.h>
#include "i915_drv.h"
#include "i915_trace.h"
#include "intel_drv.h"

#include <linux/console.h>
#include <linux/module.h>
#include <linux/pm_runtime.h>
#include <drm/drm_crtc_helper.h>

static struct drm_driver driver;

#define GEN_DEFAULT_PIPEOFFSETS \
	.pipe_offsets = { PIPE_A_OFFSET, PIPE_B_OFFSET, \
			  PIPE_C_OFFSET, PIPE_EDP_OFFSET }, \
	.trans_offsets = { TRANSCODER_A_OFFSET, TRANSCODER_B_OFFSET, \
			   TRANSCODER_C_OFFSET, TRANSCODER_EDP_OFFSET }, \
	.palette_offsets = { PALETTE_A_OFFSET, PALETTE_B_OFFSET }

#define GEN_CHV_PIPEOFFSETS \
	.pipe_offsets = { PIPE_A_OFFSET, PIPE_B_OFFSET, \
			  CHV_PIPE_C_OFFSET }, \
	.trans_offsets = { TRANSCODER_A_OFFSET, TRANSCODER_B_OFFSET, \
			   CHV_TRANSCODER_C_OFFSET, }, \
	.palette_offsets = { PALETTE_A_OFFSET, PALETTE_B_OFFSET, \
			     CHV_PALETTE_C_OFFSET }

#define CURSOR_OFFSETS \
	.cursor_offsets = { CURSOR_A_OFFSET, CURSOR_B_OFFSET, CHV_CURSOR_C_OFFSET }

#define IVB_CURSOR_OFFSETS \
	.cursor_offsets = { CURSOR_A_OFFSET, IVB_CURSOR_B_OFFSET, IVB_CURSOR_C_OFFSET }

#define BDW_COLORS \
	.color = { .degamma_lut_size = 512, .gamma_lut_size = 512 }
#define CHV_COLORS \
	.color = { .degamma_lut_size = 65, .gamma_lut_size = 257 }

static const struct intel_device_info intel_i830_info = {
	.gen = 2, .is_mobile = 1, .cursor_needs_physical = 1, .num_pipes = 2,
	.has_overlay = 1, .overlay_needs_physical = 1,
	.ring_mask = RENDER_RING,
	GEN_DEFAULT_PIPEOFFSETS,
	CURSOR_OFFSETS,
};

static const struct intel_device_info intel_845g_info = {
	.gen = 2, .num_pipes = 1,
	.has_overlay = 1, .overlay_needs_physical = 1,
	.ring_mask = RENDER_RING,
	GEN_DEFAULT_PIPEOFFSETS,
	CURSOR_OFFSETS,
};

static const struct intel_device_info intel_i85x_info = {
	.gen = 2, .is_i85x = 1, .is_mobile = 1, .num_pipes = 2,
	.cursor_needs_physical = 1,
	.has_overlay = 1, .overlay_needs_physical = 1,
	.has_fbc = 1,
	.ring_mask = RENDER_RING,
	GEN_DEFAULT_PIPEOFFSETS,
	CURSOR_OFFSETS,
};

static const struct intel_device_info intel_i865g_info = {
	.gen = 2, .num_pipes = 1,
	.has_overlay = 1, .overlay_needs_physical = 1,
	.ring_mask = RENDER_RING,
	GEN_DEFAULT_PIPEOFFSETS,
	CURSOR_OFFSETS,
};

static const struct intel_device_info intel_i915g_info = {
	.gen = 3, .is_i915g = 1, .cursor_needs_physical = 1, .num_pipes = 2,
	.has_overlay = 1, .overlay_needs_physical = 1,
	.ring_mask = RENDER_RING,
	GEN_DEFAULT_PIPEOFFSETS,
	CURSOR_OFFSETS,
};
static const struct intel_device_info intel_i915gm_info = {
	.gen = 3, .is_mobile = 1, .num_pipes = 2,
	.cursor_needs_physical = 1,
	.has_overlay = 1, .overlay_needs_physical = 1,
	.supports_tv = 1,
	.has_fbc = 1,
	.ring_mask = RENDER_RING,
	GEN_DEFAULT_PIPEOFFSETS,
	CURSOR_OFFSETS,
};
static const struct intel_device_info intel_i945g_info = {
	.gen = 3, .has_hotplug = 1, .cursor_needs_physical = 1, .num_pipes = 2,
	.has_overlay = 1, .overlay_needs_physical = 1,
	.ring_mask = RENDER_RING,
	GEN_DEFAULT_PIPEOFFSETS,
	CURSOR_OFFSETS,
};
static const struct intel_device_info intel_i945gm_info = {
	.gen = 3, .is_i945gm = 1, .is_mobile = 1, .num_pipes = 2,
	.has_hotplug = 1, .cursor_needs_physical = 1,
	.has_overlay = 1, .overlay_needs_physical = 1,
	.supports_tv = 1,
	.has_fbc = 1,
	.ring_mask = RENDER_RING,
	GEN_DEFAULT_PIPEOFFSETS,
	CURSOR_OFFSETS,
};

static const struct intel_device_info intel_i965g_info = {
	.gen = 4, .is_broadwater = 1, .num_pipes = 2,
	.has_hotplug = 1,
	.has_overlay = 1,
	.ring_mask = RENDER_RING,
	GEN_DEFAULT_PIPEOFFSETS,
	CURSOR_OFFSETS,
};

static const struct intel_device_info intel_i965gm_info = {
	.gen = 4, .is_crestline = 1, .num_pipes = 2,
	.is_mobile = 1, .has_fbc = 1, .has_hotplug = 1,
	.has_overlay = 1,
	.supports_tv = 1,
	.ring_mask = RENDER_RING,
	GEN_DEFAULT_PIPEOFFSETS,
	CURSOR_OFFSETS,
};

static const struct intel_device_info intel_g33_info = {
	.gen = 3, .is_g33 = 1, .num_pipes = 2,
	.need_gfx_hws = 1, .has_hotplug = 1,
	.has_overlay = 1,
	.ring_mask = RENDER_RING,
	GEN_DEFAULT_PIPEOFFSETS,
	CURSOR_OFFSETS,
};

static const struct intel_device_info intel_g45_info = {
	.gen = 4, .is_g4x = 1, .need_gfx_hws = 1, .num_pipes = 2,
	.has_pipe_cxsr = 1, .has_hotplug = 1,
	.ring_mask = RENDER_RING | BSD_RING,
	GEN_DEFAULT_PIPEOFFSETS,
	CURSOR_OFFSETS,
};

static const struct intel_device_info intel_gm45_info = {
	.gen = 4, .is_g4x = 1, .num_pipes = 2,
	.is_mobile = 1, .need_gfx_hws = 1, .has_fbc = 1,
	.has_pipe_cxsr = 1, .has_hotplug = 1,
	.supports_tv = 1,
	.ring_mask = RENDER_RING | BSD_RING,
	GEN_DEFAULT_PIPEOFFSETS,
	CURSOR_OFFSETS,
};

static const struct intel_device_info intel_pineview_info = {
	.gen = 3, .is_g33 = 1, .is_pineview = 1, .is_mobile = 1, .num_pipes = 2,
	.need_gfx_hws = 1, .has_hotplug = 1,
	.has_overlay = 1,
	GEN_DEFAULT_PIPEOFFSETS,
	CURSOR_OFFSETS,
};

static const struct intel_device_info intel_ironlake_d_info = {
	.gen = 5, .num_pipes = 2,
	.need_gfx_hws = 1, .has_hotplug = 1,
	.ring_mask = RENDER_RING | BSD_RING,
	GEN_DEFAULT_PIPEOFFSETS,
	CURSOR_OFFSETS,
};

static const struct intel_device_info intel_ironlake_m_info = {
	.gen = 5, .is_mobile = 1, .num_pipes = 2,
	.need_gfx_hws = 1, .has_hotplug = 1,
	.has_fbc = 1,
	.ring_mask = RENDER_RING | BSD_RING,
	GEN_DEFAULT_PIPEOFFSETS,
	CURSOR_OFFSETS,
};

static const struct intel_device_info intel_sandybridge_d_info = {
	.gen = 6, .num_pipes = 2,
	.need_gfx_hws = 1, .has_hotplug = 1,
	.has_fbc = 1,
	.ring_mask = RENDER_RING | BSD_RING | BLT_RING,
	.has_llc = 1,
	GEN_DEFAULT_PIPEOFFSETS,
	CURSOR_OFFSETS,
};

static const struct intel_device_info intel_sandybridge_m_info = {
	.gen = 6, .is_mobile = 1, .num_pipes = 2,
	.need_gfx_hws = 1, .has_hotplug = 1,
	.has_fbc = 1,
	.ring_mask = RENDER_RING | BSD_RING | BLT_RING,
	.has_llc = 1,
	GEN_DEFAULT_PIPEOFFSETS,
	CURSOR_OFFSETS,
};

#define GEN7_FEATURES  \
	.gen = 7, .num_pipes = 3, \
	.need_gfx_hws = 1, .has_hotplug = 1, \
	.has_fbc = 1, \
	.ring_mask = RENDER_RING | BSD_RING | BLT_RING, \
	.has_llc = 1, \
	GEN_DEFAULT_PIPEOFFSETS, \
	IVB_CURSOR_OFFSETS

static const struct intel_device_info intel_ivybridge_d_info = {
	GEN7_FEATURES,
	.is_ivybridge = 1,
};

static const struct intel_device_info intel_ivybridge_m_info = {
	GEN7_FEATURES,
	.is_ivybridge = 1,
	.is_mobile = 1,
};

static const struct intel_device_info intel_ivybridge_q_info = {
	GEN7_FEATURES,
	.is_ivybridge = 1,
	.num_pipes = 0, /* legal, last one wins */
};

#define VLV_FEATURES  \
	.gen = 7, .num_pipes = 2, \
	.need_gfx_hws = 1, .has_hotplug = 1, \
	.ring_mask = RENDER_RING | BSD_RING | BLT_RING, \
	.display_mmio_offset = VLV_DISPLAY_BASE, \
	GEN_DEFAULT_PIPEOFFSETS, \
	CURSOR_OFFSETS

static const struct intel_device_info intel_valleyview_m_info = {
	VLV_FEATURES,
	.is_valleyview = 1,
	.is_mobile = 1,
};

static const struct intel_device_info intel_valleyview_d_info = {
	VLV_FEATURES,
	.is_valleyview = 1,
};

#define HSW_FEATURES  \
	GEN7_FEATURES, \
	.ring_mask = RENDER_RING | BSD_RING | BLT_RING | VEBOX_RING, \
	.has_ddi = 1, \
	.has_fpga_dbg = 1

static const struct intel_device_info intel_haswell_d_info = {
	HSW_FEATURES,
	.is_haswell = 1,
};

static const struct intel_device_info intel_haswell_m_info = {
	HSW_FEATURES,
	.is_haswell = 1,
	.is_mobile = 1,
};

#define BDW_FEATURES \
	HSW_FEATURES, \
	BDW_COLORS

static const struct intel_device_info intel_broadwell_d_info = {
<<<<<<< HEAD
	HSW_FEATURES,
=======
	BDW_FEATURES,
>>>>>>> f67e69b3
	.gen = 8,
};

static const struct intel_device_info intel_broadwell_m_info = {
<<<<<<< HEAD
	HSW_FEATURES,
=======
	BDW_FEATURES,
>>>>>>> f67e69b3
	.gen = 8, .is_mobile = 1,
};

static const struct intel_device_info intel_broadwell_gt3d_info = {
<<<<<<< HEAD
	HSW_FEATURES,
=======
	BDW_FEATURES,
>>>>>>> f67e69b3
	.gen = 8,
	.ring_mask = RENDER_RING | BSD_RING | BLT_RING | VEBOX_RING | BSD2_RING,
};

static const struct intel_device_info intel_broadwell_gt3m_info = {
<<<<<<< HEAD
	HSW_FEATURES,
=======
	BDW_FEATURES,
>>>>>>> f67e69b3
	.gen = 8, .is_mobile = 1,
	.ring_mask = RENDER_RING | BSD_RING | BLT_RING | VEBOX_RING | BSD2_RING,
};

static const struct intel_device_info intel_cherryview_info = {
	.gen = 8, .num_pipes = 3,
	.need_gfx_hws = 1, .has_hotplug = 1,
	.ring_mask = RENDER_RING | BSD_RING | BLT_RING | VEBOX_RING,
	.is_cherryview = 1,
	.display_mmio_offset = VLV_DISPLAY_BASE,
	GEN_CHV_PIPEOFFSETS,
	CURSOR_OFFSETS,
	CHV_COLORS,
};

static const struct intel_device_info intel_skylake_info = {
<<<<<<< HEAD
	HSW_FEATURES,
=======
	BDW_FEATURES,
>>>>>>> f67e69b3
	.is_skylake = 1,
	.gen = 9,
};

static const struct intel_device_info intel_skylake_gt3_info = {
<<<<<<< HEAD
	HSW_FEATURES,
=======
	BDW_FEATURES,
>>>>>>> f67e69b3
	.is_skylake = 1,
	.gen = 9,
	.ring_mask = RENDER_RING | BSD_RING | BLT_RING | VEBOX_RING | BSD2_RING,
};

static const struct intel_device_info intel_broxton_info = {
	.is_preliminary = 1,
	.is_broxton = 1,
	.gen = 9,
	.need_gfx_hws = 1, .has_hotplug = 1,
	.ring_mask = RENDER_RING | BSD_RING | BLT_RING | VEBOX_RING,
	.num_pipes = 3,
	.has_ddi = 1,
	.has_fpga_dbg = 1,
	.has_fbc = 1,
	GEN_DEFAULT_PIPEOFFSETS,
	IVB_CURSOR_OFFSETS,
	BDW_COLORS,
};

static const struct intel_device_info intel_kabylake_info = {
	BDW_FEATURES,
	.is_kabylake = 1,
	.gen = 9,
};

static const struct intel_device_info intel_kabylake_gt3_info = {
	BDW_FEATURES,
	.is_kabylake = 1,
	.gen = 9,
	.ring_mask = RENDER_RING | BSD_RING | BLT_RING | VEBOX_RING | BSD2_RING,
};

static const struct intel_device_info intel_kabylake_info = {
	HSW_FEATURES,
	.is_preliminary = 1,
	.is_kabylake = 1,
	.gen = 9,
};

static const struct intel_device_info intel_kabylake_gt3_info = {
	HSW_FEATURES,
	.is_preliminary = 1,
	.is_kabylake = 1,
	.gen = 9,
	.ring_mask = RENDER_RING | BSD_RING | BLT_RING | VEBOX_RING | BSD2_RING,
};

/*
 * Make sure any device matches here are from most specific to most
 * general.  For example, since the Quanta match is based on the subsystem
 * and subvendor IDs, we need it to come before the more general IVB
 * PCI ID matches, otherwise we'll use the wrong info struct above.
 */
static const struct pci_device_id pciidlist[] = {
	INTEL_I830_IDS(&intel_i830_info),
	INTEL_I845G_IDS(&intel_845g_info),
	INTEL_I85X_IDS(&intel_i85x_info),
	INTEL_I865G_IDS(&intel_i865g_info),
	INTEL_I915G_IDS(&intel_i915g_info),
	INTEL_I915GM_IDS(&intel_i915gm_info),
	INTEL_I945G_IDS(&intel_i945g_info),
	INTEL_I945GM_IDS(&intel_i945gm_info),
	INTEL_I965G_IDS(&intel_i965g_info),
	INTEL_G33_IDS(&intel_g33_info),
	INTEL_I965GM_IDS(&intel_i965gm_info),
	INTEL_GM45_IDS(&intel_gm45_info),
	INTEL_G45_IDS(&intel_g45_info),
	INTEL_PINEVIEW_IDS(&intel_pineview_info),
	INTEL_IRONLAKE_D_IDS(&intel_ironlake_d_info),
	INTEL_IRONLAKE_M_IDS(&intel_ironlake_m_info),
	INTEL_SNB_D_IDS(&intel_sandybridge_d_info),
	INTEL_SNB_M_IDS(&intel_sandybridge_m_info),
	INTEL_IVB_Q_IDS(&intel_ivybridge_q_info), /* must be first IVB */
	INTEL_IVB_M_IDS(&intel_ivybridge_m_info),
	INTEL_IVB_D_IDS(&intel_ivybridge_d_info),
	INTEL_HSW_D_IDS(&intel_haswell_d_info),
	INTEL_HSW_M_IDS(&intel_haswell_m_info),
	INTEL_VLV_M_IDS(&intel_valleyview_m_info),
	INTEL_VLV_D_IDS(&intel_valleyview_d_info),
	INTEL_BDW_GT12M_IDS(&intel_broadwell_m_info),
	INTEL_BDW_GT12D_IDS(&intel_broadwell_d_info),
	INTEL_BDW_GT3M_IDS(&intel_broadwell_gt3m_info),
	INTEL_BDW_GT3D_IDS(&intel_broadwell_gt3d_info),
	INTEL_CHV_IDS(&intel_cherryview_info),
	INTEL_SKL_GT1_IDS(&intel_skylake_info),
	INTEL_SKL_GT2_IDS(&intel_skylake_info),
	INTEL_SKL_GT3_IDS(&intel_skylake_gt3_info),
	INTEL_SKL_GT4_IDS(&intel_skylake_gt3_info),
	INTEL_BXT_IDS(&intel_broxton_info),
	INTEL_KBL_GT1_IDS(&intel_kabylake_info),
	INTEL_KBL_GT2_IDS(&intel_kabylake_info),
	INTEL_KBL_GT3_IDS(&intel_kabylake_gt3_info),
	INTEL_KBL_GT4_IDS(&intel_kabylake_gt3_info),
	{0, 0, 0}
};

MODULE_DEVICE_TABLE(pci, pciidlist);

static enum intel_pch intel_virt_detect_pch(struct drm_device *dev)
{
	enum intel_pch ret = PCH_NOP;

	/*
	 * In a virtualized passthrough environment we can be in a
	 * setup where the ISA bridge is not able to be passed through.
	 * In this case, a south bridge can be emulated and we have to
	 * make an educated guess as to which PCH is really there.
	 */

	if (IS_GEN5(dev)) {
		ret = PCH_IBX;
		DRM_DEBUG_KMS("Assuming Ibex Peak PCH\n");
	} else if (IS_GEN6(dev) || IS_IVYBRIDGE(dev)) {
		ret = PCH_CPT;
		DRM_DEBUG_KMS("Assuming CouarPoint PCH\n");
	} else if (IS_HASWELL(dev) || IS_BROADWELL(dev)) {
		ret = PCH_LPT;
		DRM_DEBUG_KMS("Assuming LynxPoint PCH\n");
	} else if (IS_SKYLAKE(dev) || IS_KABYLAKE(dev)) {
		ret = PCH_SPT;
		DRM_DEBUG_KMS("Assuming SunrisePoint PCH\n");
	}

	return ret;
}

void intel_detect_pch(struct drm_device *dev)
{
	struct drm_i915_private *dev_priv = dev->dev_private;
	struct pci_dev *pch = NULL;

	/* In all current cases, num_pipes is equivalent to the PCH_NOP setting
	 * (which really amounts to a PCH but no South Display).
	 */
	if (INTEL_INFO(dev)->num_pipes == 0) {
		dev_priv->pch_type = PCH_NOP;
		return;
	}

	/*
	 * The reason to probe ISA bridge instead of Dev31:Fun0 is to
	 * make graphics device passthrough work easy for VMM, that only
	 * need to expose ISA bridge to let driver know the real hardware
	 * underneath. This is a requirement from virtualization team.
	 *
	 * In some virtualized environments (e.g. XEN), there is irrelevant
	 * ISA bridge in the system. To work reliably, we should scan trhough
	 * all the ISA bridge devices and check for the first match, instead
	 * of only checking the first one.
	 */
	while ((pch = pci_get_class(PCI_CLASS_BRIDGE_ISA << 8, pch))) {
		if (pch->vendor == PCI_VENDOR_ID_INTEL) {
			unsigned short id = pch->device & INTEL_PCH_DEVICE_ID_MASK;
			dev_priv->pch_id = id;

			if (id == INTEL_PCH_IBX_DEVICE_ID_TYPE) {
				dev_priv->pch_type = PCH_IBX;
				DRM_DEBUG_KMS("Found Ibex Peak PCH\n");
				WARN_ON(!IS_GEN5(dev));
			} else if (id == INTEL_PCH_CPT_DEVICE_ID_TYPE) {
				dev_priv->pch_type = PCH_CPT;
				DRM_DEBUG_KMS("Found CougarPoint PCH\n");
				WARN_ON(!(IS_GEN6(dev) || IS_IVYBRIDGE(dev)));
			} else if (id == INTEL_PCH_PPT_DEVICE_ID_TYPE) {
				/* PantherPoint is CPT compatible */
				dev_priv->pch_type = PCH_CPT;
				DRM_DEBUG_KMS("Found PantherPoint PCH\n");
				WARN_ON(!(IS_GEN6(dev) || IS_IVYBRIDGE(dev)));
			} else if (id == INTEL_PCH_LPT_DEVICE_ID_TYPE) {
				dev_priv->pch_type = PCH_LPT;
				DRM_DEBUG_KMS("Found LynxPoint PCH\n");
				WARN_ON(!IS_HASWELL(dev) && !IS_BROADWELL(dev));
				WARN_ON(IS_HSW_ULT(dev) || IS_BDW_ULT(dev));
			} else if (id == INTEL_PCH_LPT_LP_DEVICE_ID_TYPE) {
				dev_priv->pch_type = PCH_LPT;
				DRM_DEBUG_KMS("Found LynxPoint LP PCH\n");
				WARN_ON(!IS_HASWELL(dev) && !IS_BROADWELL(dev));
				WARN_ON(!IS_HSW_ULT(dev) && !IS_BDW_ULT(dev));
			} else if (id == INTEL_PCH_SPT_DEVICE_ID_TYPE) {
				dev_priv->pch_type = PCH_SPT;
				DRM_DEBUG_KMS("Found SunrisePoint PCH\n");
				WARN_ON(!IS_SKYLAKE(dev) &&
					!IS_KABYLAKE(dev));
			} else if (id == INTEL_PCH_SPT_LP_DEVICE_ID_TYPE) {
				dev_priv->pch_type = PCH_SPT;
				DRM_DEBUG_KMS("Found SunrisePoint LP PCH\n");
				WARN_ON(!IS_SKYLAKE(dev) &&
					!IS_KABYLAKE(dev));
			} else if ((id == INTEL_PCH_P2X_DEVICE_ID_TYPE) ||
				   (id == INTEL_PCH_P3X_DEVICE_ID_TYPE) ||
				   ((id == INTEL_PCH_QEMU_DEVICE_ID_TYPE) &&
				    pch->subsystem_vendor == 0x1af4 &&
				    pch->subsystem_device == 0x1100)) {
				WARN_ON(!IS_SKYLAKE(dev) &&
					!IS_KABYLAKE(dev));
			} else if ((id == INTEL_PCH_P2X_DEVICE_ID_TYPE) ||
				   ((id == INTEL_PCH_QEMU_DEVICE_ID_TYPE) &&
				    pch->subsystem_vendor == 0x1af4 &&
				    pch->subsystem_device == 0x1100)) {
				dev_priv->pch_type = intel_virt_detect_pch(dev);
			} else
				continue;

			break;
		}
	}
	if (!pch)
		DRM_DEBUG_KMS("No PCH found.\n");

	pci_dev_put(pch);
}

bool i915_semaphore_is_enabled(struct drm_device *dev)
{
	if (INTEL_INFO(dev)->gen < 6)
		return false;

	if (i915.semaphores >= 0)
		return i915.semaphores;

	/* TODO: make semaphores and Execlists play nicely together */
	if (i915.enable_execlists)
		return false;

	/* Until we get further testing... */
	if (IS_GEN8(dev))
		return false;

#ifdef CONFIG_INTEL_IOMMU
	/* Enable semaphores on SNB when IO remapping is off */
	if (INTEL_INFO(dev)->gen == 6 && intel_iommu_gfx_mapped)
		return false;
#endif

	return true;
}

static void intel_suspend_encoders(struct drm_i915_private *dev_priv)
{
	struct drm_device *dev = dev_priv->dev;
	struct intel_encoder *encoder;

	drm_modeset_lock_all(dev);
	for_each_intel_encoder(dev, encoder)
		if (encoder->suspend)
			encoder->suspend(encoder);
	drm_modeset_unlock_all(dev);
}

static int vlv_resume_prepare(struct drm_i915_private *dev_priv,
			      bool rpm_resume);
<<<<<<< HEAD
static int bxt_resume_prepare(struct drm_i915_private *dev_priv);
=======
static int vlv_suspend_complete(struct drm_i915_private *dev_priv);
>>>>>>> f67e69b3

static bool suspend_to_idle(struct drm_i915_private *dev_priv)
{
#if IS_ENABLED(CONFIG_ACPI_SLEEP)
	if (acpi_target_system_state() < ACPI_STATE_S3)
		return true;
#endif
	return false;
}

static int i915_drm_suspend(struct drm_device *dev)
{
	struct drm_i915_private *dev_priv = dev->dev_private;
	pci_power_t opregion_target_state;
	int error;

	/* ignore lid events during suspend */
	mutex_lock(&dev_priv->modeset_restore_lock);
	dev_priv->modeset_restore = MODESET_SUSPENDED;
	mutex_unlock(&dev_priv->modeset_restore_lock);

	disable_rpm_wakeref_asserts(dev_priv);

	/* We do a lot of poking in a lot of registers, make sure they work
	 * properly. */
	intel_display_set_init_power(dev_priv, true);

	drm_kms_helper_poll_disable(dev);

	pci_save_state(dev->pdev);

	error = i915_gem_suspend(dev);
	if (error) {
		dev_err(&dev->pdev->dev,
			"GEM idle failed, resume might fail\n");
		goto out;
	}

	intel_guc_suspend(dev);

	intel_suspend_gt_powersave(dev);

	intel_display_suspend(dev);

	intel_dp_mst_suspend(dev);

	intel_runtime_pm_disable_interrupts(dev_priv);
	intel_hpd_cancel_work(dev_priv);

	intel_suspend_encoders(dev_priv);

	intel_suspend_hw(dev);

	i915_gem_suspend_gtt_mappings(dev);

	i915_save_state(dev);

	opregion_target_state = suspend_to_idle(dev_priv) ? PCI_D1 : PCI_D3cold;
	intel_opregion_notify_adapter(dev, opregion_target_state);

	intel_uncore_forcewake_reset(dev, false);
	intel_opregion_fini(dev);

	intel_fbdev_set_suspend(dev, FBINFO_STATE_SUSPENDED, true);

	dev_priv->suspend_count++;

	intel_display_set_init_power(dev_priv, false);

<<<<<<< HEAD
	if (HAS_CSR(dev_priv))
		flush_work(&dev_priv->csr.work);
=======
	intel_csr_ucode_suspend(dev_priv);
>>>>>>> f67e69b3

out:
	enable_rpm_wakeref_asserts(dev_priv);

	return error;
}

static int i915_drm_suspend_late(struct drm_device *drm_dev, bool hibernation)
{
	struct drm_i915_private *dev_priv = drm_dev->dev_private;
	bool fw_csr;
	int ret;

	disable_rpm_wakeref_asserts(dev_priv);

	fw_csr = !IS_BROXTON(dev_priv) &&
		suspend_to_idle(dev_priv) && dev_priv->csr.dmc_payload;
	/*
	 * In case of firmware assisted context save/restore don't manually
	 * deinit the power domains. This also means the CSR/DMC firmware will
	 * stay active, it will power down any HW resources as required and
	 * also enable deeper system power states that would be blocked if the
	 * firmware was inactive.
	 */
	if (!fw_csr)
		intel_power_domains_suspend(dev_priv);

<<<<<<< HEAD
	ret = intel_suspend_complete(dev_priv);
=======
	ret = 0;
	if (IS_BROXTON(dev_priv))
		bxt_enable_dc9(dev_priv);
	else if (IS_HASWELL(dev_priv) || IS_BROADWELL(dev_priv))
		hsw_enable_pc8(dev_priv);
	else if (IS_VALLEYVIEW(dev_priv) || IS_CHERRYVIEW(dev_priv))
		ret = vlv_suspend_complete(dev_priv);
>>>>>>> f67e69b3

	if (ret) {
		DRM_ERROR("Suspend complete failed: %d\n", ret);
		if (!fw_csr)
			intel_power_domains_init_hw(dev_priv, true);

		goto out;
	}

	pci_disable_device(drm_dev->pdev);
	/*
	 * During hibernation on some platforms the BIOS may try to access
	 * the device even though it's already in D3 and hang the machine. So
	 * leave the device in D0 on those platforms and hope the BIOS will
	 * power down the device properly. The issue was seen on multiple old
	 * GENs with different BIOS vendors, so having an explicit blacklist
	 * is inpractical; apply the workaround on everything pre GEN6. The
	 * platforms where the issue was seen:
	 * Lenovo Thinkpad X301, X61s, X60, T60, X41
	 * Fujitsu FSC S7110
	 * Acer Aspire 1830T
	 */
	if (!(hibernation && INTEL_INFO(dev_priv)->gen < 6))
		pci_set_power_state(drm_dev->pdev, PCI_D3hot);

	dev_priv->suspended_to_idle = suspend_to_idle(dev_priv);

out:
	enable_rpm_wakeref_asserts(dev_priv);

	return ret;
}

int i915_suspend_switcheroo(struct drm_device *dev, pm_message_t state)
{
	int error;

	if (!dev || !dev->dev_private) {
		DRM_ERROR("dev: %p\n", dev);
		DRM_ERROR("DRM not initialized, aborting suspend.\n");
		return -ENODEV;
	}

	if (WARN_ON_ONCE(state.event != PM_EVENT_SUSPEND &&
			 state.event != PM_EVENT_FREEZE))
		return -EINVAL;

	if (dev->switch_power_state == DRM_SWITCH_POWER_OFF)
		return 0;

	error = i915_drm_suspend(dev);
	if (error)
		return error;

	return i915_drm_suspend_late(dev, false);
}

static int i915_drm_resume(struct drm_device *dev)
{
	struct drm_i915_private *dev_priv = dev->dev_private;

	disable_rpm_wakeref_asserts(dev_priv);

<<<<<<< HEAD
=======
	intel_csr_ucode_resume(dev_priv);

>>>>>>> f67e69b3
	mutex_lock(&dev->struct_mutex);
	i915_gem_restore_gtt_mappings(dev);
	mutex_unlock(&dev->struct_mutex);

	i915_restore_state(dev);
	intel_opregion_setup(dev);

	intel_init_pch_refclk(dev);
	drm_mode_config_reset(dev);

	/*
	 * Interrupts have to be enabled before any batches are run. If not the
	 * GPU will hang. i915_gem_init_hw() will initiate batches to
	 * update/restore the context.
	 *
	 * Modeset enabling in intel_modeset_init_hw() also needs working
	 * interrupts.
	 */
	intel_runtime_pm_enable_interrupts(dev_priv);

	mutex_lock(&dev->struct_mutex);
	if (i915_gem_init_hw(dev)) {
		DRM_ERROR("failed to re-initialize GPU, declaring wedged!\n");
			atomic_or(I915_WEDGED, &dev_priv->gpu_error.reset_counter);
	}
	mutex_unlock(&dev->struct_mutex);

	intel_guc_resume(dev);

	intel_modeset_init_hw(dev);

	spin_lock_irq(&dev_priv->irq_lock);
	if (dev_priv->display.hpd_irq_setup)
		dev_priv->display.hpd_irq_setup(dev);
	spin_unlock_irq(&dev_priv->irq_lock);

	intel_dp_mst_resume(dev);

	intel_display_resume(dev);

	/*
	 * ... but also need to make sure that hotplug processing
	 * doesn't cause havoc. Like in the driver load code we don't
	 * bother with the tiny race here where we might loose hotplug
	 * notifications.
	 * */
	intel_hpd_init(dev_priv);
	/* Config may have changed between suspend and resume */
	drm_helper_hpd_irq_event(dev);

	intel_opregion_init(dev);

	intel_fbdev_set_suspend(dev, FBINFO_STATE_RUNNING, false);

	mutex_lock(&dev_priv->modeset_restore_lock);
	dev_priv->modeset_restore = MODESET_DONE;
	mutex_unlock(&dev_priv->modeset_restore_lock);

	intel_opregion_notify_adapter(dev, PCI_D0);

	drm_kms_helper_poll_enable(dev);

	enable_rpm_wakeref_asserts(dev_priv);

	return 0;
}

static int i915_drm_resume_early(struct drm_device *dev)
{
	struct drm_i915_private *dev_priv = dev->dev_private;
	int ret;

	/*
	 * We have a resume ordering issue with the snd-hda driver also
	 * requiring our device to be power up. Due to the lack of a
	 * parent/child relationship we currently solve this with an early
	 * resume hook.
	 *
	 * FIXME: This should be solved with a special hdmi sink device or
	 * similar so that power domains can be employed.
	 */
<<<<<<< HEAD
=======

	/*
	 * Note that we need to set the power state explicitly, since we
	 * powered off the device during freeze and the PCI core won't power
	 * it back up for us during thaw. Powering off the device during
	 * freeze is not a hard requirement though, and during the
	 * suspend/resume phases the PCI core makes sure we get here with the
	 * device powered on. So in case we change our freeze logic and keep
	 * the device powered we can also remove the following set power state
	 * call.
	 */
	ret = pci_set_power_state(dev->pdev, PCI_D0);
	if (ret) {
		DRM_ERROR("failed to set PCI D0 power state (%d)\n", ret);
		goto out;
	}

	/*
	 * Note that pci_enable_device() first enables any parent bridge
	 * device and only then sets the power state for this device. The
	 * bridge enabling is a nop though, since bridge devices are resumed
	 * first. The order of enabling power and enabling the device is
	 * imposed by the PCI core as described above, so here we preserve the
	 * same order for the freeze/thaw phases.
	 *
	 * TODO: eventually we should remove pci_disable_device() /
	 * pci_enable_enable_device() from suspend/resume. Due to how they
	 * depend on the device enable refcount we can't anyway depend on them
	 * disabling/enabling the device.
	 */
>>>>>>> f67e69b3
	if (pci_enable_device(dev->pdev)) {
		ret = -EIO;
		goto out;
	}

	pci_set_master(dev->pdev);

	disable_rpm_wakeref_asserts(dev_priv);

	if (IS_VALLEYVIEW(dev_priv) || IS_CHERRYVIEW(dev_priv))
		ret = vlv_resume_prepare(dev_priv, false);
	if (ret)
		DRM_ERROR("Resume prepare failed: %d, continuing anyway\n",
			  ret);

	intel_uncore_early_sanitize(dev, true);

<<<<<<< HEAD
	if (IS_BROXTON(dev))
		ret = bxt_resume_prepare(dev_priv);
	else if (IS_HASWELL(dev_priv) || IS_BROADWELL(dev_priv))
=======
	if (IS_BROXTON(dev)) {
		if (!dev_priv->suspended_to_idle)
			gen9_sanitize_dc_state(dev_priv);
		bxt_disable_dc9(dev_priv);
	} else if (IS_HASWELL(dev_priv) || IS_BROADWELL(dev_priv)) {
>>>>>>> f67e69b3
		hsw_disable_pc8(dev_priv);
	}

	intel_uncore_sanitize(dev);

	if (IS_BROXTON(dev_priv) ||
	    !(dev_priv->suspended_to_idle && dev_priv->csr.dmc_payload))
		intel_power_domains_init_hw(dev_priv, true);

<<<<<<< HEAD
out:
	dev_priv->suspended_to_idle = false;

	enable_rpm_wakeref_asserts(dev_priv);
=======
	enable_rpm_wakeref_asserts(dev_priv);

out:
	dev_priv->suspended_to_idle = false;
>>>>>>> f67e69b3

	return ret;
}

int i915_resume_switcheroo(struct drm_device *dev)
{
	int ret;

	if (dev->switch_power_state == DRM_SWITCH_POWER_OFF)
		return 0;

	ret = i915_drm_resume_early(dev);
	if (ret)
		return ret;

	return i915_drm_resume(dev);
}

/**
 * i915_reset - reset chip after a hang
 * @dev: drm device to reset
 *
 * Reset the chip.  Useful if a hang is detected. Returns zero on successful
 * reset or otherwise an error code.
 *
 * Procedure is fairly simple:
 *   - reset the chip using the reset reg
 *   - re-init context state
 *   - re-init hardware status page
 *   - re-init ring buffer
 *   - re-init interrupt state
 *   - re-init display
 */
int i915_reset(struct drm_device *dev)
{
	struct drm_i915_private *dev_priv = dev->dev_private;
	struct i915_gpu_error *error = &dev_priv->gpu_error;
	unsigned reset_counter;
	int ret;

	intel_reset_gt_powersave(dev);

	mutex_lock(&dev->struct_mutex);

	/* Clear any previous failed attempts at recovery. Time to try again. */
	atomic_andnot(I915_WEDGED, &error->reset_counter);

	/* Clear the reset-in-progress flag and increment the reset epoch. */
	reset_counter = atomic_inc_return(&error->reset_counter);
	if (WARN_ON(__i915_reset_in_progress(reset_counter))) {
		ret = -EIO;
		goto error;
	}

	i915_gem_reset(dev);

	ret = intel_gpu_reset(dev, ALL_ENGINES);

	/* Also reset the gpu hangman. */
	if (error->stop_rings != 0) {
		DRM_INFO("Simulated gpu hang, resetting stop_rings\n");
		error->stop_rings = 0;
		if (ret == -ENODEV) {
			DRM_INFO("Reset not implemented, but ignoring "
				 "error for simulated gpu hangs\n");
			ret = 0;
		}
	}

	if (i915_stop_ring_allow_warn(dev_priv))
		pr_notice("drm/i915: Resetting chip after gpu hang\n");

	if (ret) {
		if (ret != -ENODEV)
			DRM_ERROR("Failed to reset chip: %i\n", ret);
		else
			DRM_DEBUG_DRIVER("GPU reset disabled\n");
		goto error;
	}

	intel_overlay_reset(dev_priv);

	/* Ok, now get things going again... */

	/*
	 * Everything depends on having the GTT running, so we need to start
	 * there.  Fortunately we don't need to do this unless we reset the
	 * chip at a PCI level.
	 *
	 * Next we need to restore the context, but we don't use those
	 * yet either...
	 *
	 * Ring buffer needs to be re-initialized in the KMS case, or if X
	 * was running at the time of the reset (i.e. we weren't VT
	 * switched away).
	 */
	ret = i915_gem_init_hw(dev);
	if (ret) {
		DRM_ERROR("Failed hw init on reset %d\n", ret);
		goto error;
	}

	mutex_unlock(&dev->struct_mutex);

	/*
	 * rps/rc6 re-init is necessary to restore state lost after the
	 * reset and the re-install of gt irqs. Skip for ironlake per
	 * previous concerns that it doesn't respond well to some forms
	 * of re-init after reset.
	 */
	if (INTEL_INFO(dev)->gen > 5)
		intel_enable_gt_powersave(dev);

	return 0;

error:
	atomic_or(I915_WEDGED, &error->reset_counter);
	mutex_unlock(&dev->struct_mutex);
	return ret;
}

static int i915_pci_probe(struct pci_dev *pdev, const struct pci_device_id *ent)
{
	struct intel_device_info *intel_info =
		(struct intel_device_info *) ent->driver_data;

	if (IS_PRELIMINARY_HW(intel_info) && !i915.preliminary_hw_support) {
		DRM_INFO("This hardware requires preliminary hardware support.\n"
			 "See CONFIG_DRM_I915_PRELIMINARY_HW_SUPPORT, and/or modparam preliminary_hw_support\n");
		return -ENODEV;
	}

	/* Only bind to function 0 of the device. Early generations
	 * used function 1 as a placeholder for multi-head. This causes
	 * us confusion instead, especially on the systems where both
	 * functions have the same PCI-ID!
	 */
	if (PCI_FUNC(pdev->devfn))
		return -ENODEV;

	return drm_get_pci_dev(pdev, ent, &driver);
}

static void
i915_pci_remove(struct pci_dev *pdev)
{
	struct drm_device *dev = pci_get_drvdata(pdev);

	drm_put_dev(dev);
}

static int i915_pm_suspend(struct device *dev)
{
	struct pci_dev *pdev = to_pci_dev(dev);
	struct drm_device *drm_dev = pci_get_drvdata(pdev);

	if (!drm_dev || !drm_dev->dev_private) {
		dev_err(dev, "DRM not initialized, aborting suspend.\n");
		return -ENODEV;
	}

	if (drm_dev->switch_power_state == DRM_SWITCH_POWER_OFF)
		return 0;

	return i915_drm_suspend(drm_dev);
}

static int i915_pm_suspend_late(struct device *dev)
{
	struct drm_device *drm_dev = dev_to_i915(dev)->dev;

	/*
	 * We have a suspend ordering issue with the snd-hda driver also
	 * requiring our device to be power up. Due to the lack of a
	 * parent/child relationship we currently solve this with an late
	 * suspend hook.
	 *
	 * FIXME: This should be solved with a special hdmi sink device or
	 * similar so that power domains can be employed.
	 */
	if (drm_dev->switch_power_state == DRM_SWITCH_POWER_OFF)
		return 0;

	return i915_drm_suspend_late(drm_dev, false);
}

static int i915_pm_poweroff_late(struct device *dev)
{
	struct drm_device *drm_dev = dev_to_i915(dev)->dev;

	if (drm_dev->switch_power_state == DRM_SWITCH_POWER_OFF)
		return 0;

	return i915_drm_suspend_late(drm_dev, true);
}

static int i915_pm_resume_early(struct device *dev)
{
	struct drm_device *drm_dev = dev_to_i915(dev)->dev;

	if (drm_dev->switch_power_state == DRM_SWITCH_POWER_OFF)
		return 0;

	return i915_drm_resume_early(drm_dev);
}

static int i915_pm_resume(struct device *dev)
{
	struct drm_device *drm_dev = dev_to_i915(dev)->dev;

	if (drm_dev->switch_power_state == DRM_SWITCH_POWER_OFF)
		return 0;

	return i915_drm_resume(drm_dev);
}

<<<<<<< HEAD
static int hsw_suspend_complete(struct drm_i915_private *dev_priv)
{
	hsw_enable_pc8(dev_priv);

	return 0;
}

static int bxt_suspend_complete(struct drm_i915_private *dev_priv)
{
	struct drm_device *dev = dev_priv->dev;

	/* TODO: when DC5 support is added disable DC5 here. */

	broxton_ddi_phy_uninit(dev);
	broxton_uninit_cdclk(dev);
	bxt_enable_dc9(dev_priv);

	return 0;
}

static int bxt_resume_prepare(struct drm_i915_private *dev_priv)
{
	struct drm_device *dev = dev_priv->dev;

	/* TODO: when CSR FW support is added make sure the FW is loaded */

	bxt_disable_dc9(dev_priv);

	/*
	 * TODO: when DC5 support is added enable DC5 here if the CSR FW
	 * is available.
	 */
	broxton_init_cdclk(dev);
	broxton_ddi_phy_init(dev);
	intel_prepare_ddi(dev);

	return 0;
}

=======
>>>>>>> f67e69b3
/*
 * Save all Gunit registers that may be lost after a D3 and a subsequent
 * S0i[R123] transition. The list of registers needing a save/restore is
 * defined in the VLV2_S0IXRegs document. This documents marks all Gunit
 * registers in the following way:
 * - Driver: saved/restored by the driver
 * - Punit : saved/restored by the Punit firmware
 * - No, w/o marking: no need to save/restore, since the register is R/O or
 *                    used internally by the HW in a way that doesn't depend
 *                    keeping the content across a suspend/resume.
 * - Debug : used for debugging
 *
 * We save/restore all registers marked with 'Driver', with the following
 * exceptions:
 * - Registers out of use, including also registers marked with 'Debug'.
 *   These have no effect on the driver's operation, so we don't save/restore
 *   them to reduce the overhead.
 * - Registers that are fully setup by an initialization function called from
 *   the resume path. For example many clock gating and RPS/RC6 registers.
 * - Registers that provide the right functionality with their reset defaults.
 *
 * TODO: Except for registers that based on the above 3 criteria can be safely
 * ignored, we save/restore all others, practically treating the HW context as
 * a black-box for the driver. Further investigation is needed to reduce the
 * saved/restored registers even further, by following the same 3 criteria.
 */
static void vlv_save_gunit_s0ix_state(struct drm_i915_private *dev_priv)
{
	struct vlv_s0ix_state *s = &dev_priv->vlv_s0ix_state;
	int i;

	/* GAM 0x4000-0x4770 */
	s->wr_watermark		= I915_READ(GEN7_WR_WATERMARK);
	s->gfx_prio_ctrl	= I915_READ(GEN7_GFX_PRIO_CTRL);
	s->arb_mode		= I915_READ(ARB_MODE);
	s->gfx_pend_tlb0	= I915_READ(GEN7_GFX_PEND_TLB0);
	s->gfx_pend_tlb1	= I915_READ(GEN7_GFX_PEND_TLB1);

	for (i = 0; i < ARRAY_SIZE(s->lra_limits); i++)
		s->lra_limits[i] = I915_READ(GEN7_LRA_LIMITS(i));

	s->media_max_req_count	= I915_READ(GEN7_MEDIA_MAX_REQ_COUNT);
	s->gfx_max_req_count	= I915_READ(GEN7_GFX_MAX_REQ_COUNT);

	s->render_hwsp		= I915_READ(RENDER_HWS_PGA_GEN7);
	s->ecochk		= I915_READ(GAM_ECOCHK);
	s->bsd_hwsp		= I915_READ(BSD_HWS_PGA_GEN7);
	s->blt_hwsp		= I915_READ(BLT_HWS_PGA_GEN7);

	s->tlb_rd_addr		= I915_READ(GEN7_TLB_RD_ADDR);

	/* MBC 0x9024-0x91D0, 0x8500 */
	s->g3dctl		= I915_READ(VLV_G3DCTL);
	s->gsckgctl		= I915_READ(VLV_GSCKGCTL);
	s->mbctl		= I915_READ(GEN6_MBCTL);

	/* GCP 0x9400-0x9424, 0x8100-0x810C */
	s->ucgctl1		= I915_READ(GEN6_UCGCTL1);
	s->ucgctl3		= I915_READ(GEN6_UCGCTL3);
	s->rcgctl1		= I915_READ(GEN6_RCGCTL1);
	s->rcgctl2		= I915_READ(GEN6_RCGCTL2);
	s->rstctl		= I915_READ(GEN6_RSTCTL);
	s->misccpctl		= I915_READ(GEN7_MISCCPCTL);

	/* GPM 0xA000-0xAA84, 0x8000-0x80FC */
	s->gfxpause		= I915_READ(GEN6_GFXPAUSE);
	s->rpdeuhwtc		= I915_READ(GEN6_RPDEUHWTC);
	s->rpdeuc		= I915_READ(GEN6_RPDEUC);
	s->ecobus		= I915_READ(ECOBUS);
	s->pwrdwnupctl		= I915_READ(VLV_PWRDWNUPCTL);
	s->rp_down_timeout	= I915_READ(GEN6_RP_DOWN_TIMEOUT);
	s->rp_deucsw		= I915_READ(GEN6_RPDEUCSW);
	s->rcubmabdtmr		= I915_READ(GEN6_RCUBMABDTMR);
	s->rcedata		= I915_READ(VLV_RCEDATA);
	s->spare2gh		= I915_READ(VLV_SPAREG2H);

	/* Display CZ domain, 0x4400C-0x4402C, 0x4F000-0x4F11F */
	s->gt_imr		= I915_READ(GTIMR);
	s->gt_ier		= I915_READ(GTIER);
	s->pm_imr		= I915_READ(GEN6_PMIMR);
	s->pm_ier		= I915_READ(GEN6_PMIER);

	for (i = 0; i < ARRAY_SIZE(s->gt_scratch); i++)
		s->gt_scratch[i] = I915_READ(GEN7_GT_SCRATCH(i));

	/* GT SA CZ domain, 0x100000-0x138124 */
	s->tilectl		= I915_READ(TILECTL);
	s->gt_fifoctl		= I915_READ(GTFIFOCTL);
	s->gtlc_wake_ctrl	= I915_READ(VLV_GTLC_WAKE_CTRL);
	s->gtlc_survive		= I915_READ(VLV_GTLC_SURVIVABILITY_REG);
	s->pmwgicz		= I915_READ(VLV_PMWGICZ);

	/* Gunit-Display CZ domain, 0x182028-0x1821CF */
	s->gu_ctl0		= I915_READ(VLV_GU_CTL0);
	s->gu_ctl1		= I915_READ(VLV_GU_CTL1);
	s->pcbr			= I915_READ(VLV_PCBR);
	s->clock_gate_dis2	= I915_READ(VLV_GUNIT_CLOCK_GATE2);

	/*
	 * Not saving any of:
	 * DFT,		0x9800-0x9EC0
	 * SARB,	0xB000-0xB1FC
	 * GAC,		0x5208-0x524C, 0x14000-0x14C000
	 * PCI CFG
	 */
}

static void vlv_restore_gunit_s0ix_state(struct drm_i915_private *dev_priv)
{
	struct vlv_s0ix_state *s = &dev_priv->vlv_s0ix_state;
	u32 val;
	int i;

	/* GAM 0x4000-0x4770 */
	I915_WRITE(GEN7_WR_WATERMARK,	s->wr_watermark);
	I915_WRITE(GEN7_GFX_PRIO_CTRL,	s->gfx_prio_ctrl);
	I915_WRITE(ARB_MODE,		s->arb_mode | (0xffff << 16));
	I915_WRITE(GEN7_GFX_PEND_TLB0,	s->gfx_pend_tlb0);
	I915_WRITE(GEN7_GFX_PEND_TLB1,	s->gfx_pend_tlb1);

	for (i = 0; i < ARRAY_SIZE(s->lra_limits); i++)
		I915_WRITE(GEN7_LRA_LIMITS(i), s->lra_limits[i]);

	I915_WRITE(GEN7_MEDIA_MAX_REQ_COUNT, s->media_max_req_count);
	I915_WRITE(GEN7_GFX_MAX_REQ_COUNT, s->gfx_max_req_count);

	I915_WRITE(RENDER_HWS_PGA_GEN7,	s->render_hwsp);
	I915_WRITE(GAM_ECOCHK,		s->ecochk);
	I915_WRITE(BSD_HWS_PGA_GEN7,	s->bsd_hwsp);
	I915_WRITE(BLT_HWS_PGA_GEN7,	s->blt_hwsp);

	I915_WRITE(GEN7_TLB_RD_ADDR,	s->tlb_rd_addr);

	/* MBC 0x9024-0x91D0, 0x8500 */
	I915_WRITE(VLV_G3DCTL,		s->g3dctl);
	I915_WRITE(VLV_GSCKGCTL,	s->gsckgctl);
	I915_WRITE(GEN6_MBCTL,		s->mbctl);

	/* GCP 0x9400-0x9424, 0x8100-0x810C */
	I915_WRITE(GEN6_UCGCTL1,	s->ucgctl1);
	I915_WRITE(GEN6_UCGCTL3,	s->ucgctl3);
	I915_WRITE(GEN6_RCGCTL1,	s->rcgctl1);
	I915_WRITE(GEN6_RCGCTL2,	s->rcgctl2);
	I915_WRITE(GEN6_RSTCTL,		s->rstctl);
	I915_WRITE(GEN7_MISCCPCTL,	s->misccpctl);

	/* GPM 0xA000-0xAA84, 0x8000-0x80FC */
	I915_WRITE(GEN6_GFXPAUSE,	s->gfxpause);
	I915_WRITE(GEN6_RPDEUHWTC,	s->rpdeuhwtc);
	I915_WRITE(GEN6_RPDEUC,		s->rpdeuc);
	I915_WRITE(ECOBUS,		s->ecobus);
	I915_WRITE(VLV_PWRDWNUPCTL,	s->pwrdwnupctl);
	I915_WRITE(GEN6_RP_DOWN_TIMEOUT,s->rp_down_timeout);
	I915_WRITE(GEN6_RPDEUCSW,	s->rp_deucsw);
	I915_WRITE(GEN6_RCUBMABDTMR,	s->rcubmabdtmr);
	I915_WRITE(VLV_RCEDATA,		s->rcedata);
	I915_WRITE(VLV_SPAREG2H,	s->spare2gh);

	/* Display CZ domain, 0x4400C-0x4402C, 0x4F000-0x4F11F */
	I915_WRITE(GTIMR,		s->gt_imr);
	I915_WRITE(GTIER,		s->gt_ier);
	I915_WRITE(GEN6_PMIMR,		s->pm_imr);
	I915_WRITE(GEN6_PMIER,		s->pm_ier);

	for (i = 0; i < ARRAY_SIZE(s->gt_scratch); i++)
		I915_WRITE(GEN7_GT_SCRATCH(i), s->gt_scratch[i]);

	/* GT SA CZ domain, 0x100000-0x138124 */
	I915_WRITE(TILECTL,			s->tilectl);
	I915_WRITE(GTFIFOCTL,			s->gt_fifoctl);
	/*
	 * Preserve the GT allow wake and GFX force clock bit, they are not
	 * be restored, as they are used to control the s0ix suspend/resume
	 * sequence by the caller.
	 */
	val = I915_READ(VLV_GTLC_WAKE_CTRL);
	val &= VLV_GTLC_ALLOWWAKEREQ;
	val |= s->gtlc_wake_ctrl & ~VLV_GTLC_ALLOWWAKEREQ;
	I915_WRITE(VLV_GTLC_WAKE_CTRL, val);

	val = I915_READ(VLV_GTLC_SURVIVABILITY_REG);
	val &= VLV_GFX_CLK_FORCE_ON_BIT;
	val |= s->gtlc_survive & ~VLV_GFX_CLK_FORCE_ON_BIT;
	I915_WRITE(VLV_GTLC_SURVIVABILITY_REG, val);

	I915_WRITE(VLV_PMWGICZ,			s->pmwgicz);

	/* Gunit-Display CZ domain, 0x182028-0x1821CF */
	I915_WRITE(VLV_GU_CTL0,			s->gu_ctl0);
	I915_WRITE(VLV_GU_CTL1,			s->gu_ctl1);
	I915_WRITE(VLV_PCBR,			s->pcbr);
	I915_WRITE(VLV_GUNIT_CLOCK_GATE2,	s->clock_gate_dis2);
}

int vlv_force_gfx_clock(struct drm_i915_private *dev_priv, bool force_on)
{
	u32 val;
	int err;

#define COND (I915_READ(VLV_GTLC_SURVIVABILITY_REG) & VLV_GFX_CLK_STATUS_BIT)

	val = I915_READ(VLV_GTLC_SURVIVABILITY_REG);
	val &= ~VLV_GFX_CLK_FORCE_ON_BIT;
	if (force_on)
		val |= VLV_GFX_CLK_FORCE_ON_BIT;
	I915_WRITE(VLV_GTLC_SURVIVABILITY_REG, val);

	if (!force_on)
		return 0;

	err = wait_for(COND, 20);
	if (err)
		DRM_ERROR("timeout waiting for GFX clock force-on (%08x)\n",
			  I915_READ(VLV_GTLC_SURVIVABILITY_REG));

	return err;
#undef COND
}

static int vlv_allow_gt_wake(struct drm_i915_private *dev_priv, bool allow)
{
	u32 val;
	int err = 0;

	val = I915_READ(VLV_GTLC_WAKE_CTRL);
	val &= ~VLV_GTLC_ALLOWWAKEREQ;
	if (allow)
		val |= VLV_GTLC_ALLOWWAKEREQ;
	I915_WRITE(VLV_GTLC_WAKE_CTRL, val);
	POSTING_READ(VLV_GTLC_WAKE_CTRL);

#define COND (!!(I915_READ(VLV_GTLC_PW_STATUS) & VLV_GTLC_ALLOWWAKEACK) == \
	      allow)
	err = wait_for(COND, 1);
	if (err)
		DRM_ERROR("timeout disabling GT waking\n");
	return err;
#undef COND
}

static int vlv_wait_for_gt_wells(struct drm_i915_private *dev_priv,
				 bool wait_for_on)
{
	u32 mask;
	u32 val;
	int err;

	mask = VLV_GTLC_PW_MEDIA_STATUS_MASK | VLV_GTLC_PW_RENDER_STATUS_MASK;
	val = wait_for_on ? mask : 0;
#define COND ((I915_READ(VLV_GTLC_PW_STATUS) & mask) == val)
	if (COND)
		return 0;

	DRM_DEBUG_KMS("waiting for GT wells to go %s (%08x)\n",
		      onoff(wait_for_on),
		      I915_READ(VLV_GTLC_PW_STATUS));

	/*
	 * RC6 transitioning can be delayed up to 2 msec (see
	 * valleyview_enable_rps), use 3 msec for safety.
	 */
	err = wait_for(COND, 3);
	if (err)
		DRM_ERROR("timeout waiting for GT wells to go %s\n",
			  onoff(wait_for_on));

	return err;
#undef COND
}

static void vlv_check_no_gt_access(struct drm_i915_private *dev_priv)
{
	if (!(I915_READ(VLV_GTLC_PW_STATUS) & VLV_GTLC_ALLOWWAKEERR))
		return;

	DRM_DEBUG_DRIVER("GT register access while GT waking disabled\n");
	I915_WRITE(VLV_GTLC_PW_STATUS, VLV_GTLC_ALLOWWAKEERR);
}

static int vlv_suspend_complete(struct drm_i915_private *dev_priv)
{
	u32 mask;
	int err;

	/*
	 * Bspec defines the following GT well on flags as debug only, so
	 * don't treat them as hard failures.
	 */
	(void)vlv_wait_for_gt_wells(dev_priv, false);

	mask = VLV_GTLC_RENDER_CTX_EXISTS | VLV_GTLC_MEDIA_CTX_EXISTS;
	WARN_ON((I915_READ(VLV_GTLC_WAKE_CTRL) & mask) != mask);

	vlv_check_no_gt_access(dev_priv);

	err = vlv_force_gfx_clock(dev_priv, true);
	if (err)
		goto err1;

	err = vlv_allow_gt_wake(dev_priv, false);
	if (err)
		goto err2;

	if (!IS_CHERRYVIEW(dev_priv))
		vlv_save_gunit_s0ix_state(dev_priv);

	err = vlv_force_gfx_clock(dev_priv, false);
	if (err)
		goto err2;

	return 0;

err2:
	/* For safety always re-enable waking and disable gfx clock forcing */
	vlv_allow_gt_wake(dev_priv, true);
err1:
	vlv_force_gfx_clock(dev_priv, false);

	return err;
}

static int vlv_resume_prepare(struct drm_i915_private *dev_priv,
				bool rpm_resume)
{
	struct drm_device *dev = dev_priv->dev;
	int err;
	int ret;

	/*
	 * If any of the steps fail just try to continue, that's the best we
	 * can do at this point. Return the first error code (which will also
	 * leave RPM permanently disabled).
	 */
	ret = vlv_force_gfx_clock(dev_priv, true);

	if (!IS_CHERRYVIEW(dev_priv))
		vlv_restore_gunit_s0ix_state(dev_priv);

	err = vlv_allow_gt_wake(dev_priv, true);
	if (!ret)
		ret = err;

	err = vlv_force_gfx_clock(dev_priv, false);
	if (!ret)
		ret = err;

	vlv_check_no_gt_access(dev_priv);

	if (rpm_resume) {
		intel_init_clock_gating(dev);
		i915_gem_restore_fences(dev);
	}

	return ret;
}

static int intel_runtime_suspend(struct device *device)
{
	struct pci_dev *pdev = to_pci_dev(device);
	struct drm_device *dev = pci_get_drvdata(pdev);
	struct drm_i915_private *dev_priv = dev->dev_private;
	int ret;

	if (WARN_ON_ONCE(!(dev_priv->rps.enabled && intel_enable_rc6(dev))))
		return -ENODEV;

	if (WARN_ON_ONCE(!HAS_RUNTIME_PM(dev)))
		return -ENODEV;

	DRM_DEBUG_KMS("Suspending device\n");

	/*
	 * We could deadlock here in case another thread holding struct_mutex
	 * calls RPM suspend concurrently, since the RPM suspend will wait
	 * first for this RPM suspend to finish. In this case the concurrent
	 * RPM resume will be followed by its RPM suspend counterpart. Still
	 * for consistency return -EAGAIN, which will reschedule this suspend.
	 */
	if (!mutex_trylock(&dev->struct_mutex)) {
		DRM_DEBUG_KMS("device lock contention, deffering suspend\n");
		/*
		 * Bump the expiration timestamp, otherwise the suspend won't
		 * be rescheduled.
		 */
		pm_runtime_mark_last_busy(device);

		return -EAGAIN;
	}

	disable_rpm_wakeref_asserts(dev_priv);

	/*
	 * We are safe here against re-faults, since the fault handler takes
	 * an RPM reference.
	 */
	i915_gem_release_all_mmaps(dev_priv);
	mutex_unlock(&dev->struct_mutex);

	cancel_delayed_work_sync(&dev_priv->gpu_error.hangcheck_work);

	intel_guc_suspend(dev);

	intel_suspend_gt_powersave(dev);
	intel_runtime_pm_disable_interrupts(dev_priv);

	ret = 0;
	if (IS_BROXTON(dev_priv)) {
		bxt_display_core_uninit(dev_priv);
		bxt_enable_dc9(dev_priv);
	} else if (IS_HASWELL(dev_priv) || IS_BROADWELL(dev_priv)) {
		hsw_enable_pc8(dev_priv);
	} else if (IS_VALLEYVIEW(dev_priv) || IS_CHERRYVIEW(dev_priv)) {
		ret = vlv_suspend_complete(dev_priv);
	}

	if (ret) {
		DRM_ERROR("Runtime suspend failed, disabling it (%d)\n", ret);
		intel_runtime_pm_enable_interrupts(dev_priv);

		enable_rpm_wakeref_asserts(dev_priv);

		return ret;
	}

	intel_uncore_forcewake_reset(dev, false);

	enable_rpm_wakeref_asserts(dev_priv);
	WARN_ON_ONCE(atomic_read(&dev_priv->pm.wakeref_count));
<<<<<<< HEAD
=======

	if (intel_uncore_arm_unclaimed_mmio_detection(dev_priv))
		DRM_ERROR("Unclaimed access detected prior to suspending\n");

>>>>>>> f67e69b3
	dev_priv->pm.suspended = true;

	/*
	 * FIXME: We really should find a document that references the arguments
	 * used below!
	 */
	if (IS_BROADWELL(dev)) {
		/*
		 * On Broadwell, if we use PCI_D1 the PCH DDI ports will stop
		 * being detected, and the call we do at intel_runtime_resume()
		 * won't be able to restore them. Since PCI_D3hot matches the
		 * actual specification and appears to be working, use it.
		 */
		intel_opregion_notify_adapter(dev, PCI_D3hot);
	} else {
		/*
		 * current versions of firmware which depend on this opregion
		 * notification have repurposed the D1 definition to mean
		 * "runtime suspended" vs. what you would normally expect (D3)
		 * to distinguish it from notifications that might be sent via
		 * the suspend path.
		 */
		intel_opregion_notify_adapter(dev, PCI_D1);
	}

	assert_forcewakes_inactive(dev_priv);

	DRM_DEBUG_KMS("Device suspended\n");
	return 0;
}

static int intel_runtime_resume(struct device *device)
{
	struct pci_dev *pdev = to_pci_dev(device);
	struct drm_device *dev = pci_get_drvdata(pdev);
	struct drm_i915_private *dev_priv = dev->dev_private;
	int ret = 0;

	if (WARN_ON_ONCE(!HAS_RUNTIME_PM(dev)))
		return -ENODEV;

	DRM_DEBUG_KMS("Resuming device\n");

	WARN_ON_ONCE(atomic_read(&dev_priv->pm.wakeref_count));
	disable_rpm_wakeref_asserts(dev_priv);

	intel_opregion_notify_adapter(dev, PCI_D0);
	dev_priv->pm.suspended = false;
	if (intel_uncore_unclaimed_mmio(dev_priv))
		DRM_DEBUG_DRIVER("Unclaimed access during suspend, bios?\n");

	intel_guc_resume(dev);

	if (IS_GEN6(dev_priv))
		intel_init_pch_refclk(dev);

<<<<<<< HEAD
	if (IS_BROXTON(dev))
		ret = bxt_resume_prepare(dev_priv);
	else if (IS_HASWELL(dev_priv) || IS_BROADWELL(dev_priv))
		hsw_disable_pc8(dev_priv);
	else if (IS_VALLEYVIEW(dev_priv) || IS_CHERRYVIEW(dev_priv))
=======
	if (IS_BROXTON(dev)) {
		bxt_disable_dc9(dev_priv);
		bxt_display_core_init(dev_priv, true);
		if (dev_priv->csr.dmc_payload &&
		    (dev_priv->csr.allowed_dc_mask & DC_STATE_EN_UPTO_DC5))
			gen9_enable_dc5(dev_priv);
	} else if (IS_HASWELL(dev_priv) || IS_BROADWELL(dev_priv)) {
		hsw_disable_pc8(dev_priv);
	} else if (IS_VALLEYVIEW(dev_priv) || IS_CHERRYVIEW(dev_priv)) {
>>>>>>> f67e69b3
		ret = vlv_resume_prepare(dev_priv, true);
	}

	/*
	 * No point of rolling back things in case of an error, as the best
	 * we can do is to hope that things will still work (and disable RPM).
	 */
	i915_gem_init_swizzling(dev);
	gen6_update_ring_freq(dev);

	intel_runtime_pm_enable_interrupts(dev_priv);

	/*
	 * On VLV/CHV display interrupts are part of the display
	 * power well, so hpd is reinitialized from there. For
	 * everyone else do it here.
	 */
	if (!IS_VALLEYVIEW(dev_priv) && !IS_CHERRYVIEW(dev_priv))
		intel_hpd_init(dev_priv);

	intel_enable_gt_powersave(dev);

	enable_rpm_wakeref_asserts(dev_priv);

	if (ret)
		DRM_ERROR("Runtime resume failed, disabling it (%d)\n", ret);
	else
		DRM_DEBUG_KMS("Device resumed\n");

	return ret;
}

<<<<<<< HEAD
/*
 * This function implements common functionality of runtime and system
 * suspend sequence.
 */
static int intel_suspend_complete(struct drm_i915_private *dev_priv)
{
	int ret;

	if (IS_BROXTON(dev_priv))
		ret = bxt_suspend_complete(dev_priv);
	else if (IS_HASWELL(dev_priv) || IS_BROADWELL(dev_priv))
		ret = hsw_suspend_complete(dev_priv);
	else if (IS_VALLEYVIEW(dev_priv) || IS_CHERRYVIEW(dev_priv))
		ret = vlv_suspend_complete(dev_priv);
	else
		ret = 0;

	return ret;
}

=======
>>>>>>> f67e69b3
static const struct dev_pm_ops i915_pm_ops = {
	/*
	 * S0ix (via system suspend) and S3 event handlers [PMSG_SUSPEND,
	 * PMSG_RESUME]
	 */
	.suspend = i915_pm_suspend,
	.suspend_late = i915_pm_suspend_late,
	.resume_early = i915_pm_resume_early,
	.resume = i915_pm_resume,

	/*
	 * S4 event handlers
	 * @freeze, @freeze_late    : called (1) before creating the
	 *                            hibernation image [PMSG_FREEZE] and
	 *                            (2) after rebooting, before restoring
	 *                            the image [PMSG_QUIESCE]
	 * @thaw, @thaw_early       : called (1) after creating the hibernation
	 *                            image, before writing it [PMSG_THAW]
	 *                            and (2) after failing to create or
	 *                            restore the image [PMSG_RECOVER]
	 * @poweroff, @poweroff_late: called after writing the hibernation
	 *                            image, before rebooting [PMSG_HIBERNATE]
	 * @restore, @restore_early : called after rebooting and restoring the
	 *                            hibernation image [PMSG_RESTORE]
	 */
	.freeze = i915_pm_suspend,
	.freeze_late = i915_pm_suspend_late,
	.thaw_early = i915_pm_resume_early,
	.thaw = i915_pm_resume,
	.poweroff = i915_pm_suspend,
	.poweroff_late = i915_pm_poweroff_late,
	.restore_early = i915_pm_resume_early,
	.restore = i915_pm_resume,

	/* S0ix (via runtime suspend) event handlers */
	.runtime_suspend = intel_runtime_suspend,
	.runtime_resume = intel_runtime_resume,
};

static const struct vm_operations_struct i915_gem_vm_ops = {
	.fault = i915_gem_fault,
	.open = drm_gem_vm_open,
	.close = drm_gem_vm_close,
};

static const struct file_operations i915_driver_fops = {
	.owner = THIS_MODULE,
	.open = drm_open,
	.release = drm_release,
	.unlocked_ioctl = drm_ioctl,
	.mmap = drm_gem_mmap,
	.poll = drm_poll,
	.read = drm_read,
#ifdef CONFIG_COMPAT
	.compat_ioctl = i915_compat_ioctl,
#endif
	.llseek = noop_llseek,
};

static struct drm_driver driver = {
	/* Don't use MTRRs here; the Xserver or userspace app should
	 * deal with them for Intel hardware.
	 */
	.driver_features =
	    DRIVER_HAVE_IRQ | DRIVER_IRQ_SHARED | DRIVER_GEM | DRIVER_PRIME |
	    DRIVER_RENDER | DRIVER_MODESET,
	.load = i915_driver_load,
	.unload = i915_driver_unload,
	.open = i915_driver_open,
	.lastclose = i915_driver_lastclose,
	.preclose = i915_driver_preclose,
	.postclose = i915_driver_postclose,
	.set_busid = drm_pci_set_busid,

#if defined(CONFIG_DEBUG_FS)
	.debugfs_init = i915_debugfs_init,
	.debugfs_cleanup = i915_debugfs_cleanup,
#endif
	.gem_free_object = i915_gem_free_object,
	.gem_vm_ops = &i915_gem_vm_ops,

	.prime_handle_to_fd = drm_gem_prime_handle_to_fd,
	.prime_fd_to_handle = drm_gem_prime_fd_to_handle,
	.gem_prime_export = i915_gem_prime_export,
	.gem_prime_import = i915_gem_prime_import,

	.dumb_create = i915_gem_dumb_create,
	.dumb_map_offset = i915_gem_mmap_gtt,
	.dumb_destroy = drm_gem_dumb_destroy,
	.ioctls = i915_ioctls,
	.fops = &i915_driver_fops,
	.name = DRIVER_NAME,
	.desc = DRIVER_DESC,
	.date = DRIVER_DATE,
	.major = DRIVER_MAJOR,
	.minor = DRIVER_MINOR,
	.patchlevel = DRIVER_PATCHLEVEL,
};

static struct pci_driver i915_pci_driver = {
	.name = DRIVER_NAME,
	.id_table = pciidlist,
	.probe = i915_pci_probe,
	.remove = i915_pci_remove,
	.driver.pm = &i915_pm_ops,
};

static int __init i915_init(void)
{
	driver.num_ioctls = i915_max_ioctl;

	/*
	 * Enable KMS by default, unless explicitly overriden by
	 * either the i915.modeset prarameter or by the
	 * vga_text_mode_force boot option.
	 */

	if (i915.modeset == 0)
		driver.driver_features &= ~DRIVER_MODESET;

#ifdef CONFIG_VGA_CONSOLE
	if (vgacon_text_force() && i915.modeset == -1)
		driver.driver_features &= ~DRIVER_MODESET;
#endif

	if (!(driver.driver_features & DRIVER_MODESET)) {
		/* Silently fail loading to not upset userspace. */
		DRM_DEBUG_DRIVER("KMS and UMS disabled.\n");
		return 0;
	}

	if (i915.nuclear_pageflip)
		driver.driver_features |= DRIVER_ATOMIC;

	return drm_pci_init(&driver, &i915_pci_driver);
}

static void __exit i915_exit(void)
{
	if (!(driver.driver_features & DRIVER_MODESET))
		return; /* Never loaded a driver. */

	drm_pci_exit(&driver, &i915_pci_driver);
}

module_init(i915_init);
module_exit(i915_exit);

MODULE_AUTHOR("Tungsten Graphics, Inc.");
MODULE_AUTHOR("Intel Corporation");

MODULE_DESCRIPTION(DRIVER_DESC);
MODULE_LICENSE("GPL and additional rights");<|MERGE_RESOLUTION|>--- conflicted
+++ resolved
@@ -295,39 +295,23 @@
 	BDW_COLORS
 
 static const struct intel_device_info intel_broadwell_d_info = {
-<<<<<<< HEAD
-	HSW_FEATURES,
-=======
 	BDW_FEATURES,
->>>>>>> f67e69b3
 	.gen = 8,
 };
 
 static const struct intel_device_info intel_broadwell_m_info = {
-<<<<<<< HEAD
-	HSW_FEATURES,
-=======
 	BDW_FEATURES,
->>>>>>> f67e69b3
 	.gen = 8, .is_mobile = 1,
 };
 
 static const struct intel_device_info intel_broadwell_gt3d_info = {
-<<<<<<< HEAD
-	HSW_FEATURES,
-=======
 	BDW_FEATURES,
->>>>>>> f67e69b3
 	.gen = 8,
 	.ring_mask = RENDER_RING | BSD_RING | BLT_RING | VEBOX_RING | BSD2_RING,
 };
 
 static const struct intel_device_info intel_broadwell_gt3m_info = {
-<<<<<<< HEAD
-	HSW_FEATURES,
-=======
 	BDW_FEATURES,
->>>>>>> f67e69b3
 	.gen = 8, .is_mobile = 1,
 	.ring_mask = RENDER_RING | BSD_RING | BLT_RING | VEBOX_RING | BSD2_RING,
 };
@@ -344,21 +328,13 @@
 };
 
 static const struct intel_device_info intel_skylake_info = {
-<<<<<<< HEAD
-	HSW_FEATURES,
-=======
 	BDW_FEATURES,
->>>>>>> f67e69b3
 	.is_skylake = 1,
 	.gen = 9,
 };
 
 static const struct intel_device_info intel_skylake_gt3_info = {
-<<<<<<< HEAD
-	HSW_FEATURES,
-=======
 	BDW_FEATURES,
->>>>>>> f67e69b3
 	.is_skylake = 1,
 	.gen = 9,
 	.ring_mask = RENDER_RING | BSD_RING | BLT_RING | VEBOX_RING | BSD2_RING,
@@ -611,11 +587,7 @@
 
 static int vlv_resume_prepare(struct drm_i915_private *dev_priv,
 			      bool rpm_resume);
-<<<<<<< HEAD
-static int bxt_resume_prepare(struct drm_i915_private *dev_priv);
-=======
 static int vlv_suspend_complete(struct drm_i915_private *dev_priv);
->>>>>>> f67e69b3
 
 static bool suspend_to_idle(struct drm_i915_private *dev_priv)
 {
@@ -685,12 +657,7 @@
 
 	intel_display_set_init_power(dev_priv, false);
 
-<<<<<<< HEAD
-	if (HAS_CSR(dev_priv))
-		flush_work(&dev_priv->csr.work);
-=======
 	intel_csr_ucode_suspend(dev_priv);
->>>>>>> f67e69b3
 
 out:
 	enable_rpm_wakeref_asserts(dev_priv);
@@ -718,9 +685,6 @@
 	if (!fw_csr)
 		intel_power_domains_suspend(dev_priv);
 
-<<<<<<< HEAD
-	ret = intel_suspend_complete(dev_priv);
-=======
 	ret = 0;
 	if (IS_BROXTON(dev_priv))
 		bxt_enable_dc9(dev_priv);
@@ -728,7 +692,6 @@
 		hsw_enable_pc8(dev_priv);
 	else if (IS_VALLEYVIEW(dev_priv) || IS_CHERRYVIEW(dev_priv))
 		ret = vlv_suspend_complete(dev_priv);
->>>>>>> f67e69b3
 
 	if (ret) {
 		DRM_ERROR("Suspend complete failed: %d\n", ret);
@@ -792,11 +755,8 @@
 
 	disable_rpm_wakeref_asserts(dev_priv);
 
-<<<<<<< HEAD
-=======
 	intel_csr_ucode_resume(dev_priv);
 
->>>>>>> f67e69b3
 	mutex_lock(&dev->struct_mutex);
 	i915_gem_restore_gtt_mappings(dev);
 	mutex_unlock(&dev->struct_mutex);
@@ -878,8 +838,6 @@
 	 * FIXME: This should be solved with a special hdmi sink device or
 	 * similar so that power domains can be employed.
 	 */
-<<<<<<< HEAD
-=======
 
 	/*
 	 * Note that we need to set the power state explicitly, since we
@@ -910,7 +868,6 @@
 	 * depend on the device enable refcount we can't anyway depend on them
 	 * disabling/enabling the device.
 	 */
->>>>>>> f67e69b3
 	if (pci_enable_device(dev->pdev)) {
 		ret = -EIO;
 		goto out;
@@ -928,17 +885,11 @@
 
 	intel_uncore_early_sanitize(dev, true);
 
-<<<<<<< HEAD
-	if (IS_BROXTON(dev))
-		ret = bxt_resume_prepare(dev_priv);
-	else if (IS_HASWELL(dev_priv) || IS_BROADWELL(dev_priv))
-=======
 	if (IS_BROXTON(dev)) {
 		if (!dev_priv->suspended_to_idle)
 			gen9_sanitize_dc_state(dev_priv);
 		bxt_disable_dc9(dev_priv);
 	} else if (IS_HASWELL(dev_priv) || IS_BROADWELL(dev_priv)) {
->>>>>>> f67e69b3
 		hsw_disable_pc8(dev_priv);
 	}
 
@@ -948,17 +899,10 @@
 	    !(dev_priv->suspended_to_idle && dev_priv->csr.dmc_payload))
 		intel_power_domains_init_hw(dev_priv, true);
 
-<<<<<<< HEAD
+	enable_rpm_wakeref_asserts(dev_priv);
+
 out:
 	dev_priv->suspended_to_idle = false;
-
-	enable_rpm_wakeref_asserts(dev_priv);
-=======
-	enable_rpm_wakeref_asserts(dev_priv);
-
-out:
-	dev_priv->suspended_to_idle = false;
->>>>>>> f67e69b3
 
 	return ret;
 }
@@ -1175,48 +1119,6 @@
 	return i915_drm_resume(drm_dev);
 }
 
-<<<<<<< HEAD
-static int hsw_suspend_complete(struct drm_i915_private *dev_priv)
-{
-	hsw_enable_pc8(dev_priv);
-
-	return 0;
-}
-
-static int bxt_suspend_complete(struct drm_i915_private *dev_priv)
-{
-	struct drm_device *dev = dev_priv->dev;
-
-	/* TODO: when DC5 support is added disable DC5 here. */
-
-	broxton_ddi_phy_uninit(dev);
-	broxton_uninit_cdclk(dev);
-	bxt_enable_dc9(dev_priv);
-
-	return 0;
-}
-
-static int bxt_resume_prepare(struct drm_i915_private *dev_priv)
-{
-	struct drm_device *dev = dev_priv->dev;
-
-	/* TODO: when CSR FW support is added make sure the FW is loaded */
-
-	bxt_disable_dc9(dev_priv);
-
-	/*
-	 * TODO: when DC5 support is added enable DC5 here if the CSR FW
-	 * is available.
-	 */
-	broxton_init_cdclk(dev);
-	broxton_ddi_phy_init(dev);
-	intel_prepare_ddi(dev);
-
-	return 0;
-}
-
-=======
->>>>>>> f67e69b3
 /*
  * Save all Gunit registers that may be lost after a D3 and a subsequent
  * S0i[R123] transition. The list of registers needing a save/restore is
@@ -1645,13 +1547,10 @@
 
 	enable_rpm_wakeref_asserts(dev_priv);
 	WARN_ON_ONCE(atomic_read(&dev_priv->pm.wakeref_count));
-<<<<<<< HEAD
-=======
 
 	if (intel_uncore_arm_unclaimed_mmio_detection(dev_priv))
 		DRM_ERROR("Unclaimed access detected prior to suspending\n");
 
->>>>>>> f67e69b3
 	dev_priv->pm.suspended = true;
 
 	/*
@@ -1708,13 +1607,6 @@
 	if (IS_GEN6(dev_priv))
 		intel_init_pch_refclk(dev);
 
-<<<<<<< HEAD
-	if (IS_BROXTON(dev))
-		ret = bxt_resume_prepare(dev_priv);
-	else if (IS_HASWELL(dev_priv) || IS_BROADWELL(dev_priv))
-		hsw_disable_pc8(dev_priv);
-	else if (IS_VALLEYVIEW(dev_priv) || IS_CHERRYVIEW(dev_priv))
-=======
 	if (IS_BROXTON(dev)) {
 		bxt_disable_dc9(dev_priv);
 		bxt_display_core_init(dev_priv, true);
@@ -1724,7 +1616,6 @@
 	} else if (IS_HASWELL(dev_priv) || IS_BROADWELL(dev_priv)) {
 		hsw_disable_pc8(dev_priv);
 	} else if (IS_VALLEYVIEW(dev_priv) || IS_CHERRYVIEW(dev_priv)) {
->>>>>>> f67e69b3
 		ret = vlv_resume_prepare(dev_priv, true);
 	}
 
@@ -1757,29 +1648,6 @@
 	return ret;
 }
 
-<<<<<<< HEAD
-/*
- * This function implements common functionality of runtime and system
- * suspend sequence.
- */
-static int intel_suspend_complete(struct drm_i915_private *dev_priv)
-{
-	int ret;
-
-	if (IS_BROXTON(dev_priv))
-		ret = bxt_suspend_complete(dev_priv);
-	else if (IS_HASWELL(dev_priv) || IS_BROADWELL(dev_priv))
-		ret = hsw_suspend_complete(dev_priv);
-	else if (IS_VALLEYVIEW(dev_priv) || IS_CHERRYVIEW(dev_priv))
-		ret = vlv_suspend_complete(dev_priv);
-	else
-		ret = 0;
-
-	return ret;
-}
-
-=======
->>>>>>> f67e69b3
 static const struct dev_pm_ops i915_pm_ops = {
 	/*
 	 * S0ix (via system suspend) and S3 event handlers [PMSG_SUSPEND,
