/*
 * Copyright © 2012 Intel Corporation
 *
 * Permission is hereby granted, free of charge, to any person obtaining a
 * copy of this software and associated documentation files (the "Software"),
 * to deal in the Software without restriction, including without limitation
 * the rights to use, copy, modify, merge, publish, distribute, sublicense,
 * and/or sell copies of the Software, and to permit persons to whom the
 * Software is furnished to do so, subject to the following conditions:
 *
 * The above copyright notice and this permission notice (including the next
 * paragraph) shall be included in all copies or substantial portions of the
 * Software.
 *
 * THE SOFTWARE IS PROVIDED "AS IS", WITHOUT WARRANTY OF ANY KIND, EXPRESS OR
 * IMPLIED, INCLUDING BUT NOT LIMITED TO THE WARRANTIES OF MERCHANTABILITY,
 * FITNESS FOR A PARTICULAR PURPOSE AND NONINFRINGEMENT.  IN NO EVENT SHALL
 * THE AUTHORS OR COPYRIGHT HOLDERS BE LIABLE FOR ANY CLAIM, DAMAGES OR OTHER
 * LIABILITY, WHETHER IN AN ACTION OF CONTRACT, TORT OR OTHERWISE, ARISING
 * FROM, OUT OF OR IN CONNECTION WITH THE SOFTWARE OR THE USE OR OTHER DEALINGS
 * IN THE SOFTWARE.
 *
 * Authors:
 *    Eugeni Dodonov <eugeni.dodonov@intel.com>
 *
 */

#include <linux/cpufreq.h>
#include "i915_drv.h"
#include "intel_drv.h"
#include "../../../platform/x86/intel_ips.h"
#include <linux/module.h>

/**
 * DOC: RC6
 *
 * RC6 is a special power stage which allows the GPU to enter an very
 * low-voltage mode when idle, using down to 0V while at this stage.  This
 * stage is entered automatically when the GPU is idle when RC6 support is
 * enabled, and as soon as new workload arises GPU wakes up automatically as well.
 *
 * There are different RC6 modes available in Intel GPU, which differentiate
 * among each other with the latency required to enter and leave RC6 and
 * voltage consumed by the GPU in different states.
 *
 * The combination of the following flags define which states GPU is allowed
 * to enter, while RC6 is the normal RC6 state, RC6p is the deep RC6, and
 * RC6pp is deepest RC6. Their support by hardware varies according to the
 * GPU, BIOS, chipset and platform. RC6 is usually the safest one and the one
 * which brings the most power savings; deeper states save more power, but
 * require higher latency to switch to and wake up.
 */
#define INTEL_RC6_ENABLE			(1<<0)
#define INTEL_RC6p_ENABLE			(1<<1)
#define INTEL_RC6pp_ENABLE			(1<<2)

static void bxt_init_clock_gating(struct drm_device *dev)
{
	struct drm_i915_private *dev_priv = dev->dev_private;

	/* WaDisableSDEUnitClockGating:bxt */
	I915_WRITE(GEN8_UCGCTL6, I915_READ(GEN8_UCGCTL6) |
		   GEN8_SDEUNIT_CLOCK_GATE_DISABLE);

	/*
	 * FIXME:
	 * GEN8_HDCUNIT_CLOCK_GATE_DISABLE_HDCREQ applies on 3x6 GT SKUs only.
	 */
	I915_WRITE(GEN8_UCGCTL6, I915_READ(GEN8_UCGCTL6) |
		   GEN8_HDCUNIT_CLOCK_GATE_DISABLE_HDCREQ);

	/*
	 * Wa: Backlight PWM may stop in the asserted state, causing backlight
	 * to stay fully on.
	 */
	if (IS_BXT_REVID(dev_priv, BXT_REVID_B0, REVID_FOREVER))
		I915_WRITE(GEN9_CLKGATE_DIS_0, I915_READ(GEN9_CLKGATE_DIS_0) |
			   PWM1_GATING_DIS | PWM2_GATING_DIS);
}

static void i915_pineview_get_mem_freq(struct drm_device *dev)
{
	struct drm_i915_private *dev_priv = dev->dev_private;
	u32 tmp;

	tmp = I915_READ(CLKCFG);

	switch (tmp & CLKCFG_FSB_MASK) {
	case CLKCFG_FSB_533:
		dev_priv->fsb_freq = 533; /* 133*4 */
		break;
	case CLKCFG_FSB_800:
		dev_priv->fsb_freq = 800; /* 200*4 */
		break;
	case CLKCFG_FSB_667:
		dev_priv->fsb_freq =  667; /* 167*4 */
		break;
	case CLKCFG_FSB_400:
		dev_priv->fsb_freq = 400; /* 100*4 */
		break;
	}

	switch (tmp & CLKCFG_MEM_MASK) {
	case CLKCFG_MEM_533:
		dev_priv->mem_freq = 533;
		break;
	case CLKCFG_MEM_667:
		dev_priv->mem_freq = 667;
		break;
	case CLKCFG_MEM_800:
		dev_priv->mem_freq = 800;
		break;
	}

	/* detect pineview DDR3 setting */
	tmp = I915_READ(CSHRDDR3CTL);
	dev_priv->is_ddr3 = (tmp & CSHRDDR3CTL_DDR3) ? 1 : 0;
}

static void i915_ironlake_get_mem_freq(struct drm_device *dev)
{
	struct drm_i915_private *dev_priv = dev->dev_private;
	u16 ddrpll, csipll;

	ddrpll = I915_READ16(DDRMPLL1);
	csipll = I915_READ16(CSIPLL0);

	switch (ddrpll & 0xff) {
	case 0xc:
		dev_priv->mem_freq = 800;
		break;
	case 0x10:
		dev_priv->mem_freq = 1066;
		break;
	case 0x14:
		dev_priv->mem_freq = 1333;
		break;
	case 0x18:
		dev_priv->mem_freq = 1600;
		break;
	default:
		DRM_DEBUG_DRIVER("unknown memory frequency 0x%02x\n",
				 ddrpll & 0xff);
		dev_priv->mem_freq = 0;
		break;
	}

	dev_priv->ips.r_t = dev_priv->mem_freq;

	switch (csipll & 0x3ff) {
	case 0x00c:
		dev_priv->fsb_freq = 3200;
		break;
	case 0x00e:
		dev_priv->fsb_freq = 3733;
		break;
	case 0x010:
		dev_priv->fsb_freq = 4266;
		break;
	case 0x012:
		dev_priv->fsb_freq = 4800;
		break;
	case 0x014:
		dev_priv->fsb_freq = 5333;
		break;
	case 0x016:
		dev_priv->fsb_freq = 5866;
		break;
	case 0x018:
		dev_priv->fsb_freq = 6400;
		break;
	default:
		DRM_DEBUG_DRIVER("unknown fsb frequency 0x%04x\n",
				 csipll & 0x3ff);
		dev_priv->fsb_freq = 0;
		break;
	}

	if (dev_priv->fsb_freq == 3200) {
		dev_priv->ips.c_m = 0;
	} else if (dev_priv->fsb_freq > 3200 && dev_priv->fsb_freq <= 4800) {
		dev_priv->ips.c_m = 1;
	} else {
		dev_priv->ips.c_m = 2;
	}
}

static const struct cxsr_latency cxsr_latency_table[] = {
	{1, 0, 800, 400, 3382, 33382, 3983, 33983},    /* DDR2-400 SC */
	{1, 0, 800, 667, 3354, 33354, 3807, 33807},    /* DDR2-667 SC */
	{1, 0, 800, 800, 3347, 33347, 3763, 33763},    /* DDR2-800 SC */
	{1, 1, 800, 667, 6420, 36420, 6873, 36873},    /* DDR3-667 SC */
	{1, 1, 800, 800, 5902, 35902, 6318, 36318},    /* DDR3-800 SC */

	{1, 0, 667, 400, 3400, 33400, 4021, 34021},    /* DDR2-400 SC */
	{1, 0, 667, 667, 3372, 33372, 3845, 33845},    /* DDR2-667 SC */
	{1, 0, 667, 800, 3386, 33386, 3822, 33822},    /* DDR2-800 SC */
	{1, 1, 667, 667, 6438, 36438, 6911, 36911},    /* DDR3-667 SC */
	{1, 1, 667, 800, 5941, 35941, 6377, 36377},    /* DDR3-800 SC */

	{1, 0, 400, 400, 3472, 33472, 4173, 34173},    /* DDR2-400 SC */
	{1, 0, 400, 667, 3443, 33443, 3996, 33996},    /* DDR2-667 SC */
	{1, 0, 400, 800, 3430, 33430, 3946, 33946},    /* DDR2-800 SC */
	{1, 1, 400, 667, 6509, 36509, 7062, 37062},    /* DDR3-667 SC */
	{1, 1, 400, 800, 5985, 35985, 6501, 36501},    /* DDR3-800 SC */

	{0, 0, 800, 400, 3438, 33438, 4065, 34065},    /* DDR2-400 SC */
	{0, 0, 800, 667, 3410, 33410, 3889, 33889},    /* DDR2-667 SC */
	{0, 0, 800, 800, 3403, 33403, 3845, 33845},    /* DDR2-800 SC */
	{0, 1, 800, 667, 6476, 36476, 6955, 36955},    /* DDR3-667 SC */
	{0, 1, 800, 800, 5958, 35958, 6400, 36400},    /* DDR3-800 SC */

	{0, 0, 667, 400, 3456, 33456, 4103, 34106},    /* DDR2-400 SC */
	{0, 0, 667, 667, 3428, 33428, 3927, 33927},    /* DDR2-667 SC */
	{0, 0, 667, 800, 3443, 33443, 3905, 33905},    /* DDR2-800 SC */
	{0, 1, 667, 667, 6494, 36494, 6993, 36993},    /* DDR3-667 SC */
	{0, 1, 667, 800, 5998, 35998, 6460, 36460},    /* DDR3-800 SC */

	{0, 0, 400, 400, 3528, 33528, 4255, 34255},    /* DDR2-400 SC */
	{0, 0, 400, 667, 3500, 33500, 4079, 34079},    /* DDR2-667 SC */
	{0, 0, 400, 800, 3487, 33487, 4029, 34029},    /* DDR2-800 SC */
	{0, 1, 400, 667, 6566, 36566, 7145, 37145},    /* DDR3-667 SC */
	{0, 1, 400, 800, 6042, 36042, 6584, 36584},    /* DDR3-800 SC */
};

static const struct cxsr_latency *intel_get_cxsr_latency(int is_desktop,
							 int is_ddr3,
							 int fsb,
							 int mem)
{
	const struct cxsr_latency *latency;
	int i;

	if (fsb == 0 || mem == 0)
		return NULL;

	for (i = 0; i < ARRAY_SIZE(cxsr_latency_table); i++) {
		latency = &cxsr_latency_table[i];
		if (is_desktop == latency->is_desktop &&
		    is_ddr3 == latency->is_ddr3 &&
		    fsb == latency->fsb_freq && mem == latency->mem_freq)
			return latency;
	}

	DRM_DEBUG_KMS("Unknown FSB/MEM found, disable CxSR\n");

	return NULL;
}

static void chv_set_memory_dvfs(struct drm_i915_private *dev_priv, bool enable)
{
	u32 val;

	mutex_lock(&dev_priv->rps.hw_lock);

	val = vlv_punit_read(dev_priv, PUNIT_REG_DDR_SETUP2);
	if (enable)
		val &= ~FORCE_DDR_HIGH_FREQ;
	else
		val |= FORCE_DDR_HIGH_FREQ;
	val &= ~FORCE_DDR_LOW_FREQ;
	val |= FORCE_DDR_FREQ_REQ_ACK;
	vlv_punit_write(dev_priv, PUNIT_REG_DDR_SETUP2, val);

	if (wait_for((vlv_punit_read(dev_priv, PUNIT_REG_DDR_SETUP2) &
		      FORCE_DDR_FREQ_REQ_ACK) == 0, 3))
		DRM_ERROR("timed out waiting for Punit DDR DVFS request\n");

	mutex_unlock(&dev_priv->rps.hw_lock);
}

static void chv_set_memory_pm5(struct drm_i915_private *dev_priv, bool enable)
{
	u32 val;

	mutex_lock(&dev_priv->rps.hw_lock);

	val = vlv_punit_read(dev_priv, PUNIT_REG_DSPFREQ);
	if (enable)
		val |= DSP_MAXFIFO_PM5_ENABLE;
	else
		val &= ~DSP_MAXFIFO_PM5_ENABLE;
	vlv_punit_write(dev_priv, PUNIT_REG_DSPFREQ, val);

	mutex_unlock(&dev_priv->rps.hw_lock);
}

#define FW_WM(value, plane) \
	(((value) << DSPFW_ ## plane ## _SHIFT) & DSPFW_ ## plane ## _MASK)

void intel_set_memory_cxsr(struct drm_i915_private *dev_priv, bool enable)
{
	struct drm_device *dev = dev_priv->dev;
	u32 val;

	if (IS_VALLEYVIEW(dev) || IS_CHERRYVIEW(dev)) {
		I915_WRITE(FW_BLC_SELF_VLV, enable ? FW_CSPWRDWNEN : 0);
		POSTING_READ(FW_BLC_SELF_VLV);
		dev_priv->wm.vlv.cxsr = enable;
	} else if (IS_G4X(dev) || IS_CRESTLINE(dev)) {
		I915_WRITE(FW_BLC_SELF, enable ? FW_BLC_SELF_EN : 0);
		POSTING_READ(FW_BLC_SELF);
	} else if (IS_PINEVIEW(dev)) {
		val = I915_READ(DSPFW3) & ~PINEVIEW_SELF_REFRESH_EN;
		val |= enable ? PINEVIEW_SELF_REFRESH_EN : 0;
		I915_WRITE(DSPFW3, val);
		POSTING_READ(DSPFW3);
	} else if (IS_I945G(dev) || IS_I945GM(dev)) {
		val = enable ? _MASKED_BIT_ENABLE(FW_BLC_SELF_EN) :
			       _MASKED_BIT_DISABLE(FW_BLC_SELF_EN);
		I915_WRITE(FW_BLC_SELF, val);
		POSTING_READ(FW_BLC_SELF);
	} else if (IS_I915GM(dev)) {
		val = enable ? _MASKED_BIT_ENABLE(INSTPM_SELF_EN) :
			       _MASKED_BIT_DISABLE(INSTPM_SELF_EN);
		I915_WRITE(INSTPM, val);
		POSTING_READ(INSTPM);
	} else {
		return;
	}

	DRM_DEBUG_KMS("memory self-refresh is %s\n",
		      enable ? "enabled" : "disabled");
}


/*
 * Latency for FIFO fetches is dependent on several factors:
 *   - memory configuration (speed, channels)
 *   - chipset
 *   - current MCH state
 * It can be fairly high in some situations, so here we assume a fairly
 * pessimal value.  It's a tradeoff between extra memory fetches (if we
 * set this value too high, the FIFO will fetch frequently to stay full)
 * and power consumption (set it too low to save power and we might see
 * FIFO underruns and display "flicker").
 *
 * A value of 5us seems to be a good balance; safe for very low end
 * platforms but not overly aggressive on lower latency configs.
 */
static const int pessimal_latency_ns = 5000;

#define VLV_FIFO_START(dsparb, dsparb2, lo_shift, hi_shift) \
	((((dsparb) >> (lo_shift)) & 0xff) | ((((dsparb2) >> (hi_shift)) & 0x1) << 8))

static int vlv_get_fifo_size(struct drm_device *dev,
			      enum pipe pipe, int plane)
{
	struct drm_i915_private *dev_priv = dev->dev_private;
	int sprite0_start, sprite1_start, size;

	switch (pipe) {
		uint32_t dsparb, dsparb2, dsparb3;
	case PIPE_A:
		dsparb = I915_READ(DSPARB);
		dsparb2 = I915_READ(DSPARB2);
		sprite0_start = VLV_FIFO_START(dsparb, dsparb2, 0, 0);
		sprite1_start = VLV_FIFO_START(dsparb, dsparb2, 8, 4);
		break;
	case PIPE_B:
		dsparb = I915_READ(DSPARB);
		dsparb2 = I915_READ(DSPARB2);
		sprite0_start = VLV_FIFO_START(dsparb, dsparb2, 16, 8);
		sprite1_start = VLV_FIFO_START(dsparb, dsparb2, 24, 12);
		break;
	case PIPE_C:
		dsparb2 = I915_READ(DSPARB2);
		dsparb3 = I915_READ(DSPARB3);
		sprite0_start = VLV_FIFO_START(dsparb3, dsparb2, 0, 16);
		sprite1_start = VLV_FIFO_START(dsparb3, dsparb2, 8, 20);
		break;
	default:
		return 0;
	}

	switch (plane) {
	case 0:
		size = sprite0_start;
		break;
	case 1:
		size = sprite1_start - sprite0_start;
		break;
	case 2:
		size = 512 - 1 - sprite1_start;
		break;
	default:
		return 0;
	}

	DRM_DEBUG_KMS("Pipe %c %s %c FIFO size: %d\n",
		      pipe_name(pipe), plane == 0 ? "primary" : "sprite",
		      plane == 0 ? plane_name(pipe) : sprite_name(pipe, plane - 1),
		      size);

	return size;
}

static int i9xx_get_fifo_size(struct drm_device *dev, int plane)
{
	struct drm_i915_private *dev_priv = dev->dev_private;
	uint32_t dsparb = I915_READ(DSPARB);
	int size;

	size = dsparb & 0x7f;
	if (plane)
		size = ((dsparb >> DSPARB_CSTART_SHIFT) & 0x7f) - size;

	DRM_DEBUG_KMS("FIFO size - (0x%08x) %s: %d\n", dsparb,
		      plane ? "B" : "A", size);

	return size;
}

static int i830_get_fifo_size(struct drm_device *dev, int plane)
{
	struct drm_i915_private *dev_priv = dev->dev_private;
	uint32_t dsparb = I915_READ(DSPARB);
	int size;

	size = dsparb & 0x1ff;
	if (plane)
		size = ((dsparb >> DSPARB_BEND_SHIFT) & 0x1ff) - size;
	size >>= 1; /* Convert to cachelines */

	DRM_DEBUG_KMS("FIFO size - (0x%08x) %s: %d\n", dsparb,
		      plane ? "B" : "A", size);

	return size;
}

static int i845_get_fifo_size(struct drm_device *dev, int plane)
{
	struct drm_i915_private *dev_priv = dev->dev_private;
	uint32_t dsparb = I915_READ(DSPARB);
	int size;

	size = dsparb & 0x7f;
	size >>= 2; /* Convert to cachelines */

	DRM_DEBUG_KMS("FIFO size - (0x%08x) %s: %d\n", dsparb,
		      plane ? "B" : "A",
		      size);

	return size;
}

/* Pineview has different values for various configs */
static const struct intel_watermark_params pineview_display_wm = {
	.fifo_size = PINEVIEW_DISPLAY_FIFO,
	.max_wm = PINEVIEW_MAX_WM,
	.default_wm = PINEVIEW_DFT_WM,
	.guard_size = PINEVIEW_GUARD_WM,
	.cacheline_size = PINEVIEW_FIFO_LINE_SIZE,
};
static const struct intel_watermark_params pineview_display_hplloff_wm = {
	.fifo_size = PINEVIEW_DISPLAY_FIFO,
	.max_wm = PINEVIEW_MAX_WM,
	.default_wm = PINEVIEW_DFT_HPLLOFF_WM,
	.guard_size = PINEVIEW_GUARD_WM,
	.cacheline_size = PINEVIEW_FIFO_LINE_SIZE,
};
static const struct intel_watermark_params pineview_cursor_wm = {
	.fifo_size = PINEVIEW_CURSOR_FIFO,
	.max_wm = PINEVIEW_CURSOR_MAX_WM,
	.default_wm = PINEVIEW_CURSOR_DFT_WM,
	.guard_size = PINEVIEW_CURSOR_GUARD_WM,
	.cacheline_size = PINEVIEW_FIFO_LINE_SIZE,
};
static const struct intel_watermark_params pineview_cursor_hplloff_wm = {
	.fifo_size = PINEVIEW_CURSOR_FIFO,
	.max_wm = PINEVIEW_CURSOR_MAX_WM,
	.default_wm = PINEVIEW_CURSOR_DFT_WM,
	.guard_size = PINEVIEW_CURSOR_GUARD_WM,
	.cacheline_size = PINEVIEW_FIFO_LINE_SIZE,
};
static const struct intel_watermark_params g4x_wm_info = {
	.fifo_size = G4X_FIFO_SIZE,
	.max_wm = G4X_MAX_WM,
	.default_wm = G4X_MAX_WM,
	.guard_size = 2,
	.cacheline_size = G4X_FIFO_LINE_SIZE,
};
static const struct intel_watermark_params g4x_cursor_wm_info = {
	.fifo_size = I965_CURSOR_FIFO,
	.max_wm = I965_CURSOR_MAX_WM,
	.default_wm = I965_CURSOR_DFT_WM,
	.guard_size = 2,
	.cacheline_size = G4X_FIFO_LINE_SIZE,
};
static const struct intel_watermark_params i965_cursor_wm_info = {
	.fifo_size = I965_CURSOR_FIFO,
	.max_wm = I965_CURSOR_MAX_WM,
	.default_wm = I965_CURSOR_DFT_WM,
	.guard_size = 2,
	.cacheline_size = I915_FIFO_LINE_SIZE,
};
static const struct intel_watermark_params i945_wm_info = {
	.fifo_size = I945_FIFO_SIZE,
	.max_wm = I915_MAX_WM,
	.default_wm = 1,
	.guard_size = 2,
	.cacheline_size = I915_FIFO_LINE_SIZE,
};
static const struct intel_watermark_params i915_wm_info = {
	.fifo_size = I915_FIFO_SIZE,
	.max_wm = I915_MAX_WM,
	.default_wm = 1,
	.guard_size = 2,
	.cacheline_size = I915_FIFO_LINE_SIZE,
};
static const struct intel_watermark_params i830_a_wm_info = {
	.fifo_size = I855GM_FIFO_SIZE,
	.max_wm = I915_MAX_WM,
	.default_wm = 1,
	.guard_size = 2,
	.cacheline_size = I830_FIFO_LINE_SIZE,
};
static const struct intel_watermark_params i830_bc_wm_info = {
	.fifo_size = I855GM_FIFO_SIZE,
	.max_wm = I915_MAX_WM/2,
	.default_wm = 1,
	.guard_size = 2,
	.cacheline_size = I830_FIFO_LINE_SIZE,
};
static const struct intel_watermark_params i845_wm_info = {
	.fifo_size = I830_FIFO_SIZE,
	.max_wm = I915_MAX_WM,
	.default_wm = 1,
	.guard_size = 2,
	.cacheline_size = I830_FIFO_LINE_SIZE,
};

/**
 * intel_calculate_wm - calculate watermark level
 * @clock_in_khz: pixel clock
 * @wm: chip FIFO params
 * @cpp: bytes per pixel
 * @latency_ns: memory latency for the platform
 *
 * Calculate the watermark level (the level at which the display plane will
 * start fetching from memory again).  Each chip has a different display
 * FIFO size and allocation, so the caller needs to figure that out and pass
 * in the correct intel_watermark_params structure.
 *
 * As the pixel clock runs, the FIFO will be drained at a rate that depends
 * on the pixel size.  When it reaches the watermark level, it'll start
 * fetching FIFO line sized based chunks from memory until the FIFO fills
 * past the watermark point.  If the FIFO drains completely, a FIFO underrun
 * will occur, and a display engine hang could result.
 */
static unsigned long intel_calculate_wm(unsigned long clock_in_khz,
					const struct intel_watermark_params *wm,
					int fifo_size, int cpp,
					unsigned long latency_ns)
{
	long entries_required, wm_size;

	/*
	 * Note: we need to make sure we don't overflow for various clock &
	 * latency values.
	 * clocks go from a few thousand to several hundred thousand.
	 * latency is usually a few thousand
	 */
	entries_required = ((clock_in_khz / 1000) * cpp * latency_ns) /
		1000;
	entries_required = DIV_ROUND_UP(entries_required, wm->cacheline_size);

	DRM_DEBUG_KMS("FIFO entries required for mode: %ld\n", entries_required);

	wm_size = fifo_size - (entries_required + wm->guard_size);

	DRM_DEBUG_KMS("FIFO watermark level: %ld\n", wm_size);

	/* Don't promote wm_size to unsigned... */
	if (wm_size > (long)wm->max_wm)
		wm_size = wm->max_wm;
	if (wm_size <= 0)
		wm_size = wm->default_wm;

	/*
	 * Bspec seems to indicate that the value shouldn't be lower than
	 * 'burst size + 1'. Certainly 830 is quite unhappy with low values.
	 * Lets go for 8 which is the burst size since certain platforms
	 * already use a hardcoded 8 (which is what the spec says should be
	 * done).
	 */
	if (wm_size <= 8)
		wm_size = 8;

	return wm_size;
}

static struct drm_crtc *single_enabled_crtc(struct drm_device *dev)
{
	struct drm_crtc *crtc, *enabled = NULL;

	for_each_crtc(dev, crtc) {
		if (intel_crtc_active(crtc)) {
			if (enabled)
				return NULL;
			enabled = crtc;
		}
	}

	return enabled;
}

static void pineview_update_wm(struct drm_crtc *unused_crtc)
{
	struct drm_device *dev = unused_crtc->dev;
	struct drm_i915_private *dev_priv = dev->dev_private;
	struct drm_crtc *crtc;
	const struct cxsr_latency *latency;
	u32 reg;
	unsigned long wm;

	latency = intel_get_cxsr_latency(IS_PINEVIEW_G(dev), dev_priv->is_ddr3,
					 dev_priv->fsb_freq, dev_priv->mem_freq);
	if (!latency) {
		DRM_DEBUG_KMS("Unknown FSB/MEM found, disable CxSR\n");
		intel_set_memory_cxsr(dev_priv, false);
		return;
	}

	crtc = single_enabled_crtc(dev);
	if (crtc) {
		const struct drm_display_mode *adjusted_mode = &to_intel_crtc(crtc)->config->base.adjusted_mode;
		int cpp = drm_format_plane_cpp(crtc->primary->state->fb->pixel_format, 0);
		int clock = adjusted_mode->crtc_clock;

		/* Display SR */
		wm = intel_calculate_wm(clock, &pineview_display_wm,
					pineview_display_wm.fifo_size,
					cpp, latency->display_sr);
		reg = I915_READ(DSPFW1);
		reg &= ~DSPFW_SR_MASK;
		reg |= FW_WM(wm, SR);
		I915_WRITE(DSPFW1, reg);
		DRM_DEBUG_KMS("DSPFW1 register is %x\n", reg);

		/* cursor SR */
		wm = intel_calculate_wm(clock, &pineview_cursor_wm,
					pineview_display_wm.fifo_size,
					cpp, latency->cursor_sr);
		reg = I915_READ(DSPFW3);
		reg &= ~DSPFW_CURSOR_SR_MASK;
		reg |= FW_WM(wm, CURSOR_SR);
		I915_WRITE(DSPFW3, reg);

		/* Display HPLL off SR */
		wm = intel_calculate_wm(clock, &pineview_display_hplloff_wm,
					pineview_display_hplloff_wm.fifo_size,
					cpp, latency->display_hpll_disable);
		reg = I915_READ(DSPFW3);
		reg &= ~DSPFW_HPLL_SR_MASK;
		reg |= FW_WM(wm, HPLL_SR);
		I915_WRITE(DSPFW3, reg);

		/* cursor HPLL off SR */
		wm = intel_calculate_wm(clock, &pineview_cursor_hplloff_wm,
					pineview_display_hplloff_wm.fifo_size,
					cpp, latency->cursor_hpll_disable);
		reg = I915_READ(DSPFW3);
		reg &= ~DSPFW_HPLL_CURSOR_MASK;
		reg |= FW_WM(wm, HPLL_CURSOR);
		I915_WRITE(DSPFW3, reg);
		DRM_DEBUG_KMS("DSPFW3 register is %x\n", reg);

		intel_set_memory_cxsr(dev_priv, true);
	} else {
		intel_set_memory_cxsr(dev_priv, false);
	}
}

static bool g4x_compute_wm0(struct drm_device *dev,
			    int plane,
			    const struct intel_watermark_params *display,
			    int display_latency_ns,
			    const struct intel_watermark_params *cursor,
			    int cursor_latency_ns,
			    int *plane_wm,
			    int *cursor_wm)
{
	struct drm_crtc *crtc;
	const struct drm_display_mode *adjusted_mode;
	int htotal, hdisplay, clock, cpp;
	int line_time_us, line_count;
	int entries, tlb_miss;

	crtc = intel_get_crtc_for_plane(dev, plane);
	if (!intel_crtc_active(crtc)) {
		*cursor_wm = cursor->guard_size;
		*plane_wm = display->guard_size;
		return false;
	}

	adjusted_mode = &to_intel_crtc(crtc)->config->base.adjusted_mode;
	clock = adjusted_mode->crtc_clock;
	htotal = adjusted_mode->crtc_htotal;
	hdisplay = to_intel_crtc(crtc)->config->pipe_src_w;
	cpp = drm_format_plane_cpp(crtc->primary->state->fb->pixel_format, 0);

	/* Use the small buffer method to calculate plane watermark */
	entries = ((clock * cpp / 1000) * display_latency_ns) / 1000;
	tlb_miss = display->fifo_size*display->cacheline_size - hdisplay * 8;
	if (tlb_miss > 0)
		entries += tlb_miss;
	entries = DIV_ROUND_UP(entries, display->cacheline_size);
	*plane_wm = entries + display->guard_size;
	if (*plane_wm > (int)display->max_wm)
		*plane_wm = display->max_wm;

	/* Use the large buffer method to calculate cursor watermark */
	line_time_us = max(htotal * 1000 / clock, 1);
	line_count = (cursor_latency_ns / line_time_us + 1000) / 1000;
	entries = line_count * crtc->cursor->state->crtc_w * cpp;
	tlb_miss = cursor->fifo_size*cursor->cacheline_size - hdisplay * 8;
	if (tlb_miss > 0)
		entries += tlb_miss;
	entries = DIV_ROUND_UP(entries, cursor->cacheline_size);
	*cursor_wm = entries + cursor->guard_size;
	if (*cursor_wm > (int)cursor->max_wm)
		*cursor_wm = (int)cursor->max_wm;

	return true;
}

/*
 * Check the wm result.
 *
 * If any calculated watermark values is larger than the maximum value that
 * can be programmed into the associated watermark register, that watermark
 * must be disabled.
 */
static bool g4x_check_srwm(struct drm_device *dev,
			   int display_wm, int cursor_wm,
			   const struct intel_watermark_params *display,
			   const struct intel_watermark_params *cursor)
{
	DRM_DEBUG_KMS("SR watermark: display plane %d, cursor %d\n",
		      display_wm, cursor_wm);

	if (display_wm > display->max_wm) {
		DRM_DEBUG_KMS("display watermark is too large(%d/%ld), disabling\n",
			      display_wm, display->max_wm);
		return false;
	}

	if (cursor_wm > cursor->max_wm) {
		DRM_DEBUG_KMS("cursor watermark is too large(%d/%ld), disabling\n",
			      cursor_wm, cursor->max_wm);
		return false;
	}

	if (!(display_wm || cursor_wm)) {
		DRM_DEBUG_KMS("SR latency is 0, disabling\n");
		return false;
	}

	return true;
}

static bool g4x_compute_srwm(struct drm_device *dev,
			     int plane,
			     int latency_ns,
			     const struct intel_watermark_params *display,
			     const struct intel_watermark_params *cursor,
			     int *display_wm, int *cursor_wm)
{
	struct drm_crtc *crtc;
	const struct drm_display_mode *adjusted_mode;
	int hdisplay, htotal, cpp, clock;
	unsigned long line_time_us;
	int line_count, line_size;
	int small, large;
	int entries;

	if (!latency_ns) {
		*display_wm = *cursor_wm = 0;
		return false;
	}

	crtc = intel_get_crtc_for_plane(dev, plane);
	adjusted_mode = &to_intel_crtc(crtc)->config->base.adjusted_mode;
	clock = adjusted_mode->crtc_clock;
	htotal = adjusted_mode->crtc_htotal;
	hdisplay = to_intel_crtc(crtc)->config->pipe_src_w;
	cpp = drm_format_plane_cpp(crtc->primary->state->fb->pixel_format, 0);

	line_time_us = max(htotal * 1000 / clock, 1);
	line_count = (latency_ns / line_time_us + 1000) / 1000;
	line_size = hdisplay * cpp;

	/* Use the minimum of the small and large buffer method for primary */
	small = ((clock * cpp / 1000) * latency_ns) / 1000;
	large = line_count * line_size;

	entries = DIV_ROUND_UP(min(small, large), display->cacheline_size);
	*display_wm = entries + display->guard_size;

	/* calculate the self-refresh watermark for display cursor */
	entries = line_count * cpp * crtc->cursor->state->crtc_w;
	entries = DIV_ROUND_UP(entries, cursor->cacheline_size);
	*cursor_wm = entries + cursor->guard_size;

	return g4x_check_srwm(dev,
			      *display_wm, *cursor_wm,
			      display, cursor);
}

#define FW_WM_VLV(value, plane) \
	(((value) << DSPFW_ ## plane ## _SHIFT) & DSPFW_ ## plane ## _MASK_VLV)

static void vlv_write_wm_values(struct intel_crtc *crtc,
				const struct vlv_wm_values *wm)
{
	struct drm_i915_private *dev_priv = to_i915(crtc->base.dev);
	enum pipe pipe = crtc->pipe;

	I915_WRITE(VLV_DDL(pipe),
		   (wm->ddl[pipe].cursor << DDL_CURSOR_SHIFT) |
		   (wm->ddl[pipe].sprite[1] << DDL_SPRITE_SHIFT(1)) |
		   (wm->ddl[pipe].sprite[0] << DDL_SPRITE_SHIFT(0)) |
		   (wm->ddl[pipe].primary << DDL_PLANE_SHIFT));

	I915_WRITE(DSPFW1,
		   FW_WM(wm->sr.plane, SR) |
		   FW_WM(wm->pipe[PIPE_B].cursor, CURSORB) |
		   FW_WM_VLV(wm->pipe[PIPE_B].primary, PLANEB) |
		   FW_WM_VLV(wm->pipe[PIPE_A].primary, PLANEA));
	I915_WRITE(DSPFW2,
		   FW_WM_VLV(wm->pipe[PIPE_A].sprite[1], SPRITEB) |
		   FW_WM(wm->pipe[PIPE_A].cursor, CURSORA) |
		   FW_WM_VLV(wm->pipe[PIPE_A].sprite[0], SPRITEA));
	I915_WRITE(DSPFW3,
		   FW_WM(wm->sr.cursor, CURSOR_SR));

	if (IS_CHERRYVIEW(dev_priv)) {
		I915_WRITE(DSPFW7_CHV,
			   FW_WM_VLV(wm->pipe[PIPE_B].sprite[1], SPRITED) |
			   FW_WM_VLV(wm->pipe[PIPE_B].sprite[0], SPRITEC));
		I915_WRITE(DSPFW8_CHV,
			   FW_WM_VLV(wm->pipe[PIPE_C].sprite[1], SPRITEF) |
			   FW_WM_VLV(wm->pipe[PIPE_C].sprite[0], SPRITEE));
		I915_WRITE(DSPFW9_CHV,
			   FW_WM_VLV(wm->pipe[PIPE_C].primary, PLANEC) |
			   FW_WM(wm->pipe[PIPE_C].cursor, CURSORC));
		I915_WRITE(DSPHOWM,
			   FW_WM(wm->sr.plane >> 9, SR_HI) |
			   FW_WM(wm->pipe[PIPE_C].sprite[1] >> 8, SPRITEF_HI) |
			   FW_WM(wm->pipe[PIPE_C].sprite[0] >> 8, SPRITEE_HI) |
			   FW_WM(wm->pipe[PIPE_C].primary >> 8, PLANEC_HI) |
			   FW_WM(wm->pipe[PIPE_B].sprite[1] >> 8, SPRITED_HI) |
			   FW_WM(wm->pipe[PIPE_B].sprite[0] >> 8, SPRITEC_HI) |
			   FW_WM(wm->pipe[PIPE_B].primary >> 8, PLANEB_HI) |
			   FW_WM(wm->pipe[PIPE_A].sprite[1] >> 8, SPRITEB_HI) |
			   FW_WM(wm->pipe[PIPE_A].sprite[0] >> 8, SPRITEA_HI) |
			   FW_WM(wm->pipe[PIPE_A].primary >> 8, PLANEA_HI));
	} else {
		I915_WRITE(DSPFW7,
			   FW_WM_VLV(wm->pipe[PIPE_B].sprite[1], SPRITED) |
			   FW_WM_VLV(wm->pipe[PIPE_B].sprite[0], SPRITEC));
		I915_WRITE(DSPHOWM,
			   FW_WM(wm->sr.plane >> 9, SR_HI) |
			   FW_WM(wm->pipe[PIPE_B].sprite[1] >> 8, SPRITED_HI) |
			   FW_WM(wm->pipe[PIPE_B].sprite[0] >> 8, SPRITEC_HI) |
			   FW_WM(wm->pipe[PIPE_B].primary >> 8, PLANEB_HI) |
			   FW_WM(wm->pipe[PIPE_A].sprite[1] >> 8, SPRITEB_HI) |
			   FW_WM(wm->pipe[PIPE_A].sprite[0] >> 8, SPRITEA_HI) |
			   FW_WM(wm->pipe[PIPE_A].primary >> 8, PLANEA_HI));
	}

	/* zero (unused) WM1 watermarks */
	I915_WRITE(DSPFW4, 0);
	I915_WRITE(DSPFW5, 0);
	I915_WRITE(DSPFW6, 0);
	I915_WRITE(DSPHOWM1, 0);

	POSTING_READ(DSPFW1);
}

#undef FW_WM_VLV

enum vlv_wm_level {
	VLV_WM_LEVEL_PM2,
	VLV_WM_LEVEL_PM5,
	VLV_WM_LEVEL_DDR_DVFS,
};

/* latency must be in 0.1us units. */
static unsigned int vlv_wm_method2(unsigned int pixel_rate,
				   unsigned int pipe_htotal,
				   unsigned int horiz_pixels,
				   unsigned int cpp,
				   unsigned int latency)
{
	unsigned int ret;

	ret = (latency * pixel_rate) / (pipe_htotal * 10000);
	ret = (ret + 1) * horiz_pixels * cpp;
	ret = DIV_ROUND_UP(ret, 64);

	return ret;
}

static void vlv_setup_wm_latency(struct drm_device *dev)
{
	struct drm_i915_private *dev_priv = dev->dev_private;

	/* all latencies in usec */
	dev_priv->wm.pri_latency[VLV_WM_LEVEL_PM2] = 3;

	dev_priv->wm.max_level = VLV_WM_LEVEL_PM2;

	if (IS_CHERRYVIEW(dev_priv)) {
		dev_priv->wm.pri_latency[VLV_WM_LEVEL_PM5] = 12;
		dev_priv->wm.pri_latency[VLV_WM_LEVEL_DDR_DVFS] = 33;

		dev_priv->wm.max_level = VLV_WM_LEVEL_DDR_DVFS;
	}
}

static uint16_t vlv_compute_wm_level(struct intel_plane *plane,
				     struct intel_crtc *crtc,
				     const struct intel_plane_state *state,
				     int level)
{
	struct drm_i915_private *dev_priv = to_i915(plane->base.dev);
	int clock, htotal, cpp, width, wm;

	if (dev_priv->wm.pri_latency[level] == 0)
		return USHRT_MAX;

	if (!state->visible)
		return 0;

	cpp = drm_format_plane_cpp(state->base.fb->pixel_format, 0);
	clock = crtc->config->base.adjusted_mode.crtc_clock;
	htotal = crtc->config->base.adjusted_mode.crtc_htotal;
	width = crtc->config->pipe_src_w;
	if (WARN_ON(htotal == 0))
		htotal = 1;

	if (plane->base.type == DRM_PLANE_TYPE_CURSOR) {
		/*
		 * FIXME the formula gives values that are
		 * too big for the cursor FIFO, and hence we
		 * would never be able to use cursors. For
		 * now just hardcode the watermark.
		 */
		wm = 63;
	} else {
		wm = vlv_wm_method2(clock, htotal, width, cpp,
				    dev_priv->wm.pri_latency[level] * 10);
	}

	return min_t(int, wm, USHRT_MAX);
}

static void vlv_compute_fifo(struct intel_crtc *crtc)
{
	struct drm_device *dev = crtc->base.dev;
	struct vlv_wm_state *wm_state = &crtc->wm_state;
	struct intel_plane *plane;
	unsigned int total_rate = 0;
	const int fifo_size = 512 - 1;
	int fifo_extra, fifo_left = fifo_size;

	for_each_intel_plane_on_crtc(dev, crtc, plane) {
		struct intel_plane_state *state =
			to_intel_plane_state(plane->base.state);

		if (plane->base.type == DRM_PLANE_TYPE_CURSOR)
			continue;

		if (state->visible) {
			wm_state->num_active_planes++;
			total_rate += drm_format_plane_cpp(state->base.fb->pixel_format, 0);
		}
	}

	for_each_intel_plane_on_crtc(dev, crtc, plane) {
		struct intel_plane_state *state =
			to_intel_plane_state(plane->base.state);
		unsigned int rate;

		if (plane->base.type == DRM_PLANE_TYPE_CURSOR) {
			plane->wm.fifo_size = 63;
			continue;
		}

		if (!state->visible) {
			plane->wm.fifo_size = 0;
			continue;
		}

		rate = drm_format_plane_cpp(state->base.fb->pixel_format, 0);
		plane->wm.fifo_size = fifo_size * rate / total_rate;
		fifo_left -= plane->wm.fifo_size;
	}

	fifo_extra = DIV_ROUND_UP(fifo_left, wm_state->num_active_planes ?: 1);

	/* spread the remainder evenly */
	for_each_intel_plane_on_crtc(dev, crtc, plane) {
		int plane_extra;

		if (fifo_left == 0)
			break;

		if (plane->base.type == DRM_PLANE_TYPE_CURSOR)
			continue;

		/* give it all to the first plane if none are active */
		if (plane->wm.fifo_size == 0 &&
		    wm_state->num_active_planes)
			continue;

		plane_extra = min(fifo_extra, fifo_left);
		plane->wm.fifo_size += plane_extra;
		fifo_left -= plane_extra;
	}

	WARN_ON(fifo_left != 0);
}

static void vlv_invert_wms(struct intel_crtc *crtc)
{
	struct vlv_wm_state *wm_state = &crtc->wm_state;
	int level;

	for (level = 0; level < wm_state->num_levels; level++) {
		struct drm_device *dev = crtc->base.dev;
		const int sr_fifo_size = INTEL_INFO(dev)->num_pipes * 512 - 1;
		struct intel_plane *plane;

		wm_state->sr[level].plane = sr_fifo_size - wm_state->sr[level].plane;
		wm_state->sr[level].cursor = 63 - wm_state->sr[level].cursor;

		for_each_intel_plane_on_crtc(dev, crtc, plane) {
			switch (plane->base.type) {
				int sprite;
			case DRM_PLANE_TYPE_CURSOR:
				wm_state->wm[level].cursor = plane->wm.fifo_size -
					wm_state->wm[level].cursor;
				break;
			case DRM_PLANE_TYPE_PRIMARY:
				wm_state->wm[level].primary = plane->wm.fifo_size -
					wm_state->wm[level].primary;
				break;
			case DRM_PLANE_TYPE_OVERLAY:
				sprite = plane->plane;
				wm_state->wm[level].sprite[sprite] = plane->wm.fifo_size -
					wm_state->wm[level].sprite[sprite];
				break;
			}
		}
	}
}

static void vlv_compute_wm(struct intel_crtc *crtc)
{
	struct drm_device *dev = crtc->base.dev;
	struct vlv_wm_state *wm_state = &crtc->wm_state;
	struct intel_plane *plane;
	int sr_fifo_size = INTEL_INFO(dev)->num_pipes * 512 - 1;
	int level;

	memset(wm_state, 0, sizeof(*wm_state));

	wm_state->cxsr = crtc->pipe != PIPE_C && crtc->wm.cxsr_allowed;
	wm_state->num_levels = to_i915(dev)->wm.max_level + 1;

	wm_state->num_active_planes = 0;

	vlv_compute_fifo(crtc);

	if (wm_state->num_active_planes != 1)
		wm_state->cxsr = false;

	if (wm_state->cxsr) {
		for (level = 0; level < wm_state->num_levels; level++) {
			wm_state->sr[level].plane = sr_fifo_size;
			wm_state->sr[level].cursor = 63;
		}
	}

	for_each_intel_plane_on_crtc(dev, crtc, plane) {
		struct intel_plane_state *state =
			to_intel_plane_state(plane->base.state);

		if (!state->visible)
			continue;

		/* normal watermarks */
		for (level = 0; level < wm_state->num_levels; level++) {
			int wm = vlv_compute_wm_level(plane, crtc, state, level);
			int max_wm = plane->base.type == DRM_PLANE_TYPE_CURSOR ? 63 : 511;

			/* hack */
			if (WARN_ON(level == 0 && wm > max_wm))
				wm = max_wm;

			if (wm > plane->wm.fifo_size)
				break;

			switch (plane->base.type) {
				int sprite;
			case DRM_PLANE_TYPE_CURSOR:
				wm_state->wm[level].cursor = wm;
				break;
			case DRM_PLANE_TYPE_PRIMARY:
				wm_state->wm[level].primary = wm;
				break;
			case DRM_PLANE_TYPE_OVERLAY:
				sprite = plane->plane;
				wm_state->wm[level].sprite[sprite] = wm;
				break;
			}
		}

		wm_state->num_levels = level;

		if (!wm_state->cxsr)
			continue;

		/* maxfifo watermarks */
		switch (plane->base.type) {
			int sprite, level;
		case DRM_PLANE_TYPE_CURSOR:
			for (level = 0; level < wm_state->num_levels; level++)
				wm_state->sr[level].cursor =
					wm_state->wm[level].cursor;
			break;
		case DRM_PLANE_TYPE_PRIMARY:
			for (level = 0; level < wm_state->num_levels; level++)
				wm_state->sr[level].plane =
					min(wm_state->sr[level].plane,
					    wm_state->wm[level].primary);
			break;
		case DRM_PLANE_TYPE_OVERLAY:
			sprite = plane->plane;
			for (level = 0; level < wm_state->num_levels; level++)
				wm_state->sr[level].plane =
					min(wm_state->sr[level].plane,
					    wm_state->wm[level].sprite[sprite]);
			break;
		}
	}

	/* clear any (partially) filled invalid levels */
	for (level = wm_state->num_levels; level < to_i915(dev)->wm.max_level + 1; level++) {
		memset(&wm_state->wm[level], 0, sizeof(wm_state->wm[level]));
		memset(&wm_state->sr[level], 0, sizeof(wm_state->sr[level]));
	}

	vlv_invert_wms(crtc);
}

#define VLV_FIFO(plane, value) \
	(((value) << DSPARB_ ## plane ## _SHIFT_VLV) & DSPARB_ ## plane ## _MASK_VLV)

static void vlv_pipe_set_fifo_size(struct intel_crtc *crtc)
{
	struct drm_device *dev = crtc->base.dev;
	struct drm_i915_private *dev_priv = to_i915(dev);
	struct intel_plane *plane;
	int sprite0_start = 0, sprite1_start = 0, fifo_size = 0;

	for_each_intel_plane_on_crtc(dev, crtc, plane) {
		if (plane->base.type == DRM_PLANE_TYPE_CURSOR) {
			WARN_ON(plane->wm.fifo_size != 63);
			continue;
		}

		if (plane->base.type == DRM_PLANE_TYPE_PRIMARY)
			sprite0_start = plane->wm.fifo_size;
		else if (plane->plane == 0)
			sprite1_start = sprite0_start + plane->wm.fifo_size;
		else
			fifo_size = sprite1_start + plane->wm.fifo_size;
	}

	WARN_ON(fifo_size != 512 - 1);

	DRM_DEBUG_KMS("Pipe %c FIFO split %d / %d / %d\n",
		      pipe_name(crtc->pipe), sprite0_start,
		      sprite1_start, fifo_size);

	switch (crtc->pipe) {
		uint32_t dsparb, dsparb2, dsparb3;
	case PIPE_A:
		dsparb = I915_READ(DSPARB);
		dsparb2 = I915_READ(DSPARB2);

		dsparb &= ~(VLV_FIFO(SPRITEA, 0xff) |
			    VLV_FIFO(SPRITEB, 0xff));
		dsparb |= (VLV_FIFO(SPRITEA, sprite0_start) |
			   VLV_FIFO(SPRITEB, sprite1_start));

		dsparb2 &= ~(VLV_FIFO(SPRITEA_HI, 0x1) |
			     VLV_FIFO(SPRITEB_HI, 0x1));
		dsparb2 |= (VLV_FIFO(SPRITEA_HI, sprite0_start >> 8) |
			   VLV_FIFO(SPRITEB_HI, sprite1_start >> 8));

		I915_WRITE(DSPARB, dsparb);
		I915_WRITE(DSPARB2, dsparb2);
		break;
	case PIPE_B:
		dsparb = I915_READ(DSPARB);
		dsparb2 = I915_READ(DSPARB2);

		dsparb &= ~(VLV_FIFO(SPRITEC, 0xff) |
			    VLV_FIFO(SPRITED, 0xff));
		dsparb |= (VLV_FIFO(SPRITEC, sprite0_start) |
			   VLV_FIFO(SPRITED, sprite1_start));

		dsparb2 &= ~(VLV_FIFO(SPRITEC_HI, 0xff) |
			     VLV_FIFO(SPRITED_HI, 0xff));
		dsparb2 |= (VLV_FIFO(SPRITEC_HI, sprite0_start >> 8) |
			   VLV_FIFO(SPRITED_HI, sprite1_start >> 8));

		I915_WRITE(DSPARB, dsparb);
		I915_WRITE(DSPARB2, dsparb2);
		break;
	case PIPE_C:
		dsparb3 = I915_READ(DSPARB3);
		dsparb2 = I915_READ(DSPARB2);

		dsparb3 &= ~(VLV_FIFO(SPRITEE, 0xff) |
			     VLV_FIFO(SPRITEF, 0xff));
		dsparb3 |= (VLV_FIFO(SPRITEE, sprite0_start) |
			    VLV_FIFO(SPRITEF, sprite1_start));

		dsparb2 &= ~(VLV_FIFO(SPRITEE_HI, 0xff) |
			     VLV_FIFO(SPRITEF_HI, 0xff));
		dsparb2 |= (VLV_FIFO(SPRITEE_HI, sprite0_start >> 8) |
			   VLV_FIFO(SPRITEF_HI, sprite1_start >> 8));

		I915_WRITE(DSPARB3, dsparb3);
		I915_WRITE(DSPARB2, dsparb2);
		break;
	default:
		break;
	}
}

#undef VLV_FIFO

static void vlv_merge_wm(struct drm_device *dev,
			 struct vlv_wm_values *wm)
{
	struct intel_crtc *crtc;
	int num_active_crtcs = 0;

	wm->level = to_i915(dev)->wm.max_level;
	wm->cxsr = true;

	for_each_intel_crtc(dev, crtc) {
		const struct vlv_wm_state *wm_state = &crtc->wm_state;

		if (!crtc->active)
			continue;

		if (!wm_state->cxsr)
			wm->cxsr = false;

		num_active_crtcs++;
		wm->level = min_t(int, wm->level, wm_state->num_levels - 1);
	}

	if (num_active_crtcs != 1)
		wm->cxsr = false;

	if (num_active_crtcs > 1)
		wm->level = VLV_WM_LEVEL_PM2;

	for_each_intel_crtc(dev, crtc) {
		struct vlv_wm_state *wm_state = &crtc->wm_state;
		enum pipe pipe = crtc->pipe;

		if (!crtc->active)
			continue;

		wm->pipe[pipe] = wm_state->wm[wm->level];
		if (wm->cxsr)
			wm->sr = wm_state->sr[wm->level];

		wm->ddl[pipe].primary = DDL_PRECISION_HIGH | 2;
		wm->ddl[pipe].sprite[0] = DDL_PRECISION_HIGH | 2;
		wm->ddl[pipe].sprite[1] = DDL_PRECISION_HIGH | 2;
		wm->ddl[pipe].cursor = DDL_PRECISION_HIGH | 2;
	}
}

static void vlv_update_wm(struct drm_crtc *crtc)
{
	struct drm_device *dev = crtc->dev;
	struct drm_i915_private *dev_priv = dev->dev_private;
	struct intel_crtc *intel_crtc = to_intel_crtc(crtc);
	enum pipe pipe = intel_crtc->pipe;
	struct vlv_wm_values wm = {};

	vlv_compute_wm(intel_crtc);
	vlv_merge_wm(dev, &wm);

	if (memcmp(&dev_priv->wm.vlv, &wm, sizeof(wm)) == 0) {
		/* FIXME should be part of crtc atomic commit */
		vlv_pipe_set_fifo_size(intel_crtc);
		return;
	}

	if (wm.level < VLV_WM_LEVEL_DDR_DVFS &&
	    dev_priv->wm.vlv.level >= VLV_WM_LEVEL_DDR_DVFS)
		chv_set_memory_dvfs(dev_priv, false);

	if (wm.level < VLV_WM_LEVEL_PM5 &&
	    dev_priv->wm.vlv.level >= VLV_WM_LEVEL_PM5)
		chv_set_memory_pm5(dev_priv, false);

	if (!wm.cxsr && dev_priv->wm.vlv.cxsr)
		intel_set_memory_cxsr(dev_priv, false);

	/* FIXME should be part of crtc atomic commit */
	vlv_pipe_set_fifo_size(intel_crtc);

	vlv_write_wm_values(intel_crtc, &wm);

	DRM_DEBUG_KMS("Setting FIFO watermarks - %c: plane=%d, cursor=%d, "
		      "sprite0=%d, sprite1=%d, SR: plane=%d, cursor=%d level=%d cxsr=%d\n",
		      pipe_name(pipe), wm.pipe[pipe].primary, wm.pipe[pipe].cursor,
		      wm.pipe[pipe].sprite[0], wm.pipe[pipe].sprite[1],
		      wm.sr.plane, wm.sr.cursor, wm.level, wm.cxsr);

	if (wm.cxsr && !dev_priv->wm.vlv.cxsr)
		intel_set_memory_cxsr(dev_priv, true);

	if (wm.level >= VLV_WM_LEVEL_PM5 &&
	    dev_priv->wm.vlv.level < VLV_WM_LEVEL_PM5)
		chv_set_memory_pm5(dev_priv, true);

	if (wm.level >= VLV_WM_LEVEL_DDR_DVFS &&
	    dev_priv->wm.vlv.level < VLV_WM_LEVEL_DDR_DVFS)
		chv_set_memory_dvfs(dev_priv, true);

	dev_priv->wm.vlv = wm;
}

#define single_plane_enabled(mask) is_power_of_2(mask)

static void g4x_update_wm(struct drm_crtc *crtc)
{
	struct drm_device *dev = crtc->dev;
	static const int sr_latency_ns = 12000;
	struct drm_i915_private *dev_priv = dev->dev_private;
	int planea_wm, planeb_wm, cursora_wm, cursorb_wm;
	int plane_sr, cursor_sr;
	unsigned int enabled = 0;
	bool cxsr_enabled;

	if (g4x_compute_wm0(dev, PIPE_A,
			    &g4x_wm_info, pessimal_latency_ns,
			    &g4x_cursor_wm_info, pessimal_latency_ns,
			    &planea_wm, &cursora_wm))
		enabled |= 1 << PIPE_A;

	if (g4x_compute_wm0(dev, PIPE_B,
			    &g4x_wm_info, pessimal_latency_ns,
			    &g4x_cursor_wm_info, pessimal_latency_ns,
			    &planeb_wm, &cursorb_wm))
		enabled |= 1 << PIPE_B;

	if (single_plane_enabled(enabled) &&
	    g4x_compute_srwm(dev, ffs(enabled) - 1,
			     sr_latency_ns,
			     &g4x_wm_info,
			     &g4x_cursor_wm_info,
			     &plane_sr, &cursor_sr)) {
		cxsr_enabled = true;
	} else {
		cxsr_enabled = false;
		intel_set_memory_cxsr(dev_priv, false);
		plane_sr = cursor_sr = 0;
	}

	DRM_DEBUG_KMS("Setting FIFO watermarks - A: plane=%d, cursor=%d, "
		      "B: plane=%d, cursor=%d, SR: plane=%d, cursor=%d\n",
		      planea_wm, cursora_wm,
		      planeb_wm, cursorb_wm,
		      plane_sr, cursor_sr);

	I915_WRITE(DSPFW1,
		   FW_WM(plane_sr, SR) |
		   FW_WM(cursorb_wm, CURSORB) |
		   FW_WM(planeb_wm, PLANEB) |
		   FW_WM(planea_wm, PLANEA));
	I915_WRITE(DSPFW2,
		   (I915_READ(DSPFW2) & ~DSPFW_CURSORA_MASK) |
		   FW_WM(cursora_wm, CURSORA));
	/* HPLL off in SR has some issues on G4x... disable it */
	I915_WRITE(DSPFW3,
		   (I915_READ(DSPFW3) & ~(DSPFW_HPLL_SR_EN | DSPFW_CURSOR_SR_MASK)) |
		   FW_WM(cursor_sr, CURSOR_SR));

	if (cxsr_enabled)
		intel_set_memory_cxsr(dev_priv, true);
}

static void i965_update_wm(struct drm_crtc *unused_crtc)
{
	struct drm_device *dev = unused_crtc->dev;
	struct drm_i915_private *dev_priv = dev->dev_private;
	struct drm_crtc *crtc;
	int srwm = 1;
	int cursor_sr = 16;
	bool cxsr_enabled;

	/* Calc sr entries for one plane configs */
	crtc = single_enabled_crtc(dev);
	if (crtc) {
		/* self-refresh has much higher latency */
		static const int sr_latency_ns = 12000;
		const struct drm_display_mode *adjusted_mode = &to_intel_crtc(crtc)->config->base.adjusted_mode;
		int clock = adjusted_mode->crtc_clock;
		int htotal = adjusted_mode->crtc_htotal;
		int hdisplay = to_intel_crtc(crtc)->config->pipe_src_w;
		int cpp = drm_format_plane_cpp(crtc->primary->state->fb->pixel_format, 0);
		unsigned long line_time_us;
		int entries;

		line_time_us = max(htotal * 1000 / clock, 1);

		/* Use ns/us then divide to preserve precision */
		entries = (((sr_latency_ns / line_time_us) + 1000) / 1000) *
			cpp * hdisplay;
		entries = DIV_ROUND_UP(entries, I915_FIFO_LINE_SIZE);
		srwm = I965_FIFO_SIZE - entries;
		if (srwm < 0)
			srwm = 1;
		srwm &= 0x1ff;
		DRM_DEBUG_KMS("self-refresh entries: %d, wm: %d\n",
			      entries, srwm);

		entries = (((sr_latency_ns / line_time_us) + 1000) / 1000) *
			cpp * crtc->cursor->state->crtc_w;
		entries = DIV_ROUND_UP(entries,
					  i965_cursor_wm_info.cacheline_size);
		cursor_sr = i965_cursor_wm_info.fifo_size -
			(entries + i965_cursor_wm_info.guard_size);

		if (cursor_sr > i965_cursor_wm_info.max_wm)
			cursor_sr = i965_cursor_wm_info.max_wm;

		DRM_DEBUG_KMS("self-refresh watermark: display plane %d "
			      "cursor %d\n", srwm, cursor_sr);

		cxsr_enabled = true;
	} else {
		cxsr_enabled = false;
		/* Turn off self refresh if both pipes are enabled */
		intel_set_memory_cxsr(dev_priv, false);
	}

	DRM_DEBUG_KMS("Setting FIFO watermarks - A: 8, B: 8, C: 8, SR %d\n",
		      srwm);

	/* 965 has limitations... */
	I915_WRITE(DSPFW1, FW_WM(srwm, SR) |
		   FW_WM(8, CURSORB) |
		   FW_WM(8, PLANEB) |
		   FW_WM(8, PLANEA));
	I915_WRITE(DSPFW2, FW_WM(8, CURSORA) |
		   FW_WM(8, PLANEC_OLD));
	/* update cursor SR watermark */
	I915_WRITE(DSPFW3, FW_WM(cursor_sr, CURSOR_SR));

	if (cxsr_enabled)
		intel_set_memory_cxsr(dev_priv, true);
}

#undef FW_WM

static void i9xx_update_wm(struct drm_crtc *unused_crtc)
{
	struct drm_device *dev = unused_crtc->dev;
	struct drm_i915_private *dev_priv = dev->dev_private;
	const struct intel_watermark_params *wm_info;
	uint32_t fwater_lo;
	uint32_t fwater_hi;
	int cwm, srwm = 1;
	int fifo_size;
	int planea_wm, planeb_wm;
	struct drm_crtc *crtc, *enabled = NULL;

	if (IS_I945GM(dev))
		wm_info = &i945_wm_info;
	else if (!IS_GEN2(dev))
		wm_info = &i915_wm_info;
	else
		wm_info = &i830_a_wm_info;

	fifo_size = dev_priv->display.get_fifo_size(dev, 0);
	crtc = intel_get_crtc_for_plane(dev, 0);
	if (intel_crtc_active(crtc)) {
		const struct drm_display_mode *adjusted_mode;
		int cpp = drm_format_plane_cpp(crtc->primary->state->fb->pixel_format, 0);
		if (IS_GEN2(dev))
			cpp = 4;

		adjusted_mode = &to_intel_crtc(crtc)->config->base.adjusted_mode;
		planea_wm = intel_calculate_wm(adjusted_mode->crtc_clock,
					       wm_info, fifo_size, cpp,
					       pessimal_latency_ns);
		enabled = crtc;
	} else {
		planea_wm = fifo_size - wm_info->guard_size;
		if (planea_wm > (long)wm_info->max_wm)
			planea_wm = wm_info->max_wm;
	}

	if (IS_GEN2(dev))
		wm_info = &i830_bc_wm_info;

	fifo_size = dev_priv->display.get_fifo_size(dev, 1);
	crtc = intel_get_crtc_for_plane(dev, 1);
	if (intel_crtc_active(crtc)) {
		const struct drm_display_mode *adjusted_mode;
		int cpp = drm_format_plane_cpp(crtc->primary->state->fb->pixel_format, 0);
		if (IS_GEN2(dev))
			cpp = 4;

		adjusted_mode = &to_intel_crtc(crtc)->config->base.adjusted_mode;
		planeb_wm = intel_calculate_wm(adjusted_mode->crtc_clock,
					       wm_info, fifo_size, cpp,
					       pessimal_latency_ns);
		if (enabled == NULL)
			enabled = crtc;
		else
			enabled = NULL;
	} else {
		planeb_wm = fifo_size - wm_info->guard_size;
		if (planeb_wm > (long)wm_info->max_wm)
			planeb_wm = wm_info->max_wm;
	}

	DRM_DEBUG_KMS("FIFO watermarks - A: %d, B: %d\n", planea_wm, planeb_wm);

	if (IS_I915GM(dev) && enabled) {
		struct drm_i915_gem_object *obj;

		obj = intel_fb_obj(enabled->primary->state->fb);

		/* self-refresh seems busted with untiled */
		if (obj->tiling_mode == I915_TILING_NONE)
			enabled = NULL;
	}

	/*
	 * Overlay gets an aggressive default since video jitter is bad.
	 */
	cwm = 2;

	/* Play safe and disable self-refresh before adjusting watermarks. */
	intel_set_memory_cxsr(dev_priv, false);

	/* Calc sr entries for one plane configs */
	if (HAS_FW_BLC(dev) && enabled) {
		/* self-refresh has much higher latency */
		static const int sr_latency_ns = 6000;
		const struct drm_display_mode *adjusted_mode = &to_intel_crtc(enabled)->config->base.adjusted_mode;
		int clock = adjusted_mode->crtc_clock;
		int htotal = adjusted_mode->crtc_htotal;
		int hdisplay = to_intel_crtc(enabled)->config->pipe_src_w;
		int cpp = drm_format_plane_cpp(enabled->primary->state->fb->pixel_format, 0);
		unsigned long line_time_us;
		int entries;

		line_time_us = max(htotal * 1000 / clock, 1);

		/* Use ns/us then divide to preserve precision */
		entries = (((sr_latency_ns / line_time_us) + 1000) / 1000) *
			cpp * hdisplay;
		entries = DIV_ROUND_UP(entries, wm_info->cacheline_size);
		DRM_DEBUG_KMS("self-refresh entries: %d\n", entries);
		srwm = wm_info->fifo_size - entries;
		if (srwm < 0)
			srwm = 1;

		if (IS_I945G(dev) || IS_I945GM(dev))
			I915_WRITE(FW_BLC_SELF,
				   FW_BLC_SELF_FIFO_MASK | (srwm & 0xff));
		else if (IS_I915GM(dev))
			I915_WRITE(FW_BLC_SELF, srwm & 0x3f);
	}

	DRM_DEBUG_KMS("Setting FIFO watermarks - A: %d, B: %d, C: %d, SR %d\n",
		      planea_wm, planeb_wm, cwm, srwm);

	fwater_lo = ((planeb_wm & 0x3f) << 16) | (planea_wm & 0x3f);
	fwater_hi = (cwm & 0x1f);

	/* Set request length to 8 cachelines per fetch */
	fwater_lo = fwater_lo | (1 << 24) | (1 << 8);
	fwater_hi = fwater_hi | (1 << 8);

	I915_WRITE(FW_BLC, fwater_lo);
	I915_WRITE(FW_BLC2, fwater_hi);

	if (enabled)
		intel_set_memory_cxsr(dev_priv, true);
}

static void i845_update_wm(struct drm_crtc *unused_crtc)
{
	struct drm_device *dev = unused_crtc->dev;
	struct drm_i915_private *dev_priv = dev->dev_private;
	struct drm_crtc *crtc;
	const struct drm_display_mode *adjusted_mode;
	uint32_t fwater_lo;
	int planea_wm;

	crtc = single_enabled_crtc(dev);
	if (crtc == NULL)
		return;

	adjusted_mode = &to_intel_crtc(crtc)->config->base.adjusted_mode;
	planea_wm = intel_calculate_wm(adjusted_mode->crtc_clock,
				       &i845_wm_info,
				       dev_priv->display.get_fifo_size(dev, 0),
				       4, pessimal_latency_ns);
	fwater_lo = I915_READ(FW_BLC) & ~0xfff;
	fwater_lo |= (3<<8) | planea_wm;

	DRM_DEBUG_KMS("Setting FIFO watermarks - A: %d\n", planea_wm);

	I915_WRITE(FW_BLC, fwater_lo);
}

uint32_t ilk_pipe_pixel_rate(const struct intel_crtc_state *pipe_config)
{
	uint32_t pixel_rate;

	pixel_rate = pipe_config->base.adjusted_mode.crtc_clock;

	/* We only use IF-ID interlacing. If we ever use PF-ID we'll need to
	 * adjust the pixel_rate here. */

	if (pipe_config->pch_pfit.enabled) {
		uint64_t pipe_w, pipe_h, pfit_w, pfit_h;
		uint32_t pfit_size = pipe_config->pch_pfit.size;

		pipe_w = pipe_config->pipe_src_w;
		pipe_h = pipe_config->pipe_src_h;

		pfit_w = (pfit_size >> 16) & 0xFFFF;
		pfit_h = pfit_size & 0xFFFF;
		if (pipe_w < pfit_w)
			pipe_w = pfit_w;
		if (pipe_h < pfit_h)
			pipe_h = pfit_h;

		if (WARN_ON(!pfit_w || !pfit_h))
			return pixel_rate;

		pixel_rate = div_u64((uint64_t) pixel_rate * pipe_w * pipe_h,
				     pfit_w * pfit_h);
	}

	return pixel_rate;
}

/* latency must be in 0.1us units. */
static uint32_t ilk_wm_method1(uint32_t pixel_rate, uint8_t cpp, uint32_t latency)
{
	uint64_t ret;

	if (WARN(latency == 0, "Latency value missing\n"))
		return UINT_MAX;

	ret = (uint64_t) pixel_rate * cpp * latency;
	ret = DIV_ROUND_UP_ULL(ret, 64 * 10000) + 2;

	return ret;
}

/* latency must be in 0.1us units. */
static uint32_t ilk_wm_method2(uint32_t pixel_rate, uint32_t pipe_htotal,
			       uint32_t horiz_pixels, uint8_t cpp,
			       uint32_t latency)
{
	uint32_t ret;

	if (WARN(latency == 0, "Latency value missing\n"))
		return UINT_MAX;
	if (WARN_ON(!pipe_htotal))
		return UINT_MAX;

	ret = (latency * pixel_rate) / (pipe_htotal * 10000);
	ret = (ret + 1) * horiz_pixels * cpp;
	ret = DIV_ROUND_UP(ret, 64) + 2;
	return ret;
}

static uint32_t ilk_wm_fbc(uint32_t pri_val, uint32_t horiz_pixels,
			   uint8_t cpp)
{
	/*
	 * Neither of these should be possible since this function shouldn't be
	 * called if the CRTC is off or the plane is invisible.  But let's be
	 * extra paranoid to avoid a potential divide-by-zero if we screw up
	 * elsewhere in the driver.
	 */
	if (WARN_ON(!cpp))
		return 0;
	if (WARN_ON(!horiz_pixels))
		return 0;

<<<<<<< HEAD
=======
	return DIV_ROUND_UP(pri_val * 64, horiz_pixels * cpp) + 2;
}

>>>>>>> f67e69b3
struct ilk_wm_maximums {
	uint16_t pri;
	uint16_t spr;
	uint16_t cur;
	uint16_t fbc;
};

/*
 * For both WM_PIPE and WM_LP.
 * mem_value must be in 0.1us units.
 */
static uint32_t ilk_compute_pri_wm(const struct intel_crtc_state *cstate,
				   const struct intel_plane_state *pstate,
				   uint32_t mem_value,
				   bool is_lp)
{
	int cpp = pstate->base.fb ?
		drm_format_plane_cpp(pstate->base.fb->pixel_format, 0) : 0;
	uint32_t method1, method2;

	if (!cstate->base.active || !pstate->visible)
		return 0;

	method1 = ilk_wm_method1(ilk_pipe_pixel_rate(cstate), cpp, mem_value);

	if (!is_lp)
		return method1;

	method2 = ilk_wm_method2(ilk_pipe_pixel_rate(cstate),
				 cstate->base.adjusted_mode.crtc_htotal,
				 drm_rect_width(&pstate->dst),
				 cpp, mem_value);

	return min(method1, method2);
}

/*
 * For both WM_PIPE and WM_LP.
 * mem_value must be in 0.1us units.
 */
static uint32_t ilk_compute_spr_wm(const struct intel_crtc_state *cstate,
				   const struct intel_plane_state *pstate,
				   uint32_t mem_value)
{
	int cpp = pstate->base.fb ?
		drm_format_plane_cpp(pstate->base.fb->pixel_format, 0) : 0;
	uint32_t method1, method2;

	if (!cstate->base.active || !pstate->visible)
		return 0;

	method1 = ilk_wm_method1(ilk_pipe_pixel_rate(cstate), cpp, mem_value);
	method2 = ilk_wm_method2(ilk_pipe_pixel_rate(cstate),
				 cstate->base.adjusted_mode.crtc_htotal,
				 drm_rect_width(&pstate->dst),
				 cpp, mem_value);
	return min(method1, method2);
}

/*
 * For both WM_PIPE and WM_LP.
 * mem_value must be in 0.1us units.
 */
static uint32_t ilk_compute_cur_wm(const struct intel_crtc_state *cstate,
				   const struct intel_plane_state *pstate,
				   uint32_t mem_value)
{
	/*
	 * We treat the cursor plane as always-on for the purposes of watermark
	 * calculation.  Until we have two-stage watermark programming merged,
	 * this is necessary to avoid flickering.
	 */
	int cpp = 4;
	int width = pstate->visible ? pstate->base.crtc_w : 64;

	if (!cstate->base.active)
		return 0;

	return ilk_wm_method2(ilk_pipe_pixel_rate(cstate),
			      cstate->base.adjusted_mode.crtc_htotal,
			      width, cpp, mem_value);
}

/* Only for WM_LP. */
static uint32_t ilk_compute_fbc_wm(const struct intel_crtc_state *cstate,
				   const struct intel_plane_state *pstate,
				   uint32_t pri_val)
{
	int cpp = pstate->base.fb ?
		drm_format_plane_cpp(pstate->base.fb->pixel_format, 0) : 0;

	if (!cstate->base.active || !pstate->visible)
		return 0;

	return ilk_wm_fbc(pri_val, drm_rect_width(&pstate->dst), cpp);
}

static unsigned int ilk_display_fifo_size(const struct drm_device *dev)
{
	if (INTEL_INFO(dev)->gen >= 8)
		return 3072;
	else if (INTEL_INFO(dev)->gen >= 7)
		return 768;
	else
		return 512;
}

static unsigned int ilk_plane_wm_reg_max(const struct drm_device *dev,
					 int level, bool is_sprite)
{
	if (INTEL_INFO(dev)->gen >= 8)
		/* BDW primary/sprite plane watermarks */
		return level == 0 ? 255 : 2047;
	else if (INTEL_INFO(dev)->gen >= 7)
		/* IVB/HSW primary/sprite plane watermarks */
		return level == 0 ? 127 : 1023;
	else if (!is_sprite)
		/* ILK/SNB primary plane watermarks */
		return level == 0 ? 127 : 511;
	else
		/* ILK/SNB sprite plane watermarks */
		return level == 0 ? 63 : 255;
}

static unsigned int ilk_cursor_wm_reg_max(const struct drm_device *dev,
					  int level)
{
	if (INTEL_INFO(dev)->gen >= 7)
		return level == 0 ? 63 : 255;
	else
		return level == 0 ? 31 : 63;
}

static unsigned int ilk_fbc_wm_reg_max(const struct drm_device *dev)
{
	if (INTEL_INFO(dev)->gen >= 8)
		return 31;
	else
		return 15;
}

/* Calculate the maximum primary/sprite plane watermark */
static unsigned int ilk_plane_wm_max(const struct drm_device *dev,
				     int level,
				     const struct intel_wm_config *config,
				     enum intel_ddb_partitioning ddb_partitioning,
				     bool is_sprite)
{
	unsigned int fifo_size = ilk_display_fifo_size(dev);

	/* if sprites aren't enabled, sprites get nothing */
	if (is_sprite && !config->sprites_enabled)
		return 0;

	/* HSW allows LP1+ watermarks even with multiple pipes */
	if (level == 0 || config->num_pipes_active > 1) {
		fifo_size /= INTEL_INFO(dev)->num_pipes;

		/*
		 * For some reason the non self refresh
		 * FIFO size is only half of the self
		 * refresh FIFO size on ILK/SNB.
		 */
		if (INTEL_INFO(dev)->gen <= 6)
			fifo_size /= 2;
	}

	if (config->sprites_enabled) {
		/* level 0 is always calculated with 1:1 split */
		if (level > 0 && ddb_partitioning == INTEL_DDB_PART_5_6) {
			if (is_sprite)
				fifo_size *= 5;
			fifo_size /= 6;
		} else {
			fifo_size /= 2;
		}
	}

	/* clamp to max that the registers can hold */
	return min(fifo_size, ilk_plane_wm_reg_max(dev, level, is_sprite));
}

/* Calculate the maximum cursor plane watermark */
static unsigned int ilk_cursor_wm_max(const struct drm_device *dev,
				      int level,
				      const struct intel_wm_config *config)
{
	/* HSW LP1+ watermarks w/ multiple pipes */
	if (level > 0 && config->num_pipes_active > 1)
		return 64;

	/* otherwise just report max that registers can hold */
	return ilk_cursor_wm_reg_max(dev, level);
}

static void ilk_compute_wm_maximums(const struct drm_device *dev,
				    int level,
				    const struct intel_wm_config *config,
				    enum intel_ddb_partitioning ddb_partitioning,
				    struct ilk_wm_maximums *max)
{
	max->pri = ilk_plane_wm_max(dev, level, config, ddb_partitioning, false);
	max->spr = ilk_plane_wm_max(dev, level, config, ddb_partitioning, true);
	max->cur = ilk_cursor_wm_max(dev, level, config);
	max->fbc = ilk_fbc_wm_reg_max(dev);
}

static void ilk_compute_wm_reg_maximums(struct drm_device *dev,
					int level,
					struct ilk_wm_maximums *max)
{
	max->pri = ilk_plane_wm_reg_max(dev, level, false);
	max->spr = ilk_plane_wm_reg_max(dev, level, true);
	max->cur = ilk_cursor_wm_reg_max(dev, level);
	max->fbc = ilk_fbc_wm_reg_max(dev);
}

static bool ilk_validate_wm_level(int level,
				  const struct ilk_wm_maximums *max,
				  struct intel_wm_level *result)
{
	bool ret;

	/* already determined to be invalid? */
	if (!result->enable)
		return false;

	result->enable = result->pri_val <= max->pri &&
			 result->spr_val <= max->spr &&
			 result->cur_val <= max->cur;

	ret = result->enable;

	/*
	 * HACK until we can pre-compute everything,
	 * and thus fail gracefully if LP0 watermarks
	 * are exceeded...
	 */
	if (level == 0 && !result->enable) {
		if (result->pri_val > max->pri)
			DRM_DEBUG_KMS("Primary WM%d too large %u (max %u)\n",
				      level, result->pri_val, max->pri);
		if (result->spr_val > max->spr)
			DRM_DEBUG_KMS("Sprite WM%d too large %u (max %u)\n",
				      level, result->spr_val, max->spr);
		if (result->cur_val > max->cur)
			DRM_DEBUG_KMS("Cursor WM%d too large %u (max %u)\n",
				      level, result->cur_val, max->cur);

		result->pri_val = min_t(uint32_t, result->pri_val, max->pri);
		result->spr_val = min_t(uint32_t, result->spr_val, max->spr);
		result->cur_val = min_t(uint32_t, result->cur_val, max->cur);
		result->enable = true;
	}

	return ret;
}

static void ilk_compute_wm_level(const struct drm_i915_private *dev_priv,
				 const struct intel_crtc *intel_crtc,
				 int level,
				 struct intel_crtc_state *cstate,
				 struct intel_plane_state *pristate,
				 struct intel_plane_state *sprstate,
				 struct intel_plane_state *curstate,
				 struct intel_wm_level *result)
{
	uint16_t pri_latency = dev_priv->wm.pri_latency[level];
	uint16_t spr_latency = dev_priv->wm.spr_latency[level];
	uint16_t cur_latency = dev_priv->wm.cur_latency[level];

	/* WM1+ latency values stored in 0.5us units */
	if (level > 0) {
		pri_latency *= 5;
		spr_latency *= 5;
		cur_latency *= 5;
	}

<<<<<<< HEAD
	result->pri_val = ilk_compute_pri_wm(cstate, pristate,
					     pri_latency, level);
	result->spr_val = ilk_compute_spr_wm(cstate, sprstate, spr_latency);
	result->cur_val = ilk_compute_cur_wm(cstate, curstate, cur_latency);
	result->fbc_val = ilk_compute_fbc_wm(cstate, pristate, result->pri_val);
=======
	if (pristate) {
		result->pri_val = ilk_compute_pri_wm(cstate, pristate,
						     pri_latency, level);
		result->fbc_val = ilk_compute_fbc_wm(cstate, pristate, result->pri_val);
	}

	if (sprstate)
		result->spr_val = ilk_compute_spr_wm(cstate, sprstate, spr_latency);

	if (curstate)
		result->cur_val = ilk_compute_cur_wm(cstate, curstate, cur_latency);

>>>>>>> f67e69b3
	result->enable = true;
}

static uint32_t
hsw_compute_linetime_wm(struct drm_device *dev,
			struct intel_crtc_state *cstate)
{
	struct drm_i915_private *dev_priv = dev->dev_private;
	const struct drm_display_mode *adjusted_mode =
		&cstate->base.adjusted_mode;
	u32 linetime, ips_linetime;

	if (!cstate->base.active)
		return 0;
	if (WARN_ON(adjusted_mode->crtc_clock == 0))
		return 0;
	if (WARN_ON(dev_priv->cdclk_freq == 0))
		return 0;

	/* The WM are computed with base on how long it takes to fill a single
	 * row at the given clock rate, multiplied by 8.
	 * */
	linetime = DIV_ROUND_CLOSEST(adjusted_mode->crtc_htotal * 1000 * 8,
				     adjusted_mode->crtc_clock);
	ips_linetime = DIV_ROUND_CLOSEST(adjusted_mode->crtc_htotal * 1000 * 8,
					 dev_priv->cdclk_freq);

	return PIPE_WM_LINETIME_IPS_LINETIME(ips_linetime) |
	       PIPE_WM_LINETIME_TIME(linetime);
}

static void intel_read_wm_latency(struct drm_device *dev, uint16_t wm[8])
{
	struct drm_i915_private *dev_priv = dev->dev_private;

	if (IS_GEN9(dev)) {
		uint32_t val;
		int ret, i;
		int level, max_level = ilk_wm_max_level(dev);

		/* read the first set of memory latencies[0:3] */
		val = 0; /* data0 to be programmed to 0 for first set */
		mutex_lock(&dev_priv->rps.hw_lock);
		ret = sandybridge_pcode_read(dev_priv,
					     GEN9_PCODE_READ_MEM_LATENCY,
					     &val);
		mutex_unlock(&dev_priv->rps.hw_lock);

		if (ret) {
			DRM_ERROR("SKL Mailbox read error = %d\n", ret);
			return;
		}

		wm[0] = val & GEN9_MEM_LATENCY_LEVEL_MASK;
		wm[1] = (val >> GEN9_MEM_LATENCY_LEVEL_1_5_SHIFT) &
				GEN9_MEM_LATENCY_LEVEL_MASK;
		wm[2] = (val >> GEN9_MEM_LATENCY_LEVEL_2_6_SHIFT) &
				GEN9_MEM_LATENCY_LEVEL_MASK;
		wm[3] = (val >> GEN9_MEM_LATENCY_LEVEL_3_7_SHIFT) &
				GEN9_MEM_LATENCY_LEVEL_MASK;

		/* read the second set of memory latencies[4:7] */
		val = 1; /* data0 to be programmed to 1 for second set */
		mutex_lock(&dev_priv->rps.hw_lock);
		ret = sandybridge_pcode_read(dev_priv,
					     GEN9_PCODE_READ_MEM_LATENCY,
					     &val);
		mutex_unlock(&dev_priv->rps.hw_lock);
		if (ret) {
			DRM_ERROR("SKL Mailbox read error = %d\n", ret);
			return;
		}

		wm[4] = val & GEN9_MEM_LATENCY_LEVEL_MASK;
		wm[5] = (val >> GEN9_MEM_LATENCY_LEVEL_1_5_SHIFT) &
				GEN9_MEM_LATENCY_LEVEL_MASK;
		wm[6] = (val >> GEN9_MEM_LATENCY_LEVEL_2_6_SHIFT) &
				GEN9_MEM_LATENCY_LEVEL_MASK;
		wm[7] = (val >> GEN9_MEM_LATENCY_LEVEL_3_7_SHIFT) &
				GEN9_MEM_LATENCY_LEVEL_MASK;

		/*
		 * WaWmMemoryReadLatency:skl
		 *
		 * punit doesn't take into account the read latency so we need
		 * to add 2us to the various latency levels we retrieve from
		 * the punit.
		 *   - W0 is a bit special in that it's the only level that
		 *   can't be disabled if we want to have display working, so
		 *   we always add 2us there.
		 *   - For levels >=1, punit returns 0us latency when they are
		 *   disabled, so we respect that and don't add 2us then
		 *
		 * Additionally, if a level n (n > 1) has a 0us latency, all
		 * levels m (m >= n) need to be disabled. We make sure to
		 * sanitize the values out of the punit to satisfy this
		 * requirement.
		 */
		wm[0] += 2;
		for (level = 1; level <= max_level; level++)
			if (wm[level] != 0)
				wm[level] += 2;
			else {
				for (i = level + 1; i <= max_level; i++)
					wm[i] = 0;

				break;
			}
	} else if (IS_HASWELL(dev) || IS_BROADWELL(dev)) {
		uint64_t sskpd = I915_READ64(MCH_SSKPD);

		wm[0] = (sskpd >> 56) & 0xFF;
		if (wm[0] == 0)
			wm[0] = sskpd & 0xF;
		wm[1] = (sskpd >> 4) & 0xFF;
		wm[2] = (sskpd >> 12) & 0xFF;
		wm[3] = (sskpd >> 20) & 0x1FF;
		wm[4] = (sskpd >> 32) & 0x1FF;
	} else if (INTEL_INFO(dev)->gen >= 6) {
		uint32_t sskpd = I915_READ(MCH_SSKPD);

		wm[0] = (sskpd >> SSKPD_WM0_SHIFT) & SSKPD_WM_MASK;
		wm[1] = (sskpd >> SSKPD_WM1_SHIFT) & SSKPD_WM_MASK;
		wm[2] = (sskpd >> SSKPD_WM2_SHIFT) & SSKPD_WM_MASK;
		wm[3] = (sskpd >> SSKPD_WM3_SHIFT) & SSKPD_WM_MASK;
	} else if (INTEL_INFO(dev)->gen >= 5) {
		uint32_t mltr = I915_READ(MLTR_ILK);

		/* ILK primary LP0 latency is 700 ns */
		wm[0] = 7;
		wm[1] = (mltr >> MLTR_WM1_SHIFT) & ILK_SRLT_MASK;
		wm[2] = (mltr >> MLTR_WM2_SHIFT) & ILK_SRLT_MASK;
	}
}

static void intel_fixup_spr_wm_latency(struct drm_device *dev, uint16_t wm[5])
{
	/* ILK sprite LP0 latency is 1300 ns */
	if (INTEL_INFO(dev)->gen == 5)
		wm[0] = 13;
}

static void intel_fixup_cur_wm_latency(struct drm_device *dev, uint16_t wm[5])
{
	/* ILK cursor LP0 latency is 1300 ns */
	if (INTEL_INFO(dev)->gen == 5)
		wm[0] = 13;

	/* WaDoubleCursorLP3Latency:ivb */
	if (IS_IVYBRIDGE(dev))
		wm[3] *= 2;
}

int ilk_wm_max_level(const struct drm_device *dev)
{
	/* how many WM levels are we expecting */
	if (INTEL_INFO(dev)->gen >= 9)
		return 7;
	else if (IS_HASWELL(dev) || IS_BROADWELL(dev))
		return 4;
	else if (INTEL_INFO(dev)->gen >= 6)
		return 3;
	else
		return 2;
}

static void intel_print_wm_latency(struct drm_device *dev,
				   const char *name,
				   const uint16_t wm[8])
{
	int level, max_level = ilk_wm_max_level(dev);

	for (level = 0; level <= max_level; level++) {
		unsigned int latency = wm[level];

		if (latency == 0) {
			DRM_ERROR("%s WM%d latency not provided\n",
				  name, level);
			continue;
		}

		/*
		 * - latencies are in us on gen9.
		 * - before then, WM1+ latency values are in 0.5us units
		 */
		if (IS_GEN9(dev))
			latency *= 10;
		else if (level > 0)
			latency *= 5;

		DRM_DEBUG_KMS("%s WM%d latency %u (%u.%u usec)\n",
			      name, level, wm[level],
			      latency / 10, latency % 10);
	}
}

static bool ilk_increase_wm_latency(struct drm_i915_private *dev_priv,
				    uint16_t wm[5], uint16_t min)
{
	int level, max_level = ilk_wm_max_level(dev_priv->dev);

	if (wm[0] >= min)
		return false;

	wm[0] = max(wm[0], min);
	for (level = 1; level <= max_level; level++)
		wm[level] = max_t(uint16_t, wm[level], DIV_ROUND_UP(min, 5));

	return true;
}

static void snb_wm_latency_quirk(struct drm_device *dev)
{
	struct drm_i915_private *dev_priv = dev->dev_private;
	bool changed;

	/*
	 * The BIOS provided WM memory latency values are often
	 * inadequate for high resolution displays. Adjust them.
	 */
	changed = ilk_increase_wm_latency(dev_priv, dev_priv->wm.pri_latency, 12) |
		ilk_increase_wm_latency(dev_priv, dev_priv->wm.spr_latency, 12) |
		ilk_increase_wm_latency(dev_priv, dev_priv->wm.cur_latency, 12);

	if (!changed)
		return;

	DRM_DEBUG_KMS("WM latency values increased to avoid potential underruns\n");
	intel_print_wm_latency(dev, "Primary", dev_priv->wm.pri_latency);
	intel_print_wm_latency(dev, "Sprite", dev_priv->wm.spr_latency);
	intel_print_wm_latency(dev, "Cursor", dev_priv->wm.cur_latency);
}

static void ilk_setup_wm_latency(struct drm_device *dev)
{
	struct drm_i915_private *dev_priv = dev->dev_private;

	intel_read_wm_latency(dev, dev_priv->wm.pri_latency);

	memcpy(dev_priv->wm.spr_latency, dev_priv->wm.pri_latency,
	       sizeof(dev_priv->wm.pri_latency));
	memcpy(dev_priv->wm.cur_latency, dev_priv->wm.pri_latency,
	       sizeof(dev_priv->wm.pri_latency));

	intel_fixup_spr_wm_latency(dev, dev_priv->wm.spr_latency);
	intel_fixup_cur_wm_latency(dev, dev_priv->wm.cur_latency);

	intel_print_wm_latency(dev, "Primary", dev_priv->wm.pri_latency);
	intel_print_wm_latency(dev, "Sprite", dev_priv->wm.spr_latency);
	intel_print_wm_latency(dev, "Cursor", dev_priv->wm.cur_latency);

	if (IS_GEN6(dev))
		snb_wm_latency_quirk(dev);
}

static void skl_setup_wm_latency(struct drm_device *dev)
{
	struct drm_i915_private *dev_priv = dev->dev_private;

	intel_read_wm_latency(dev, dev_priv->wm.skl_latency);
	intel_print_wm_latency(dev, "Gen9 Plane", dev_priv->wm.skl_latency);
}

<<<<<<< HEAD
/* Compute new watermarks for the pipe */
static int ilk_compute_pipe_wm(struct intel_crtc *intel_crtc,
			       struct drm_atomic_state *state)
{
	struct intel_pipe_wm *pipe_wm;
	struct drm_device *dev = intel_crtc->base.dev;
	const struct drm_i915_private *dev_priv = dev->dev_private;
	struct intel_crtc_state *cstate = NULL;
	struct intel_plane *intel_plane;
	struct drm_plane_state *ps;
	struct intel_plane_state *pristate = NULL;
	struct intel_plane_state *sprstate = NULL;
	struct intel_plane_state *curstate = NULL;
	int level, max_level = ilk_wm_max_level(dev);
	/* LP0 watermark maximums depend on this pipe alone */
	struct intel_wm_config config = {
		.num_pipes_active = 1,
	};
	struct ilk_wm_maximums max;

	cstate = intel_atomic_get_crtc_state(state, intel_crtc);
	if (IS_ERR(cstate))
		return PTR_ERR(cstate);

	pipe_wm = &cstate->wm.optimal.ilk;

	for_each_intel_plane_on_crtc(dev, intel_crtc, intel_plane) {
		ps = drm_atomic_get_plane_state(state,
						&intel_plane->base);
		if (IS_ERR(ps))
			return PTR_ERR(ps);

		if (intel_plane->base.type == DRM_PLANE_TYPE_PRIMARY)
			pristate = to_intel_plane_state(ps);
		else if (intel_plane->base.type == DRM_PLANE_TYPE_OVERLAY)
			sprstate = to_intel_plane_state(ps);
		else if (intel_plane->base.type == DRM_PLANE_TYPE_CURSOR)
			curstate = to_intel_plane_state(ps);
	}
=======
static bool ilk_validate_pipe_wm(struct drm_device *dev,
				 struct intel_pipe_wm *pipe_wm)
{
	/* LP0 watermark maximums depend on this pipe alone */
	const struct intel_wm_config config = {
		.num_pipes_active = 1,
		.sprites_enabled = pipe_wm->sprites_enabled,
		.sprites_scaled = pipe_wm->sprites_scaled,
	};
	struct ilk_wm_maximums max;

	/* LP0 watermarks always use 1/2 DDB partitioning */
	ilk_compute_wm_maximums(dev, 0, &config, INTEL_DDB_PART_1_2, &max);

	/* At least LP0 must be valid */
	if (!ilk_validate_wm_level(0, &max, &pipe_wm->wm[0])) {
		DRM_DEBUG_KMS("LP0 watermark invalid\n");
		return false;
	}

	return true;
}

/* Compute new watermarks for the pipe */
static int ilk_compute_pipe_wm(struct intel_crtc_state *cstate)
{
	struct drm_atomic_state *state = cstate->base.state;
	struct intel_crtc *intel_crtc = to_intel_crtc(cstate->base.crtc);
	struct intel_pipe_wm *pipe_wm;
	struct drm_device *dev = state->dev;
	const struct drm_i915_private *dev_priv = dev->dev_private;
	struct intel_plane *intel_plane;
	struct intel_plane_state *pristate = NULL;
	struct intel_plane_state *sprstate = NULL;
	struct intel_plane_state *curstate = NULL;
	int level, max_level = ilk_wm_max_level(dev), usable_level;
	struct ilk_wm_maximums max;

	pipe_wm = &cstate->wm.optimal.ilk;

	for_each_intel_plane_on_crtc(dev, intel_crtc, intel_plane) {
		struct intel_plane_state *ps;
>>>>>>> f67e69b3

		ps = intel_atomic_get_existing_plane_state(state,
							   intel_plane);
		if (!ps)
			continue;

		if (intel_plane->base.type == DRM_PLANE_TYPE_PRIMARY)
			pristate = ps;
		else if (intel_plane->base.type == DRM_PLANE_TYPE_OVERLAY)
			sprstate = ps;
		else if (intel_plane->base.type == DRM_PLANE_TYPE_CURSOR)
			curstate = ps;
	}

	pipe_wm->pipe_enabled = cstate->base.active;
<<<<<<< HEAD
	pipe_wm->sprites_enabled = config.sprites_enabled;
	pipe_wm->sprites_scaled = config.sprites_scaled;
=======
	if (sprstate) {
		pipe_wm->sprites_enabled = sprstate->visible;
		pipe_wm->sprites_scaled = sprstate->visible &&
			(drm_rect_width(&sprstate->dst) != drm_rect_width(&sprstate->src) >> 16 ||
			 drm_rect_height(&sprstate->dst) != drm_rect_height(&sprstate->src) >> 16);
	}

	usable_level = max_level;
>>>>>>> f67e69b3

	/* ILK/SNB: LP2+ watermarks only w/o sprites */
	if (INTEL_INFO(dev)->gen <= 6 && pipe_wm->sprites_enabled)
		usable_level = 1;

	/* ILK/SNB/IVB: LP1+ watermarks only w/o scaling */
	if (pipe_wm->sprites_scaled)
		usable_level = 0;

	ilk_compute_wm_level(dev_priv, intel_crtc, 0, cstate,
<<<<<<< HEAD
			     pristate, sprstate, curstate, &pipe_wm->wm[0]);

	if (IS_HASWELL(dev) || IS_BROADWELL(dev))
		pipe_wm->linetime = hsw_compute_linetime_wm(dev,
							    &intel_crtc->base);
=======
			     pristate, sprstate, curstate, &pipe_wm->raw_wm[0]);

	memset(&pipe_wm->wm, 0, sizeof(pipe_wm->wm));
	pipe_wm->wm[0] = pipe_wm->raw_wm[0];
>>>>>>> f67e69b3

	if (IS_HASWELL(dev) || IS_BROADWELL(dev))
		pipe_wm->linetime = hsw_compute_linetime_wm(dev, cstate);

<<<<<<< HEAD
	/* At least LP0 must be valid */
	if (!ilk_validate_wm_level(0, &max, &pipe_wm->wm[0]))
=======
	if (!ilk_validate_pipe_wm(dev, pipe_wm))
>>>>>>> f67e69b3
		return -EINVAL;

	ilk_compute_wm_reg_maximums(dev, 1, &max);

	for (level = 1; level <= max_level; level++) {
		struct intel_wm_level *wm = &pipe_wm->raw_wm[level];

		ilk_compute_wm_level(dev_priv, intel_crtc, level, cstate,
<<<<<<< HEAD
				     pristate, sprstate, curstate, &wm);
=======
				     pristate, sprstate, curstate, wm);
>>>>>>> f67e69b3

		/*
		 * Disable any watermark level that exceeds the
		 * register maximums since such watermarks are
		 * always invalid.
		 */
		if (level > usable_level)
			continue;

		if (ilk_validate_wm_level(level, &max, wm))
			pipe_wm->wm[level] = *wm;
		else
			usable_level = level;
	}

	return 0;
<<<<<<< HEAD
=======
}

/*
 * Build a set of 'intermediate' watermark values that satisfy both the old
 * state and the new state.  These can be programmed to the hardware
 * immediately.
 */
static int ilk_compute_intermediate_wm(struct drm_device *dev,
				       struct intel_crtc *intel_crtc,
				       struct intel_crtc_state *newstate)
{
	struct intel_pipe_wm *a = &newstate->wm.intermediate;
	struct intel_pipe_wm *b = &intel_crtc->wm.active.ilk;
	int level, max_level = ilk_wm_max_level(dev);

	/*
	 * Start with the final, target watermarks, then combine with the
	 * currently active watermarks to get values that are safe both before
	 * and after the vblank.
	 */
	*a = newstate->wm.optimal.ilk;
	a->pipe_enabled |= b->pipe_enabled;
	a->sprites_enabled |= b->sprites_enabled;
	a->sprites_scaled |= b->sprites_scaled;

	for (level = 0; level <= max_level; level++) {
		struct intel_wm_level *a_wm = &a->wm[level];
		const struct intel_wm_level *b_wm = &b->wm[level];

		a_wm->enable &= b_wm->enable;
		a_wm->pri_val = max(a_wm->pri_val, b_wm->pri_val);
		a_wm->spr_val = max(a_wm->spr_val, b_wm->spr_val);
		a_wm->cur_val = max(a_wm->cur_val, b_wm->cur_val);
		a_wm->fbc_val = max(a_wm->fbc_val, b_wm->fbc_val);
	}

	/*
	 * We need to make sure that these merged watermark values are
	 * actually a valid configuration themselves.  If they're not,
	 * there's no safe way to transition from the old state to
	 * the new state, so we need to fail the atomic transaction.
	 */
	if (!ilk_validate_pipe_wm(dev, a))
		return -EINVAL;

	/*
	 * If our intermediate WM are identical to the final WM, then we can
	 * omit the post-vblank programming; only update if it's different.
	 */
	if (memcmp(a, &newstate->wm.optimal.ilk, sizeof(*a)) == 0)
		newstate->wm.need_postvbl_update = false;

	return 0;
>>>>>>> f67e69b3
}

/*
 * Merge the watermarks from all active pipes for a specific level.
 */
static void ilk_merge_wm_level(struct drm_device *dev,
			       int level,
			       struct intel_wm_level *ret_wm)
{
	const struct intel_crtc *intel_crtc;

	ret_wm->enable = true;

	for_each_intel_crtc(dev, intel_crtc) {
<<<<<<< HEAD
		const struct intel_crtc_state *cstate =
			to_intel_crtc_state(intel_crtc->base.state);
		const struct intel_pipe_wm *active = &cstate->wm.optimal.ilk;
=======
		const struct intel_pipe_wm *active = &intel_crtc->wm.active.ilk;
>>>>>>> f67e69b3
		const struct intel_wm_level *wm = &active->wm[level];

		if (!active->pipe_enabled)
			continue;

		/*
		 * The watermark values may have been used in the past,
		 * so we must maintain them in the registers for some
		 * time even if the level is now disabled.
		 */
		if (!wm->enable)
			ret_wm->enable = false;

		ret_wm->pri_val = max(ret_wm->pri_val, wm->pri_val);
		ret_wm->spr_val = max(ret_wm->spr_val, wm->spr_val);
		ret_wm->cur_val = max(ret_wm->cur_val, wm->cur_val);
		ret_wm->fbc_val = max(ret_wm->fbc_val, wm->fbc_val);
	}
}

/*
 * Merge all low power watermarks for all active pipes.
 */
static void ilk_wm_merge(struct drm_device *dev,
			 const struct intel_wm_config *config,
			 const struct ilk_wm_maximums *max,
			 struct intel_pipe_wm *merged)
{
	struct drm_i915_private *dev_priv = dev->dev_private;
	int level, max_level = ilk_wm_max_level(dev);
	int last_enabled_level = max_level;

	/* ILK/SNB/IVB: LP1+ watermarks only w/ single pipe */
	if ((INTEL_INFO(dev)->gen <= 6 || IS_IVYBRIDGE(dev)) &&
	    config->num_pipes_active > 1)
		last_enabled_level = 0;

	/* ILK: FBC WM must be disabled always */
	merged->fbc_wm_enabled = INTEL_INFO(dev)->gen >= 6;

	/* merge each WM1+ level */
	for (level = 1; level <= max_level; level++) {
		struct intel_wm_level *wm = &merged->wm[level];

		ilk_merge_wm_level(dev, level, wm);

		if (level > last_enabled_level)
			wm->enable = false;
		else if (!ilk_validate_wm_level(level, max, wm))
			/* make sure all following levels get disabled */
			last_enabled_level = level - 1;

		/*
		 * The spec says it is preferred to disable
		 * FBC WMs instead of disabling a WM level.
		 */
		if (wm->fbc_val > max->fbc) {
			if (wm->enable)
				merged->fbc_wm_enabled = false;
			wm->fbc_val = 0;
		}
	}

	/* ILK: LP2+ must be disabled when FBC WM is disabled but FBC enabled */
	/*
	 * FIXME this is racy. FBC might get enabled later.
	 * What we should check here is whether FBC can be
	 * enabled sometime later.
	 */
	if (IS_GEN5(dev) && !merged->fbc_wm_enabled &&
	    intel_fbc_is_active(dev_priv)) {
		for (level = 2; level <= max_level; level++) {
			struct intel_wm_level *wm = &merged->wm[level];

			wm->enable = false;
		}
	}
}

static int ilk_wm_lp_to_level(int wm_lp, const struct intel_pipe_wm *pipe_wm)
{
	/* LP1,LP2,LP3 levels are either 1,2,3 or 1,3,4 */
	return wm_lp + (wm_lp >= 2 && pipe_wm->wm[4].enable);
}

/* The value we need to program into the WM_LPx latency field */
static unsigned int ilk_wm_lp_latency(struct drm_device *dev, int level)
{
	struct drm_i915_private *dev_priv = dev->dev_private;

	if (IS_HASWELL(dev) || IS_BROADWELL(dev))
		return 2 * level;
	else
		return dev_priv->wm.pri_latency[level];
}

static void ilk_compute_wm_results(struct drm_device *dev,
				   const struct intel_pipe_wm *merged,
				   enum intel_ddb_partitioning partitioning,
				   struct ilk_wm_values *results)
{
	struct intel_crtc *intel_crtc;
	int level, wm_lp;

	results->enable_fbc_wm = merged->fbc_wm_enabled;
	results->partitioning = partitioning;

	/* LP1+ register values */
	for (wm_lp = 1; wm_lp <= 3; wm_lp++) {
		const struct intel_wm_level *r;

		level = ilk_wm_lp_to_level(wm_lp, merged);

		r = &merged->wm[level];

		/*
		 * Maintain the watermark values even if the level is
		 * disabled. Doing otherwise could cause underruns.
		 */
		results->wm_lp[wm_lp - 1] =
			(ilk_wm_lp_latency(dev, level) << WM1_LP_LATENCY_SHIFT) |
			(r->pri_val << WM1_LP_SR_SHIFT) |
			r->cur_val;

		if (r->enable)
			results->wm_lp[wm_lp - 1] |= WM1_LP_SR_EN;

		if (INTEL_INFO(dev)->gen >= 8)
			results->wm_lp[wm_lp - 1] |=
				r->fbc_val << WM1_LP_FBC_SHIFT_BDW;
		else
			results->wm_lp[wm_lp - 1] |=
				r->fbc_val << WM1_LP_FBC_SHIFT;

		/*
		 * Always set WM1S_LP_EN when spr_val != 0, even if the
		 * level is disabled. Doing otherwise could cause underruns.
		 */
		if (INTEL_INFO(dev)->gen <= 6 && r->spr_val) {
			WARN_ON(wm_lp != 1);
			results->wm_lp_spr[wm_lp - 1] = WM1S_LP_EN | r->spr_val;
		} else
			results->wm_lp_spr[wm_lp - 1] = r->spr_val;
	}

	/* LP0 register values */
	for_each_intel_crtc(dev, intel_crtc) {
		const struct intel_crtc_state *cstate =
			to_intel_crtc_state(intel_crtc->base.state);
		enum pipe pipe = intel_crtc->pipe;
<<<<<<< HEAD
		const struct intel_wm_level *r = &cstate->wm.optimal.ilk.wm[0];
=======
		const struct intel_wm_level *r =
			&intel_crtc->wm.active.ilk.wm[0];
>>>>>>> f67e69b3

		if (WARN_ON(!r->enable))
			continue;

<<<<<<< HEAD
		results->wm_linetime[pipe] = cstate->wm.optimal.ilk.linetime;
=======
		results->wm_linetime[pipe] = intel_crtc->wm.active.ilk.linetime;
>>>>>>> f67e69b3

		results->wm_pipe[pipe] =
			(r->pri_val << WM0_PIPE_PLANE_SHIFT) |
			(r->spr_val << WM0_PIPE_SPRITE_SHIFT) |
			r->cur_val;
	}
}

/* Find the result with the highest level enabled. Check for enable_fbc_wm in
 * case both are at the same level. Prefer r1 in case they're the same. */
static struct intel_pipe_wm *ilk_find_best_result(struct drm_device *dev,
						  struct intel_pipe_wm *r1,
						  struct intel_pipe_wm *r2)
{
	int level, max_level = ilk_wm_max_level(dev);
	int level1 = 0, level2 = 0;

	for (level = 1; level <= max_level; level++) {
		if (r1->wm[level].enable)
			level1 = level;
		if (r2->wm[level].enable)
			level2 = level;
	}

	if (level1 == level2) {
		if (r2->fbc_wm_enabled && !r1->fbc_wm_enabled)
			return r2;
		else
			return r1;
	} else if (level1 > level2) {
		return r1;
	} else {
		return r2;
	}
}

/* dirty bits used to track which watermarks need changes */
#define WM_DIRTY_PIPE(pipe) (1 << (pipe))
#define WM_DIRTY_LINETIME(pipe) (1 << (8 + (pipe)))
#define WM_DIRTY_LP(wm_lp) (1 << (15 + (wm_lp)))
#define WM_DIRTY_LP_ALL (WM_DIRTY_LP(1) | WM_DIRTY_LP(2) | WM_DIRTY_LP(3))
#define WM_DIRTY_FBC (1 << 24)
#define WM_DIRTY_DDB (1 << 25)

static unsigned int ilk_compute_wm_dirty(struct drm_i915_private *dev_priv,
					 const struct ilk_wm_values *old,
					 const struct ilk_wm_values *new)
{
	unsigned int dirty = 0;
	enum pipe pipe;
	int wm_lp;

	for_each_pipe(dev_priv, pipe) {
		if (old->wm_linetime[pipe] != new->wm_linetime[pipe]) {
			dirty |= WM_DIRTY_LINETIME(pipe);
			/* Must disable LP1+ watermarks too */
			dirty |= WM_DIRTY_LP_ALL;
		}

		if (old->wm_pipe[pipe] != new->wm_pipe[pipe]) {
			dirty |= WM_DIRTY_PIPE(pipe);
			/* Must disable LP1+ watermarks too */
			dirty |= WM_DIRTY_LP_ALL;
		}
	}

	if (old->enable_fbc_wm != new->enable_fbc_wm) {
		dirty |= WM_DIRTY_FBC;
		/* Must disable LP1+ watermarks too */
		dirty |= WM_DIRTY_LP_ALL;
	}

	if (old->partitioning != new->partitioning) {
		dirty |= WM_DIRTY_DDB;
		/* Must disable LP1+ watermarks too */
		dirty |= WM_DIRTY_LP_ALL;
	}

	/* LP1+ watermarks already deemed dirty, no need to continue */
	if (dirty & WM_DIRTY_LP_ALL)
		return dirty;

	/* Find the lowest numbered LP1+ watermark in need of an update... */
	for (wm_lp = 1; wm_lp <= 3; wm_lp++) {
		if (old->wm_lp[wm_lp - 1] != new->wm_lp[wm_lp - 1] ||
		    old->wm_lp_spr[wm_lp - 1] != new->wm_lp_spr[wm_lp - 1])
			break;
	}

	/* ...and mark it and all higher numbered LP1+ watermarks as dirty */
	for (; wm_lp <= 3; wm_lp++)
		dirty |= WM_DIRTY_LP(wm_lp);

	return dirty;
}

static bool _ilk_disable_lp_wm(struct drm_i915_private *dev_priv,
			       unsigned int dirty)
{
	struct ilk_wm_values *previous = &dev_priv->wm.hw;
	bool changed = false;

	if (dirty & WM_DIRTY_LP(3) && previous->wm_lp[2] & WM1_LP_SR_EN) {
		previous->wm_lp[2] &= ~WM1_LP_SR_EN;
		I915_WRITE(WM3_LP_ILK, previous->wm_lp[2]);
		changed = true;
	}
	if (dirty & WM_DIRTY_LP(2) && previous->wm_lp[1] & WM1_LP_SR_EN) {
		previous->wm_lp[1] &= ~WM1_LP_SR_EN;
		I915_WRITE(WM2_LP_ILK, previous->wm_lp[1]);
		changed = true;
	}
	if (dirty & WM_DIRTY_LP(1) && previous->wm_lp[0] & WM1_LP_SR_EN) {
		previous->wm_lp[0] &= ~WM1_LP_SR_EN;
		I915_WRITE(WM1_LP_ILK, previous->wm_lp[0]);
		changed = true;
	}

	/*
	 * Don't touch WM1S_LP_EN here.
	 * Doing so could cause underruns.
	 */

	return changed;
}

/*
 * The spec says we shouldn't write when we don't need, because every write
 * causes WMs to be re-evaluated, expending some power.
 */
static void ilk_write_wm_values(struct drm_i915_private *dev_priv,
				struct ilk_wm_values *results)
{
	struct drm_device *dev = dev_priv->dev;
	struct ilk_wm_values *previous = &dev_priv->wm.hw;
	unsigned int dirty;
	uint32_t val;

	dirty = ilk_compute_wm_dirty(dev_priv, previous, results);
	if (!dirty)
		return;

	_ilk_disable_lp_wm(dev_priv, dirty);

	if (dirty & WM_DIRTY_PIPE(PIPE_A))
		I915_WRITE(WM0_PIPEA_ILK, results->wm_pipe[0]);
	if (dirty & WM_DIRTY_PIPE(PIPE_B))
		I915_WRITE(WM0_PIPEB_ILK, results->wm_pipe[1]);
	if (dirty & WM_DIRTY_PIPE(PIPE_C))
		I915_WRITE(WM0_PIPEC_IVB, results->wm_pipe[2]);

	if (dirty & WM_DIRTY_LINETIME(PIPE_A))
		I915_WRITE(PIPE_WM_LINETIME(PIPE_A), results->wm_linetime[0]);
	if (dirty & WM_DIRTY_LINETIME(PIPE_B))
		I915_WRITE(PIPE_WM_LINETIME(PIPE_B), results->wm_linetime[1]);
	if (dirty & WM_DIRTY_LINETIME(PIPE_C))
		I915_WRITE(PIPE_WM_LINETIME(PIPE_C), results->wm_linetime[2]);

	if (dirty & WM_DIRTY_DDB) {
		if (IS_HASWELL(dev) || IS_BROADWELL(dev)) {
			val = I915_READ(WM_MISC);
			if (results->partitioning == INTEL_DDB_PART_1_2)
				val &= ~WM_MISC_DATA_PARTITION_5_6;
			else
				val |= WM_MISC_DATA_PARTITION_5_6;
			I915_WRITE(WM_MISC, val);
		} else {
			val = I915_READ(DISP_ARB_CTL2);
			if (results->partitioning == INTEL_DDB_PART_1_2)
				val &= ~DISP_DATA_PARTITION_5_6;
			else
				val |= DISP_DATA_PARTITION_5_6;
			I915_WRITE(DISP_ARB_CTL2, val);
		}
	}

	if (dirty & WM_DIRTY_FBC) {
		val = I915_READ(DISP_ARB_CTL);
		if (results->enable_fbc_wm)
			val &= ~DISP_FBC_WM_DIS;
		else
			val |= DISP_FBC_WM_DIS;
		I915_WRITE(DISP_ARB_CTL, val);
	}

	if (dirty & WM_DIRTY_LP(1) &&
	    previous->wm_lp_spr[0] != results->wm_lp_spr[0])
		I915_WRITE(WM1S_LP_ILK, results->wm_lp_spr[0]);

	if (INTEL_INFO(dev)->gen >= 7) {
		if (dirty & WM_DIRTY_LP(2) && previous->wm_lp_spr[1] != results->wm_lp_spr[1])
			I915_WRITE(WM2S_LP_IVB, results->wm_lp_spr[1]);
		if (dirty & WM_DIRTY_LP(3) && previous->wm_lp_spr[2] != results->wm_lp_spr[2])
			I915_WRITE(WM3S_LP_IVB, results->wm_lp_spr[2]);
	}

	if (dirty & WM_DIRTY_LP(1) && previous->wm_lp[0] != results->wm_lp[0])
		I915_WRITE(WM1_LP_ILK, results->wm_lp[0]);
	if (dirty & WM_DIRTY_LP(2) && previous->wm_lp[1] != results->wm_lp[1])
		I915_WRITE(WM2_LP_ILK, results->wm_lp[1]);
	if (dirty & WM_DIRTY_LP(3) && previous->wm_lp[2] != results->wm_lp[2])
		I915_WRITE(WM3_LP_ILK, results->wm_lp[2]);

	dev_priv->wm.hw = *results;
}

bool ilk_disable_lp_wm(struct drm_device *dev)
{
	struct drm_i915_private *dev_priv = dev->dev_private;

	return _ilk_disable_lp_wm(dev_priv, WM_DIRTY_LP_ALL);
}

/*
 * On gen9, we need to allocate Display Data Buffer (DDB) portions to the
 * different active planes.
 */

#define SKL_DDB_SIZE		896	/* in blocks */
#define BXT_DDB_SIZE		512

/*
 * Return the index of a plane in the SKL DDB and wm result arrays.  Primary
 * plane is always in slot 0, cursor is always in slot I915_MAX_PLANES-1, and
 * other universal planes are in indices 1..n.  Note that this may leave unused
 * indices between the top "sprite" plane and the cursor.
 */
static int
skl_wm_plane_id(const struct intel_plane *plane)
{
	switch (plane->base.type) {
	case DRM_PLANE_TYPE_PRIMARY:
		return 0;
	case DRM_PLANE_TYPE_CURSOR:
		return PLANE_CURSOR;
	case DRM_PLANE_TYPE_OVERLAY:
		return plane->plane + 1;
	default:
		MISSING_CASE(plane->base.type);
		return plane->plane;
	}
}

static void
skl_ddb_get_pipe_allocation_limits(struct drm_device *dev,
				   const struct intel_crtc_state *cstate,
				   const struct intel_wm_config *config,
				   struct skl_ddb_entry *alloc /* out */)
{
	struct drm_crtc *for_crtc = cstate->base.crtc;
	struct drm_crtc *crtc;
	unsigned int pipe_size, ddb_size;
	int nth_active_pipe;

	if (!cstate->base.active) {
		alloc->start = 0;
		alloc->end = 0;
		return;
	}

	if (IS_BROXTON(dev))
		ddb_size = BXT_DDB_SIZE;
	else
		ddb_size = SKL_DDB_SIZE;

	ddb_size -= 4; /* 4 blocks for bypass path allocation */

	nth_active_pipe = 0;
	for_each_crtc(dev, crtc) {
		if (!to_intel_crtc(crtc)->active)
			continue;

		if (crtc == for_crtc)
			break;

		nth_active_pipe++;
	}

	pipe_size = ddb_size / config->num_pipes_active;
	alloc->start = nth_active_pipe * ddb_size / config->num_pipes_active;
	alloc->end = alloc->start + pipe_size;
}

static unsigned int skl_cursor_allocation(const struct intel_wm_config *config)
{
	if (config->num_pipes_active == 1)
		return 32;

	return 8;
}

static void skl_ddb_entry_init_from_hw(struct skl_ddb_entry *entry, u32 reg)
{
	entry->start = reg & 0x3ff;
	entry->end = (reg >> 16) & 0x3ff;
	if (entry->end)
		entry->end += 1;
}

void skl_ddb_get_hw_state(struct drm_i915_private *dev_priv,
			  struct skl_ddb_allocation *ddb /* out */)
{
	enum pipe pipe;
	int plane;
	u32 val;

	memset(ddb, 0, sizeof(*ddb));

	for_each_pipe(dev_priv, pipe) {
		enum intel_display_power_domain power_domain;

		power_domain = POWER_DOMAIN_PIPE(pipe);
		if (!intel_display_power_get_if_enabled(dev_priv, power_domain))
			continue;

		for_each_plane(dev_priv, pipe, plane) {
			val = I915_READ(PLANE_BUF_CFG(pipe, plane));
			skl_ddb_entry_init_from_hw(&ddb->plane[pipe][plane],
						   val);
		}

		val = I915_READ(CUR_BUF_CFG(pipe));
		skl_ddb_entry_init_from_hw(&ddb->plane[pipe][PLANE_CURSOR],
					   val);

		intel_display_power_put(dev_priv, power_domain);
	}
}

static unsigned int
skl_plane_relative_data_rate(const struct intel_crtc_state *cstate,
			     const struct drm_plane_state *pstate,
			     int y)
{
<<<<<<< HEAD
	struct intel_crtc *intel_crtc = to_intel_crtc(cstate->base.crtc);
	struct drm_framebuffer *fb = pstate->fb;
=======
	struct intel_plane_state *intel_pstate = to_intel_plane_state(pstate);
	struct drm_framebuffer *fb = pstate->fb;
	uint32_t width = 0, height = 0;

	width = drm_rect_width(&intel_pstate->src) >> 16;
	height = drm_rect_height(&intel_pstate->src) >> 16;

	if (intel_rotation_90_or_270(pstate->rotation))
		swap(width, height);
>>>>>>> f67e69b3

	/* for planar format */
	if (fb->pixel_format == DRM_FORMAT_NV12) {
		if (y)  /* y-plane data rate */
<<<<<<< HEAD
			return intel_crtc->config->pipe_src_w *
				intel_crtc->config->pipe_src_h *
				drm_format_plane_cpp(fb->pixel_format, 0);
		else    /* uv-plane data rate */
			return (intel_crtc->config->pipe_src_w/2) *
				(intel_crtc->config->pipe_src_h/2) *
=======
			return width * height *
				drm_format_plane_cpp(fb->pixel_format, 0);
		else    /* uv-plane data rate */
			return (width / 2) * (height / 2) *
>>>>>>> f67e69b3
				drm_format_plane_cpp(fb->pixel_format, 1);
	}

	/* for packed formats */
<<<<<<< HEAD
	return intel_crtc->config->pipe_src_w *
		intel_crtc->config->pipe_src_h *
		drm_format_plane_cpp(fb->pixel_format, 0);
=======
	return width * height * drm_format_plane_cpp(fb->pixel_format, 0);
>>>>>>> f67e69b3
}

/*
 * We don't overflow 32 bits. Worst case is 3 planes enabled, each fetching
 * a 8192x4096@32bpp framebuffer:
 *   3 * 4096 * 8192  * 4 < 2^32
 */
static unsigned int
skl_get_total_relative_data_rate(const struct intel_crtc_state *cstate)
{
	struct intel_crtc *intel_crtc = to_intel_crtc(cstate->base.crtc);
	struct drm_device *dev = intel_crtc->base.dev;
	const struct intel_plane *intel_plane;
	unsigned int total_data_rate = 0;

	for_each_intel_plane_on_crtc(dev, intel_crtc, intel_plane) {
		const struct drm_plane_state *pstate = intel_plane->base.state;

		if (pstate->fb == NULL)
			continue;

		if (intel_plane->base.type == DRM_PLANE_TYPE_CURSOR)
			continue;

		/* packed/uv */
		total_data_rate += skl_plane_relative_data_rate(cstate,
								pstate,
								0);

		if (pstate->fb->pixel_format == DRM_FORMAT_NV12)
			/* y-plane */
			total_data_rate += skl_plane_relative_data_rate(cstate,
									pstate,
									1);
	}

	return total_data_rate;
}

static void
skl_allocate_pipe_ddb(struct intel_crtc_state *cstate,
		      struct skl_ddb_allocation *ddb /* out */)
{
	struct drm_crtc *crtc = cstate->base.crtc;
	struct drm_device *dev = crtc->dev;
	struct drm_i915_private *dev_priv = to_i915(dev);
	struct intel_wm_config *config = &dev_priv->wm.config;
	struct intel_crtc *intel_crtc = to_intel_crtc(crtc);
	struct intel_plane *intel_plane;
	enum pipe pipe = intel_crtc->pipe;
	struct skl_ddb_entry *alloc = &ddb->pipe[pipe];
	uint16_t alloc_size, start, cursor_blocks;
	uint16_t minimum[I915_MAX_PLANES];
	uint16_t y_minimum[I915_MAX_PLANES];
	unsigned int total_data_rate;

	skl_ddb_get_pipe_allocation_limits(dev, cstate, config, alloc);
	alloc_size = skl_ddb_entry_size(alloc);
	if (alloc_size == 0) {
		memset(ddb->plane[pipe], 0, sizeof(ddb->plane[pipe]));
		memset(&ddb->plane[pipe][PLANE_CURSOR], 0,
		       sizeof(ddb->plane[pipe][PLANE_CURSOR]));
		return;
	}

	cursor_blocks = skl_cursor_allocation(config);
	ddb->plane[pipe][PLANE_CURSOR].start = alloc->end - cursor_blocks;
	ddb->plane[pipe][PLANE_CURSOR].end = alloc->end;

	alloc_size -= cursor_blocks;
	alloc->end -= cursor_blocks;

	/* 1. Allocate the mininum required blocks for each active plane */
	for_each_intel_plane_on_crtc(dev, intel_crtc, intel_plane) {
		struct drm_plane *plane = &intel_plane->base;
		struct drm_framebuffer *fb = plane->state->fb;
		int id = skl_wm_plane_id(intel_plane);
<<<<<<< HEAD

		if (fb == NULL)
			continue;
=======

		if (!to_intel_plane_state(plane->state)->visible)
			continue;

>>>>>>> f67e69b3
		if (plane->type == DRM_PLANE_TYPE_CURSOR)
			continue;

		minimum[id] = 8;
		alloc_size -= minimum[id];
		y_minimum[id] = (fb->pixel_format == DRM_FORMAT_NV12) ? 8 : 0;
		alloc_size -= y_minimum[id];
	}

	/*
	 * 2. Distribute the remaining space in proportion to the amount of
	 * data each plane needs to fetch from memory.
	 *
	 * FIXME: we may not allocate every single block here.
	 */
	total_data_rate = skl_get_total_relative_data_rate(cstate);

	start = alloc->start;
	for_each_intel_plane_on_crtc(dev, intel_crtc, intel_plane) {
		struct drm_plane *plane = &intel_plane->base;
		struct drm_plane_state *pstate = intel_plane->base.state;
		unsigned int data_rate, y_data_rate;
		uint16_t plane_blocks, y_plane_blocks = 0;
		int id = skl_wm_plane_id(intel_plane);

<<<<<<< HEAD
		if (pstate->fb == NULL)
=======
		if (!to_intel_plane_state(pstate)->visible)
>>>>>>> f67e69b3
			continue;
		if (plane->type == DRM_PLANE_TYPE_CURSOR)
			continue;

		data_rate = skl_plane_relative_data_rate(cstate, pstate, 0);

		/*
		 * allocation for (packed formats) or (uv-plane part of planar format):
		 * promote the expression to 64 bits to avoid overflowing, the
		 * result is < available as data_rate / total_data_rate < 1
		 */
		plane_blocks = minimum[id];
		plane_blocks += div_u64((uint64_t)alloc_size * data_rate,
					total_data_rate);

		ddb->plane[pipe][id].start = start;
		ddb->plane[pipe][id].end = start + plane_blocks;

		start += plane_blocks;

		/*
		 * allocation for y_plane part of planar format:
		 */
		if (pstate->fb->pixel_format == DRM_FORMAT_NV12) {
			y_data_rate = skl_plane_relative_data_rate(cstate,
								   pstate,
								   1);
			y_plane_blocks = y_minimum[id];
			y_plane_blocks += div_u64((uint64_t)alloc_size * y_data_rate,
						total_data_rate);

			ddb->y_plane[pipe][id].start = start;
			ddb->y_plane[pipe][id].end = start + y_plane_blocks;

			start += y_plane_blocks;
		}

	}

}

static uint32_t skl_pipe_pixel_rate(const struct intel_crtc_state *config)
{
	/* TODO: Take into account the scalers once we support them */
	return config->base.adjusted_mode.crtc_clock;
}

/*
 * The max latency should be 257 (max the punit can code is 255 and we add 2us
 * for the read latency) and cpp should always be <= 8, so that
 * should allow pixel_rate up to ~2 GHz which seems sufficient since max
 * 2xcdclk is 1350 MHz and the pixel rate should never exceed that.
*/
static uint32_t skl_wm_method1(uint32_t pixel_rate, uint8_t cpp, uint32_t latency)
{
	uint32_t wm_intermediate_val, ret;

	if (latency == 0)
		return UINT_MAX;

	wm_intermediate_val = latency * pixel_rate * cpp / 512;
	ret = DIV_ROUND_UP(wm_intermediate_val, 1000);

	return ret;
}

static uint32_t skl_wm_method2(uint32_t pixel_rate, uint32_t pipe_htotal,
			       uint32_t horiz_pixels, uint8_t cpp,
			       uint64_t tiling, uint32_t latency)
{
	uint32_t ret;
	uint32_t plane_bytes_per_line, plane_blocks_per_line;
	uint32_t wm_intermediate_val;

	if (latency == 0)
		return UINT_MAX;

	plane_bytes_per_line = horiz_pixels * cpp;

	if (tiling == I915_FORMAT_MOD_Y_TILED ||
	    tiling == I915_FORMAT_MOD_Yf_TILED) {
		plane_bytes_per_line *= 4;
		plane_blocks_per_line = DIV_ROUND_UP(plane_bytes_per_line, 512);
		plane_blocks_per_line /= 4;
	} else {
		plane_blocks_per_line = DIV_ROUND_UP(plane_bytes_per_line, 512);
	}

	wm_intermediate_val = latency * pixel_rate;
	ret = DIV_ROUND_UP(wm_intermediate_val, pipe_htotal * 1000) *
				plane_blocks_per_line;

	return ret;
}

static bool skl_ddb_allocation_changed(const struct skl_ddb_allocation *new_ddb,
				       const struct intel_crtc *intel_crtc)
{
	struct drm_device *dev = intel_crtc->base.dev;
	struct drm_i915_private *dev_priv = dev->dev_private;
	const struct skl_ddb_allocation *cur_ddb = &dev_priv->wm.skl_hw.ddb;

	/*
	 * If ddb allocation of pipes changed, it may require recalculation of
	 * watermarks
	 */
	if (memcmp(new_ddb->pipe, cur_ddb->pipe, sizeof(new_ddb->pipe)))
		return true;

	return false;
}

static bool skl_compute_plane_wm(const struct drm_i915_private *dev_priv,
				 struct intel_crtc_state *cstate,
				 struct intel_plane *intel_plane,
				 uint16_t ddb_allocation,
				 int level,
				 uint16_t *out_blocks, /* out */
				 uint8_t *out_lines /* out */)
{
	struct drm_plane *plane = &intel_plane->base;
	struct drm_framebuffer *fb = plane->state->fb;
<<<<<<< HEAD
=======
	struct intel_plane_state *intel_pstate =
					to_intel_plane_state(plane->state);
>>>>>>> f67e69b3
	uint32_t latency = dev_priv->wm.skl_latency[level];
	uint32_t method1, method2;
	uint32_t plane_bytes_per_line, plane_blocks_per_line;
	uint32_t res_blocks, res_lines;
	uint32_t selected_result;
	uint8_t cpp;
	uint32_t width = 0, height = 0;

<<<<<<< HEAD
	if (latency == 0 || !cstate->base.active || !fb)
		return false;

	bytes_per_pixel = drm_format_plane_cpp(fb->pixel_format, 0);
	method1 = skl_wm_method1(skl_pipe_pixel_rate(cstate),
				 bytes_per_pixel,
				 latency);
	method2 = skl_wm_method2(skl_pipe_pixel_rate(cstate),
				 cstate->base.adjusted_mode.crtc_htotal,
				 cstate->pipe_src_w,
				 bytes_per_pixel,
				 fb->modifier[0],
				 latency);

	plane_bytes_per_line = cstate->pipe_src_w * bytes_per_pixel;
=======
	if (latency == 0 || !cstate->base.active || !intel_pstate->visible)
		return false;

	width = drm_rect_width(&intel_pstate->src) >> 16;
	height = drm_rect_height(&intel_pstate->src) >> 16;

	if (intel_rotation_90_or_270(plane->state->rotation))
		swap(width, height);

	cpp = drm_format_plane_cpp(fb->pixel_format, 0);
	method1 = skl_wm_method1(skl_pipe_pixel_rate(cstate),
				 cpp, latency);
	method2 = skl_wm_method2(skl_pipe_pixel_rate(cstate),
				 cstate->base.adjusted_mode.crtc_htotal,
				 width,
				 cpp,
				 fb->modifier[0],
				 latency);

	plane_bytes_per_line = width * cpp;
>>>>>>> f67e69b3
	plane_blocks_per_line = DIV_ROUND_UP(plane_bytes_per_line, 512);

	if (fb->modifier[0] == I915_FORMAT_MOD_Y_TILED ||
	    fb->modifier[0] == I915_FORMAT_MOD_Yf_TILED) {
		uint32_t min_scanlines = 4;
		uint32_t y_tile_minimum;
		if (intel_rotation_90_or_270(plane->state->rotation)) {
<<<<<<< HEAD
			int bpp = (fb->pixel_format == DRM_FORMAT_NV12) ?
				drm_format_plane_cpp(fb->pixel_format, 1) :
				drm_format_plane_cpp(fb->pixel_format, 0);

			switch (bpp) {
=======
			int cpp = (fb->pixel_format == DRM_FORMAT_NV12) ?
				drm_format_plane_cpp(fb->pixel_format, 1) :
				drm_format_plane_cpp(fb->pixel_format, 0);

			switch (cpp) {
>>>>>>> f67e69b3
			case 1:
				min_scanlines = 16;
				break;
			case 2:
				min_scanlines = 8;
				break;
			case 8:
				WARN(1, "Unsupported pixel depth for rotation");
			}
		}
		y_tile_minimum = plane_blocks_per_line * min_scanlines;
		selected_result = max(method2, y_tile_minimum);
	} else {
		if ((ddb_allocation / plane_blocks_per_line) >= 1)
			selected_result = min(method1, method2);
		else
			selected_result = method1;
	}

	res_blocks = selected_result + 1;
	res_lines = DIV_ROUND_UP(selected_result, plane_blocks_per_line);

	if (level >= 1 && level <= 7) {
		if (fb->modifier[0] == I915_FORMAT_MOD_Y_TILED ||
		    fb->modifier[0] == I915_FORMAT_MOD_Yf_TILED)
			res_lines += 4;
		else
			res_blocks++;
	}

	if (res_blocks >= ddb_allocation || res_lines > 31)
		return false;

	*out_blocks = res_blocks;
	*out_lines = res_lines;

	return true;
}

static void skl_compute_wm_level(const struct drm_i915_private *dev_priv,
				 struct skl_ddb_allocation *ddb,
				 struct intel_crtc_state *cstate,
				 int level,
				 struct skl_wm_level *result)
{
	struct drm_device *dev = dev_priv->dev;
	struct intel_crtc *intel_crtc = to_intel_crtc(cstate->base.crtc);
	struct intel_plane *intel_plane;
	uint16_t ddb_blocks;
	enum pipe pipe = intel_crtc->pipe;

	for_each_intel_plane_on_crtc(dev, intel_crtc, intel_plane) {
		int i = skl_wm_plane_id(intel_plane);

		ddb_blocks = skl_ddb_entry_size(&ddb->plane[pipe][i]);

		result->plane_en[i] = skl_compute_plane_wm(dev_priv,
						cstate,
						intel_plane,
						ddb_blocks,
						level,
						&result->plane_res_b[i],
						&result->plane_res_l[i]);
	}
}

static uint32_t
skl_compute_linetime_wm(struct intel_crtc_state *cstate)
{
	if (!cstate->base.active)
		return 0;

	if (WARN_ON(skl_pipe_pixel_rate(cstate) == 0))
		return 0;

	return DIV_ROUND_UP(8 * cstate->base.adjusted_mode.crtc_htotal * 1000,
			    skl_pipe_pixel_rate(cstate));
}

static void skl_compute_transition_wm(struct intel_crtc_state *cstate,
				      struct skl_wm_level *trans_wm /* out */)
{
	struct drm_crtc *crtc = cstate->base.crtc;
	struct intel_crtc *intel_crtc = to_intel_crtc(crtc);
	struct intel_plane *intel_plane;

	if (!cstate->base.active)
		return;

	/* Until we know more, just disable transition WMs */
	for_each_intel_plane_on_crtc(crtc->dev, intel_crtc, intel_plane) {
		int i = skl_wm_plane_id(intel_plane);

		trans_wm->plane_en[i] = false;
	}
}

static void skl_compute_pipe_wm(struct intel_crtc_state *cstate,
				struct skl_ddb_allocation *ddb,
				struct skl_pipe_wm *pipe_wm)
{
	struct drm_device *dev = cstate->base.crtc->dev;
	const struct drm_i915_private *dev_priv = dev->dev_private;
	int level, max_level = ilk_wm_max_level(dev);

	for (level = 0; level <= max_level; level++) {
		skl_compute_wm_level(dev_priv, ddb, cstate,
				     level, &pipe_wm->wm[level]);
	}
	pipe_wm->linetime = skl_compute_linetime_wm(cstate);

	skl_compute_transition_wm(cstate, &pipe_wm->trans_wm);
}

static void skl_compute_wm_results(struct drm_device *dev,
				   struct skl_pipe_wm *p_wm,
				   struct skl_wm_values *r,
				   struct intel_crtc *intel_crtc)
{
	int level, max_level = ilk_wm_max_level(dev);
	enum pipe pipe = intel_crtc->pipe;
	uint32_t temp;
	int i;

	for (level = 0; level <= max_level; level++) {
		for (i = 0; i < intel_num_planes(intel_crtc); i++) {
			temp = 0;

			temp |= p_wm->wm[level].plane_res_l[i] <<
					PLANE_WM_LINES_SHIFT;
			temp |= p_wm->wm[level].plane_res_b[i];
			if (p_wm->wm[level].plane_en[i])
				temp |= PLANE_WM_EN;

			r->plane[pipe][i][level] = temp;
		}

		temp = 0;

		temp |= p_wm->wm[level].plane_res_l[PLANE_CURSOR] << PLANE_WM_LINES_SHIFT;
		temp |= p_wm->wm[level].plane_res_b[PLANE_CURSOR];

		if (p_wm->wm[level].plane_en[PLANE_CURSOR])
			temp |= PLANE_WM_EN;

		r->plane[pipe][PLANE_CURSOR][level] = temp;

	}

	/* transition WMs */
	for (i = 0; i < intel_num_planes(intel_crtc); i++) {
		temp = 0;
		temp |= p_wm->trans_wm.plane_res_l[i] << PLANE_WM_LINES_SHIFT;
		temp |= p_wm->trans_wm.plane_res_b[i];
		if (p_wm->trans_wm.plane_en[i])
			temp |= PLANE_WM_EN;

		r->plane_trans[pipe][i] = temp;
	}

	temp = 0;
	temp |= p_wm->trans_wm.plane_res_l[PLANE_CURSOR] << PLANE_WM_LINES_SHIFT;
	temp |= p_wm->trans_wm.plane_res_b[PLANE_CURSOR];
	if (p_wm->trans_wm.plane_en[PLANE_CURSOR])
		temp |= PLANE_WM_EN;

	r->plane_trans[pipe][PLANE_CURSOR] = temp;

	r->wm_linetime[pipe] = p_wm->linetime;
}

static void skl_ddb_entry_write(struct drm_i915_private *dev_priv,
				i915_reg_t reg,
				const struct skl_ddb_entry *entry)
{
	if (entry->end)
		I915_WRITE(reg, (entry->end - 1) << 16 | entry->start);
	else
		I915_WRITE(reg, 0);
}

static void skl_write_wm_values(struct drm_i915_private *dev_priv,
				const struct skl_wm_values *new)
{
	struct drm_device *dev = dev_priv->dev;
	struct intel_crtc *crtc;

	for_each_intel_crtc(dev, crtc) {
		int i, level, max_level = ilk_wm_max_level(dev);
		enum pipe pipe = crtc->pipe;

		if (!new->dirty[pipe])
			continue;

		I915_WRITE(PIPE_WM_LINETIME(pipe), new->wm_linetime[pipe]);

		for (level = 0; level <= max_level; level++) {
			for (i = 0; i < intel_num_planes(crtc); i++)
				I915_WRITE(PLANE_WM(pipe, i, level),
					   new->plane[pipe][i][level]);
			I915_WRITE(CUR_WM(pipe, level),
				   new->plane[pipe][PLANE_CURSOR][level]);
		}
		for (i = 0; i < intel_num_planes(crtc); i++)
			I915_WRITE(PLANE_WM_TRANS(pipe, i),
				   new->plane_trans[pipe][i]);
		I915_WRITE(CUR_WM_TRANS(pipe),
			   new->plane_trans[pipe][PLANE_CURSOR]);

		for (i = 0; i < intel_num_planes(crtc); i++) {
			skl_ddb_entry_write(dev_priv,
					    PLANE_BUF_CFG(pipe, i),
					    &new->ddb.plane[pipe][i]);
			skl_ddb_entry_write(dev_priv,
					    PLANE_NV12_BUF_CFG(pipe, i),
					    &new->ddb.y_plane[pipe][i]);
		}

		skl_ddb_entry_write(dev_priv, CUR_BUF_CFG(pipe),
				    &new->ddb.plane[pipe][PLANE_CURSOR]);
	}
}

/*
 * When setting up a new DDB allocation arrangement, we need to correctly
 * sequence the times at which the new allocations for the pipes are taken into
 * account or we'll have pipes fetching from space previously allocated to
 * another pipe.
 *
 * Roughly the sequence looks like:
 *  1. re-allocate the pipe(s) with the allocation being reduced and not
 *     overlapping with a previous light-up pipe (another way to put it is:
 *     pipes with their new allocation strickly included into their old ones).
 *  2. re-allocate the other pipes that get their allocation reduced
 *  3. allocate the pipes having their allocation increased
 *
 * Steps 1. and 2. are here to take care of the following case:
 * - Initially DDB looks like this:
 *     |   B    |   C    |
 * - enable pipe A.
 * - pipe B has a reduced DDB allocation that overlaps with the old pipe C
 *   allocation
 *     |  A  |  B  |  C  |
 *
 * We need to sequence the re-allocation: C, B, A (and not B, C, A).
 */

static void
skl_wm_flush_pipe(struct drm_i915_private *dev_priv, enum pipe pipe, int pass)
{
	int plane;

	DRM_DEBUG_KMS("flush pipe %c (pass %d)\n", pipe_name(pipe), pass);

	for_each_plane(dev_priv, pipe, plane) {
		I915_WRITE(PLANE_SURF(pipe, plane),
			   I915_READ(PLANE_SURF(pipe, plane)));
	}
	I915_WRITE(CURBASE(pipe), I915_READ(CURBASE(pipe)));
}

static bool
skl_ddb_allocation_included(const struct skl_ddb_allocation *old,
			    const struct skl_ddb_allocation *new,
			    enum pipe pipe)
{
	uint16_t old_size, new_size;

	old_size = skl_ddb_entry_size(&old->pipe[pipe]);
	new_size = skl_ddb_entry_size(&new->pipe[pipe]);

	return old_size != new_size &&
	       new->pipe[pipe].start >= old->pipe[pipe].start &&
	       new->pipe[pipe].end <= old->pipe[pipe].end;
}

static void skl_flush_wm_values(struct drm_i915_private *dev_priv,
				struct skl_wm_values *new_values)
{
	struct drm_device *dev = dev_priv->dev;
	struct skl_ddb_allocation *cur_ddb, *new_ddb;
	bool reallocated[I915_MAX_PIPES] = {};
	struct intel_crtc *crtc;
	enum pipe pipe;

	new_ddb = &new_values->ddb;
	cur_ddb = &dev_priv->wm.skl_hw.ddb;

	/*
	 * First pass: flush the pipes with the new allocation contained into
	 * the old space.
	 *
	 * We'll wait for the vblank on those pipes to ensure we can safely
	 * re-allocate the freed space without this pipe fetching from it.
	 */
	for_each_intel_crtc(dev, crtc) {
		if (!crtc->active)
			continue;

		pipe = crtc->pipe;

		if (!skl_ddb_allocation_included(cur_ddb, new_ddb, pipe))
			continue;

		skl_wm_flush_pipe(dev_priv, pipe, 1);
		intel_wait_for_vblank(dev, pipe);

		reallocated[pipe] = true;
	}


	/*
	 * Second pass: flush the pipes that are having their allocation
	 * reduced, but overlapping with a previous allocation.
	 *
	 * Here as well we need to wait for the vblank to make sure the freed
	 * space is not used anymore.
	 */
	for_each_intel_crtc(dev, crtc) {
		if (!crtc->active)
			continue;

		pipe = crtc->pipe;

		if (reallocated[pipe])
			continue;

		if (skl_ddb_entry_size(&new_ddb->pipe[pipe]) <
		    skl_ddb_entry_size(&cur_ddb->pipe[pipe])) {
			skl_wm_flush_pipe(dev_priv, pipe, 2);
			intel_wait_for_vblank(dev, pipe);
			reallocated[pipe] = true;
		}
	}

	/*
	 * Third pass: flush the pipes that got more space allocated.
	 *
	 * We don't need to actively wait for the update here, next vblank
	 * will just get more DDB space with the correct WM values.
	 */
	for_each_intel_crtc(dev, crtc) {
		if (!crtc->active)
			continue;

		pipe = crtc->pipe;

		/*
		 * At this point, only the pipes more space than before are
		 * left to re-allocate.
		 */
		if (reallocated[pipe])
			continue;

		skl_wm_flush_pipe(dev_priv, pipe, 3);
	}
}

static bool skl_update_pipe_wm(struct drm_crtc *crtc,
			       struct skl_ddb_allocation *ddb, /* out */
			       struct skl_pipe_wm *pipe_wm /* out */)
{
	struct intel_crtc *intel_crtc = to_intel_crtc(crtc);
	struct intel_crtc_state *cstate = to_intel_crtc_state(crtc->state);

	skl_allocate_pipe_ddb(cstate, ddb);
	skl_compute_pipe_wm(cstate, ddb, pipe_wm);

	if (!memcmp(&intel_crtc->wm.active.skl, pipe_wm, sizeof(*pipe_wm)))
		return false;

	intel_crtc->wm.active.skl = *pipe_wm;

	return true;
}

static void skl_update_other_pipe_wm(struct drm_device *dev,
				     struct drm_crtc *crtc,
				     struct skl_wm_values *r)
{
	struct intel_crtc *intel_crtc;
	struct intel_crtc *this_crtc = to_intel_crtc(crtc);

	/*
	 * If the WM update hasn't changed the allocation for this_crtc (the
	 * crtc we are currently computing the new WM values for), other
	 * enabled crtcs will keep the same allocation and we don't need to
	 * recompute anything for them.
	 */
	if (!skl_ddb_allocation_changed(&r->ddb, this_crtc))
		return;

	/*
	 * Otherwise, because of this_crtc being freshly enabled/disabled, the
	 * other active pipes need new DDB allocation and WM values.
	 */
	for_each_intel_crtc(dev, intel_crtc) {
		struct skl_pipe_wm pipe_wm = {};
		bool wm_changed;

		if (this_crtc->pipe == intel_crtc->pipe)
			continue;

		if (!intel_crtc->active)
			continue;

		wm_changed = skl_update_pipe_wm(&intel_crtc->base,
						&r->ddb, &pipe_wm);

		/*
		 * If we end up re-computing the other pipe WM values, it's
		 * because it was really needed, so we expect the WM values to
		 * be different.
		 */
		WARN_ON(!wm_changed);

		skl_compute_wm_results(dev, &pipe_wm, r, intel_crtc);
		r->dirty[intel_crtc->pipe] = true;
	}
}

static void skl_clear_wm(struct skl_wm_values *watermarks, enum pipe pipe)
{
	watermarks->wm_linetime[pipe] = 0;
	memset(watermarks->plane[pipe], 0,
	       sizeof(uint32_t) * 8 * I915_MAX_PLANES);
	memset(watermarks->plane_trans[pipe],
	       0, sizeof(uint32_t) * I915_MAX_PLANES);
	watermarks->plane_trans[pipe][PLANE_CURSOR] = 0;

	/* Clear ddb entries for pipe */
	memset(&watermarks->ddb.pipe[pipe], 0, sizeof(struct skl_ddb_entry));
	memset(&watermarks->ddb.plane[pipe], 0,
	       sizeof(struct skl_ddb_entry) * I915_MAX_PLANES);
	memset(&watermarks->ddb.y_plane[pipe], 0,
	       sizeof(struct skl_ddb_entry) * I915_MAX_PLANES);
	memset(&watermarks->ddb.plane[pipe][PLANE_CURSOR], 0,
	       sizeof(struct skl_ddb_entry));

}

static void skl_update_wm(struct drm_crtc *crtc)
{
	struct intel_crtc *intel_crtc = to_intel_crtc(crtc);
	struct drm_device *dev = crtc->dev;
	struct drm_i915_private *dev_priv = dev->dev_private;
	struct skl_wm_values *results = &dev_priv->wm.skl_results;
	struct intel_crtc_state *cstate = to_intel_crtc_state(crtc->state);
	struct skl_pipe_wm *pipe_wm = &cstate->wm.optimal.skl;


	/* Clear all dirty flags */
	memset(results->dirty, 0, sizeof(bool) * I915_MAX_PIPES);

	skl_clear_wm(results, intel_crtc->pipe);

	if (!skl_update_pipe_wm(crtc, &results->ddb, pipe_wm))
		return;

	skl_compute_wm_results(dev, pipe_wm, results, intel_crtc);
	results->dirty[intel_crtc->pipe] = true;

	skl_update_other_pipe_wm(dev, crtc, results);
	skl_write_wm_values(dev_priv, results);
	skl_flush_wm_values(dev_priv, results);

	/* store the new configuration */
	dev_priv->wm.skl_hw = *results;
}

<<<<<<< HEAD
static void ilk_program_watermarks(struct drm_i915_private *dev_priv)
{
	struct drm_device *dev = dev_priv->dev;
	struct intel_pipe_wm lp_wm_1_2 = {}, lp_wm_5_6 = {}, *best_lp_wm;
	struct ilk_wm_maximums max;
	struct intel_wm_config *config = &dev_priv->wm.config;
	struct ilk_wm_values results = {};
	enum intel_ddb_partitioning partitioning;

	ilk_compute_wm_maximums(dev, 1, config, INTEL_DDB_PART_1_2, &max);
	ilk_wm_merge(dev, config, &max, &lp_wm_1_2);
=======
static void ilk_compute_wm_config(struct drm_device *dev,
				  struct intel_wm_config *config)
{
	struct intel_crtc *crtc;

	/* Compute the currently _active_ config */
	for_each_intel_crtc(dev, crtc) {
		const struct intel_pipe_wm *wm = &crtc->wm.active.ilk;

		if (!wm->pipe_enabled)
			continue;

		config->sprites_enabled |= wm->sprites_enabled;
		config->sprites_scaled |= wm->sprites_scaled;
		config->num_pipes_active++;
	}
}

static void ilk_program_watermarks(struct drm_i915_private *dev_priv)
{
	struct drm_device *dev = dev_priv->dev;
	struct intel_pipe_wm lp_wm_1_2 = {}, lp_wm_5_6 = {}, *best_lp_wm;
	struct ilk_wm_maximums max;
	struct intel_wm_config config = {};
	struct ilk_wm_values results = {};
	enum intel_ddb_partitioning partitioning;

	ilk_compute_wm_config(dev, &config);

	ilk_compute_wm_maximums(dev, 1, &config, INTEL_DDB_PART_1_2, &max);
	ilk_wm_merge(dev, &config, &max, &lp_wm_1_2);
>>>>>>> f67e69b3

	/* 5/6 split only in single pipe config on IVB+ */
	if (INTEL_INFO(dev)->gen >= 7 &&
	    config->num_pipes_active == 1 && config->sprites_enabled) {
		ilk_compute_wm_maximums(dev, 1, config, INTEL_DDB_PART_5_6, &max);
		ilk_wm_merge(dev, config, &max, &lp_wm_5_6);

		best_lp_wm = ilk_find_best_result(dev, &lp_wm_1_2, &lp_wm_5_6);
	} else {
		best_lp_wm = &lp_wm_1_2;
	}

	partitioning = (best_lp_wm == &lp_wm_1_2) ?
		       INTEL_DDB_PART_1_2 : INTEL_DDB_PART_5_6;

	ilk_compute_wm_results(dev, best_lp_wm, partitioning, &results);

	ilk_write_wm_values(dev_priv, &results);
}

<<<<<<< HEAD
static void ilk_update_wm(struct drm_crtc *crtc)
{
	struct drm_i915_private *dev_priv = to_i915(crtc->dev);
	struct intel_crtc *intel_crtc = to_intel_crtc(crtc);
	struct intel_crtc_state *cstate = to_intel_crtc_state(crtc->state);

	WARN_ON(cstate->base.active != intel_crtc->active);

	/*
	 * IVB workaround: must disable low power watermarks for at least
	 * one frame before enabling scaling.  LP watermarks can be re-enabled
	 * when scaling is disabled.
	 *
	 * WaCxSRDisabledForSpriteScaling:ivb
	 */
	if (cstate->disable_lp_wm) {
		ilk_disable_lp_wm(crtc->dev);
		intel_wait_for_vblank(crtc->dev, intel_crtc->pipe);
	}

	intel_crtc->wm.active.ilk = cstate->wm.optimal.ilk;

	ilk_program_watermarks(dev_priv);
=======
static void ilk_initial_watermarks(struct intel_crtc_state *cstate)
{
	struct drm_i915_private *dev_priv = to_i915(cstate->base.crtc->dev);
	struct intel_crtc *intel_crtc = to_intel_crtc(cstate->base.crtc);

	mutex_lock(&dev_priv->wm.wm_mutex);
	intel_crtc->wm.active.ilk = cstate->wm.intermediate;
	ilk_program_watermarks(dev_priv);
	mutex_unlock(&dev_priv->wm.wm_mutex);
}

static void ilk_optimize_watermarks(struct intel_crtc_state *cstate)
{
	struct drm_i915_private *dev_priv = to_i915(cstate->base.crtc->dev);
	struct intel_crtc *intel_crtc = to_intel_crtc(cstate->base.crtc);

	mutex_lock(&dev_priv->wm.wm_mutex);
	if (cstate->wm.need_postvbl_update) {
		intel_crtc->wm.active.ilk = cstate->wm.optimal.ilk;
		ilk_program_watermarks(dev_priv);
	}
	mutex_unlock(&dev_priv->wm.wm_mutex);
>>>>>>> f67e69b3
}

static void skl_pipe_wm_active_state(uint32_t val,
				     struct skl_pipe_wm *active,
				     bool is_transwm,
				     bool is_cursor,
				     int i,
				     int level)
{
	bool is_enabled = (val & PLANE_WM_EN) != 0;

	if (!is_transwm) {
		if (!is_cursor) {
			active->wm[level].plane_en[i] = is_enabled;
			active->wm[level].plane_res_b[i] =
					val & PLANE_WM_BLOCKS_MASK;
			active->wm[level].plane_res_l[i] =
					(val >> PLANE_WM_LINES_SHIFT) &
						PLANE_WM_LINES_MASK;
		} else {
			active->wm[level].plane_en[PLANE_CURSOR] = is_enabled;
			active->wm[level].plane_res_b[PLANE_CURSOR] =
					val & PLANE_WM_BLOCKS_MASK;
			active->wm[level].plane_res_l[PLANE_CURSOR] =
					(val >> PLANE_WM_LINES_SHIFT) &
						PLANE_WM_LINES_MASK;
		}
	} else {
		if (!is_cursor) {
			active->trans_wm.plane_en[i] = is_enabled;
			active->trans_wm.plane_res_b[i] =
					val & PLANE_WM_BLOCKS_MASK;
			active->trans_wm.plane_res_l[i] =
					(val >> PLANE_WM_LINES_SHIFT) &
						PLANE_WM_LINES_MASK;
		} else {
			active->trans_wm.plane_en[PLANE_CURSOR] = is_enabled;
			active->trans_wm.plane_res_b[PLANE_CURSOR] =
					val & PLANE_WM_BLOCKS_MASK;
			active->trans_wm.plane_res_l[PLANE_CURSOR] =
					(val >> PLANE_WM_LINES_SHIFT) &
						PLANE_WM_LINES_MASK;
		}
	}
}

static void skl_pipe_wm_get_hw_state(struct drm_crtc *crtc)
{
	struct drm_device *dev = crtc->dev;
	struct drm_i915_private *dev_priv = dev->dev_private;
	struct skl_wm_values *hw = &dev_priv->wm.skl_hw;
	struct intel_crtc *intel_crtc = to_intel_crtc(crtc);
	struct intel_crtc_state *cstate = to_intel_crtc_state(crtc->state);
	struct skl_pipe_wm *active = &cstate->wm.optimal.skl;
	enum pipe pipe = intel_crtc->pipe;
	int level, i, max_level;
	uint32_t temp;

	max_level = ilk_wm_max_level(dev);

	hw->wm_linetime[pipe] = I915_READ(PIPE_WM_LINETIME(pipe));

	for (level = 0; level <= max_level; level++) {
		for (i = 0; i < intel_num_planes(intel_crtc); i++)
			hw->plane[pipe][i][level] =
					I915_READ(PLANE_WM(pipe, i, level));
		hw->plane[pipe][PLANE_CURSOR][level] = I915_READ(CUR_WM(pipe, level));
	}

	for (i = 0; i < intel_num_planes(intel_crtc); i++)
		hw->plane_trans[pipe][i] = I915_READ(PLANE_WM_TRANS(pipe, i));
	hw->plane_trans[pipe][PLANE_CURSOR] = I915_READ(CUR_WM_TRANS(pipe));

	if (!intel_crtc->active)
		return;

	hw->dirty[pipe] = true;

	active->linetime = hw->wm_linetime[pipe];

	for (level = 0; level <= max_level; level++) {
		for (i = 0; i < intel_num_planes(intel_crtc); i++) {
			temp = hw->plane[pipe][i][level];
			skl_pipe_wm_active_state(temp, active, false,
						false, i, level);
		}
		temp = hw->plane[pipe][PLANE_CURSOR][level];
		skl_pipe_wm_active_state(temp, active, false, true, i, level);
	}

	for (i = 0; i < intel_num_planes(intel_crtc); i++) {
		temp = hw->plane_trans[pipe][i];
		skl_pipe_wm_active_state(temp, active, true, false, i, 0);
	}

	temp = hw->plane_trans[pipe][PLANE_CURSOR];
	skl_pipe_wm_active_state(temp, active, true, true, i, 0);

	intel_crtc->wm.active.skl = *active;
}

void skl_wm_get_hw_state(struct drm_device *dev)
{
	struct drm_i915_private *dev_priv = dev->dev_private;
	struct skl_ddb_allocation *ddb = &dev_priv->wm.skl_hw.ddb;
	struct drm_crtc *crtc;

	skl_ddb_get_hw_state(dev_priv, ddb);
	list_for_each_entry(crtc, &dev->mode_config.crtc_list, head)
		skl_pipe_wm_get_hw_state(crtc);
}

static void ilk_pipe_wm_get_hw_state(struct drm_crtc *crtc)
{
	struct drm_device *dev = crtc->dev;
	struct drm_i915_private *dev_priv = dev->dev_private;
	struct ilk_wm_values *hw = &dev_priv->wm.hw;
	struct intel_crtc *intel_crtc = to_intel_crtc(crtc);
	struct intel_crtc_state *cstate = to_intel_crtc_state(crtc->state);
	struct intel_pipe_wm *active = &cstate->wm.optimal.ilk;
	enum pipe pipe = intel_crtc->pipe;
	static const i915_reg_t wm0_pipe_reg[] = {
		[PIPE_A] = WM0_PIPEA_ILK,
		[PIPE_B] = WM0_PIPEB_ILK,
		[PIPE_C] = WM0_PIPEC_IVB,
	};

	hw->wm_pipe[pipe] = I915_READ(wm0_pipe_reg[pipe]);
	if (IS_HASWELL(dev) || IS_BROADWELL(dev))
		hw->wm_linetime[pipe] = I915_READ(PIPE_WM_LINETIME(pipe));

	memset(active, 0, sizeof(*active));

	active->pipe_enabled = intel_crtc->active;

	if (active->pipe_enabled) {
		u32 tmp = hw->wm_pipe[pipe];

		/*
		 * For active pipes LP0 watermark is marked as
		 * enabled, and LP1+ watermaks as disabled since
		 * we can't really reverse compute them in case
		 * multiple pipes are active.
		 */
		active->wm[0].enable = true;
		active->wm[0].pri_val = (tmp & WM0_PIPE_PLANE_MASK) >> WM0_PIPE_PLANE_SHIFT;
		active->wm[0].spr_val = (tmp & WM0_PIPE_SPRITE_MASK) >> WM0_PIPE_SPRITE_SHIFT;
		active->wm[0].cur_val = tmp & WM0_PIPE_CURSOR_MASK;
		active->linetime = hw->wm_linetime[pipe];
	} else {
		int level, max_level = ilk_wm_max_level(dev);

		/*
		 * For inactive pipes, all watermark levels
		 * should be marked as enabled but zeroed,
		 * which is what we'd compute them to.
		 */
		for (level = 0; level <= max_level; level++)
			active->wm[level].enable = true;
	}

	intel_crtc->wm.active.ilk = *active;
}

#define _FW_WM(value, plane) \
	(((value) & DSPFW_ ## plane ## _MASK) >> DSPFW_ ## plane ## _SHIFT)
#define _FW_WM_VLV(value, plane) \
	(((value) & DSPFW_ ## plane ## _MASK_VLV) >> DSPFW_ ## plane ## _SHIFT)

static void vlv_read_wm_values(struct drm_i915_private *dev_priv,
			       struct vlv_wm_values *wm)
{
	enum pipe pipe;
	uint32_t tmp;

	for_each_pipe(dev_priv, pipe) {
		tmp = I915_READ(VLV_DDL(pipe));

		wm->ddl[pipe].primary =
			(tmp >> DDL_PLANE_SHIFT) & (DDL_PRECISION_HIGH | DRAIN_LATENCY_MASK);
		wm->ddl[pipe].cursor =
			(tmp >> DDL_CURSOR_SHIFT) & (DDL_PRECISION_HIGH | DRAIN_LATENCY_MASK);
		wm->ddl[pipe].sprite[0] =
			(tmp >> DDL_SPRITE_SHIFT(0)) & (DDL_PRECISION_HIGH | DRAIN_LATENCY_MASK);
		wm->ddl[pipe].sprite[1] =
			(tmp >> DDL_SPRITE_SHIFT(1)) & (DDL_PRECISION_HIGH | DRAIN_LATENCY_MASK);
	}

	tmp = I915_READ(DSPFW1);
	wm->sr.plane = _FW_WM(tmp, SR);
	wm->pipe[PIPE_B].cursor = _FW_WM(tmp, CURSORB);
	wm->pipe[PIPE_B].primary = _FW_WM_VLV(tmp, PLANEB);
	wm->pipe[PIPE_A].primary = _FW_WM_VLV(tmp, PLANEA);

	tmp = I915_READ(DSPFW2);
	wm->pipe[PIPE_A].sprite[1] = _FW_WM_VLV(tmp, SPRITEB);
	wm->pipe[PIPE_A].cursor = _FW_WM(tmp, CURSORA);
	wm->pipe[PIPE_A].sprite[0] = _FW_WM_VLV(tmp, SPRITEA);

	tmp = I915_READ(DSPFW3);
	wm->sr.cursor = _FW_WM(tmp, CURSOR_SR);

	if (IS_CHERRYVIEW(dev_priv)) {
		tmp = I915_READ(DSPFW7_CHV);
		wm->pipe[PIPE_B].sprite[1] = _FW_WM_VLV(tmp, SPRITED);
		wm->pipe[PIPE_B].sprite[0] = _FW_WM_VLV(tmp, SPRITEC);

		tmp = I915_READ(DSPFW8_CHV);
		wm->pipe[PIPE_C].sprite[1] = _FW_WM_VLV(tmp, SPRITEF);
		wm->pipe[PIPE_C].sprite[0] = _FW_WM_VLV(tmp, SPRITEE);

		tmp = I915_READ(DSPFW9_CHV);
		wm->pipe[PIPE_C].primary = _FW_WM_VLV(tmp, PLANEC);
		wm->pipe[PIPE_C].cursor = _FW_WM(tmp, CURSORC);

		tmp = I915_READ(DSPHOWM);
		wm->sr.plane |= _FW_WM(tmp, SR_HI) << 9;
		wm->pipe[PIPE_C].sprite[1] |= _FW_WM(tmp, SPRITEF_HI) << 8;
		wm->pipe[PIPE_C].sprite[0] |= _FW_WM(tmp, SPRITEE_HI) << 8;
		wm->pipe[PIPE_C].primary |= _FW_WM(tmp, PLANEC_HI) << 8;
		wm->pipe[PIPE_B].sprite[1] |= _FW_WM(tmp, SPRITED_HI) << 8;
		wm->pipe[PIPE_B].sprite[0] |= _FW_WM(tmp, SPRITEC_HI) << 8;
		wm->pipe[PIPE_B].primary |= _FW_WM(tmp, PLANEB_HI) << 8;
		wm->pipe[PIPE_A].sprite[1] |= _FW_WM(tmp, SPRITEB_HI) << 8;
		wm->pipe[PIPE_A].sprite[0] |= _FW_WM(tmp, SPRITEA_HI) << 8;
		wm->pipe[PIPE_A].primary |= _FW_WM(tmp, PLANEA_HI) << 8;
	} else {
		tmp = I915_READ(DSPFW7);
		wm->pipe[PIPE_B].sprite[1] = _FW_WM_VLV(tmp, SPRITED);
		wm->pipe[PIPE_B].sprite[0] = _FW_WM_VLV(tmp, SPRITEC);

		tmp = I915_READ(DSPHOWM);
		wm->sr.plane |= _FW_WM(tmp, SR_HI) << 9;
		wm->pipe[PIPE_B].sprite[1] |= _FW_WM(tmp, SPRITED_HI) << 8;
		wm->pipe[PIPE_B].sprite[0] |= _FW_WM(tmp, SPRITEC_HI) << 8;
		wm->pipe[PIPE_B].primary |= _FW_WM(tmp, PLANEB_HI) << 8;
		wm->pipe[PIPE_A].sprite[1] |= _FW_WM(tmp, SPRITEB_HI) << 8;
		wm->pipe[PIPE_A].sprite[0] |= _FW_WM(tmp, SPRITEA_HI) << 8;
		wm->pipe[PIPE_A].primary |= _FW_WM(tmp, PLANEA_HI) << 8;
	}
}

#undef _FW_WM
#undef _FW_WM_VLV

void vlv_wm_get_hw_state(struct drm_device *dev)
{
	struct drm_i915_private *dev_priv = to_i915(dev);
	struct vlv_wm_values *wm = &dev_priv->wm.vlv;
	struct intel_plane *plane;
	enum pipe pipe;
	u32 val;

	vlv_read_wm_values(dev_priv, wm);

	for_each_intel_plane(dev, plane) {
		switch (plane->base.type) {
			int sprite;
		case DRM_PLANE_TYPE_CURSOR:
			plane->wm.fifo_size = 63;
			break;
		case DRM_PLANE_TYPE_PRIMARY:
			plane->wm.fifo_size = vlv_get_fifo_size(dev, plane->pipe, 0);
			break;
		case DRM_PLANE_TYPE_OVERLAY:
			sprite = plane->plane;
			plane->wm.fifo_size = vlv_get_fifo_size(dev, plane->pipe, sprite + 1);
			break;
		}
	}

	wm->cxsr = I915_READ(FW_BLC_SELF_VLV) & FW_CSPWRDWNEN;
	wm->level = VLV_WM_LEVEL_PM2;

	if (IS_CHERRYVIEW(dev_priv)) {
		mutex_lock(&dev_priv->rps.hw_lock);

		val = vlv_punit_read(dev_priv, PUNIT_REG_DSPFREQ);
		if (val & DSP_MAXFIFO_PM5_ENABLE)
			wm->level = VLV_WM_LEVEL_PM5;

		/*
		 * If DDR DVFS is disabled in the BIOS, Punit
		 * will never ack the request. So if that happens
		 * assume we don't have to enable/disable DDR DVFS
		 * dynamically. To test that just set the REQ_ACK
		 * bit to poke the Punit, but don't change the
		 * HIGH/LOW bits so that we don't actually change
		 * the current state.
		 */
		val = vlv_punit_read(dev_priv, PUNIT_REG_DDR_SETUP2);
		val |= FORCE_DDR_FREQ_REQ_ACK;
		vlv_punit_write(dev_priv, PUNIT_REG_DDR_SETUP2, val);

		if (wait_for((vlv_punit_read(dev_priv, PUNIT_REG_DDR_SETUP2) &
			      FORCE_DDR_FREQ_REQ_ACK) == 0, 3)) {
			DRM_DEBUG_KMS("Punit not acking DDR DVFS request, "
				      "assuming DDR DVFS is disabled\n");
			dev_priv->wm.max_level = VLV_WM_LEVEL_PM5;
		} else {
			val = vlv_punit_read(dev_priv, PUNIT_REG_DDR_SETUP2);
			if ((val & FORCE_DDR_HIGH_FREQ) == 0)
				wm->level = VLV_WM_LEVEL_DDR_DVFS;
		}

		mutex_unlock(&dev_priv->rps.hw_lock);
	}

	for_each_pipe(dev_priv, pipe)
		DRM_DEBUG_KMS("Initial watermarks: pipe %c, plane=%d, cursor=%d, sprite0=%d, sprite1=%d\n",
			      pipe_name(pipe), wm->pipe[pipe].primary, wm->pipe[pipe].cursor,
			      wm->pipe[pipe].sprite[0], wm->pipe[pipe].sprite[1]);

	DRM_DEBUG_KMS("Initial watermarks: SR plane=%d, SR cursor=%d level=%d cxsr=%d\n",
		      wm->sr.plane, wm->sr.cursor, wm->level, wm->cxsr);
}

void ilk_wm_get_hw_state(struct drm_device *dev)
{
	struct drm_i915_private *dev_priv = dev->dev_private;
	struct ilk_wm_values *hw = &dev_priv->wm.hw;
	struct drm_crtc *crtc;

	for_each_crtc(dev, crtc)
		ilk_pipe_wm_get_hw_state(crtc);

	hw->wm_lp[0] = I915_READ(WM1_LP_ILK);
	hw->wm_lp[1] = I915_READ(WM2_LP_ILK);
	hw->wm_lp[2] = I915_READ(WM3_LP_ILK);

	hw->wm_lp_spr[0] = I915_READ(WM1S_LP_ILK);
	if (INTEL_INFO(dev)->gen >= 7) {
		hw->wm_lp_spr[1] = I915_READ(WM2S_LP_IVB);
		hw->wm_lp_spr[2] = I915_READ(WM3S_LP_IVB);
	}

	if (IS_HASWELL(dev) || IS_BROADWELL(dev))
		hw->partitioning = (I915_READ(WM_MISC) & WM_MISC_DATA_PARTITION_5_6) ?
			INTEL_DDB_PART_5_6 : INTEL_DDB_PART_1_2;
	else if (IS_IVYBRIDGE(dev))
		hw->partitioning = (I915_READ(DISP_ARB_CTL2) & DISP_DATA_PARTITION_5_6) ?
			INTEL_DDB_PART_5_6 : INTEL_DDB_PART_1_2;

	hw->enable_fbc_wm =
		!(I915_READ(DISP_ARB_CTL) & DISP_FBC_WM_DIS);
}

/**
 * intel_update_watermarks - update FIFO watermark values based on current modes
 *
 * Calculate watermark values for the various WM regs based on current mode
 * and plane configuration.
 *
 * There are several cases to deal with here:
 *   - normal (i.e. non-self-refresh)
 *   - self-refresh (SR) mode
 *   - lines are large relative to FIFO size (buffer can hold up to 2)
 *   - lines are small relative to FIFO size (buffer can hold more than 2
 *     lines), so need to account for TLB latency
 *
 *   The normal calculation is:
 *     watermark = dotclock * bytes per pixel * latency
 *   where latency is platform & configuration dependent (we assume pessimal
 *   values here).
 *
 *   The SR calculation is:
 *     watermark = (trunc(latency/line time)+1) * surface width *
 *       bytes per pixel
 *   where
 *     line time = htotal / dotclock
 *     surface width = hdisplay for normal plane and 64 for cursor
 *   and latency is assumed to be high, as above.
 *
 * The final value programmed to the register should always be rounded up,
 * and include an extra 2 entries to account for clock crossings.
 *
 * We don't use the sprite, so we can ignore that.  And on Crestline we have
 * to set the non-SR watermarks to 8.
 */
void intel_update_watermarks(struct drm_crtc *crtc)
{
	struct drm_i915_private *dev_priv = crtc->dev->dev_private;

	if (dev_priv->display.update_wm)
		dev_priv->display.update_wm(crtc);
}

<<<<<<< HEAD
/**
=======
/*
>>>>>>> f67e69b3
 * Lock protecting IPS related data structures
 */
DEFINE_SPINLOCK(mchdev_lock);

/* Global for IPS driver to get at the current i915 device. Protected by
 * mchdev_lock. */
static struct drm_i915_private *i915_mch_dev;

bool ironlake_set_drps(struct drm_device *dev, u8 val)
{
	struct drm_i915_private *dev_priv = dev->dev_private;
	u16 rgvswctl;

	assert_spin_locked(&mchdev_lock);

	rgvswctl = I915_READ16(MEMSWCTL);
	if (rgvswctl & MEMCTL_CMD_STS) {
		DRM_DEBUG("gpu busy, RCS change rejected\n");
		return false; /* still busy with another command */
	}

	rgvswctl = (MEMCTL_CMD_CHFREQ << MEMCTL_CMD_SHIFT) |
		(val << MEMCTL_FREQ_SHIFT) | MEMCTL_SFCAVM;
	I915_WRITE16(MEMSWCTL, rgvswctl);
	POSTING_READ16(MEMSWCTL);

	rgvswctl |= MEMCTL_CMD_STS;
	I915_WRITE16(MEMSWCTL, rgvswctl);

	return true;
}

static void ironlake_enable_drps(struct drm_device *dev)
{
	struct drm_i915_private *dev_priv = dev->dev_private;
	u32 rgvmodectl;
	u8 fmax, fmin, fstart, vstart;

	spin_lock_irq(&mchdev_lock);

	rgvmodectl = I915_READ(MEMMODECTL);

	/* Enable temp reporting */
	I915_WRITE16(PMMISC, I915_READ(PMMISC) | MCPPCE_EN);
	I915_WRITE16(TSC1, I915_READ(TSC1) | TSE);

	/* 100ms RC evaluation intervals */
	I915_WRITE(RCUPEI, 100000);
	I915_WRITE(RCDNEI, 100000);

	/* Set max/min thresholds to 90ms and 80ms respectively */
	I915_WRITE(RCBMAXAVG, 90000);
	I915_WRITE(RCBMINAVG, 80000);

	I915_WRITE(MEMIHYST, 1);

	/* Set up min, max, and cur for interrupt handling */
	fmax = (rgvmodectl & MEMMODE_FMAX_MASK) >> MEMMODE_FMAX_SHIFT;
	fmin = (rgvmodectl & MEMMODE_FMIN_MASK);
	fstart = (rgvmodectl & MEMMODE_FSTART_MASK) >>
		MEMMODE_FSTART_SHIFT;

	vstart = (I915_READ(PXVFREQ(fstart)) & PXVFREQ_PX_MASK) >>
		PXVFREQ_PX_SHIFT;

	dev_priv->ips.fmax = fmax; /* IPS callback will increase this */
	dev_priv->ips.fstart = fstart;

	dev_priv->ips.max_delay = fstart;
	dev_priv->ips.min_delay = fmin;
	dev_priv->ips.cur_delay = fstart;

	DRM_DEBUG_DRIVER("fmax: %d, fmin: %d, fstart: %d\n",
			 fmax, fmin, fstart);

	I915_WRITE(MEMINTREN, MEMINT_CX_SUPR_EN | MEMINT_EVAL_CHG_EN);

	/*
	 * Interrupts will be enabled in ironlake_irq_postinstall
	 */

	I915_WRITE(VIDSTART, vstart);
	POSTING_READ(VIDSTART);

	rgvmodectl |= MEMMODE_SWMODE_EN;
	I915_WRITE(MEMMODECTL, rgvmodectl);

	if (wait_for_atomic((I915_READ(MEMSWCTL) & MEMCTL_CMD_STS) == 0, 10))
		DRM_ERROR("stuck trying to change perf mode\n");
	mdelay(1);

	ironlake_set_drps(dev, fstart);

	dev_priv->ips.last_count1 = I915_READ(DMIEC) +
		I915_READ(DDREC) + I915_READ(CSIEC);
	dev_priv->ips.last_time1 = jiffies_to_msecs(jiffies);
	dev_priv->ips.last_count2 = I915_READ(GFXEC);
	dev_priv->ips.last_time2 = ktime_get_raw_ns();

	spin_unlock_irq(&mchdev_lock);
}

static void ironlake_disable_drps(struct drm_device *dev)
{
	struct drm_i915_private *dev_priv = dev->dev_private;
	u16 rgvswctl;

	spin_lock_irq(&mchdev_lock);

	rgvswctl = I915_READ16(MEMSWCTL);

	/* Ack interrupts, disable EFC interrupt */
	I915_WRITE(MEMINTREN, I915_READ(MEMINTREN) & ~MEMINT_EVAL_CHG_EN);
	I915_WRITE(MEMINTRSTS, MEMINT_EVAL_CHG);
	I915_WRITE(DEIER, I915_READ(DEIER) & ~DE_PCU_EVENT);
	I915_WRITE(DEIIR, DE_PCU_EVENT);
	I915_WRITE(DEIMR, I915_READ(DEIMR) | DE_PCU_EVENT);

	/* Go back to the starting frequency */
	ironlake_set_drps(dev, dev_priv->ips.fstart);
	mdelay(1);
	rgvswctl |= MEMCTL_CMD_STS;
	I915_WRITE(MEMSWCTL, rgvswctl);
	mdelay(1);

	spin_unlock_irq(&mchdev_lock);
}

/* There's a funny hw issue where the hw returns all 0 when reading from
 * GEN6_RP_INTERRUPT_LIMITS. Hence we always need to compute the desired value
 * ourselves, instead of doing a rmw cycle (which might result in us clearing
 * all limits and the gpu stuck at whatever frequency it is at atm).
 */
static u32 intel_rps_limits(struct drm_i915_private *dev_priv, u8 val)
{
	u32 limits;

	/* Only set the down limit when we've reached the lowest level to avoid
	 * getting more interrupts, otherwise leave this clear. This prevents a
	 * race in the hw when coming out of rc6: There's a tiny window where
	 * the hw runs at the minimal clock before selecting the desired
	 * frequency, if the down threshold expires in that window we will not
	 * receive a down interrupt. */
	if (IS_GEN9(dev_priv)) {
		limits = (dev_priv->rps.max_freq_softlimit) << 23;
		if (val <= dev_priv->rps.min_freq_softlimit)
			limits |= (dev_priv->rps.min_freq_softlimit) << 14;
	} else {
		limits = dev_priv->rps.max_freq_softlimit << 24;
		if (val <= dev_priv->rps.min_freq_softlimit)
			limits |= dev_priv->rps.min_freq_softlimit << 16;
	}

	return limits;
}

static void gen6_set_rps_thresholds(struct drm_i915_private *dev_priv, u8 val)
{
	int new_power;
	u32 threshold_up = 0, threshold_down = 0; /* in % */
	u32 ei_up = 0, ei_down = 0;

	new_power = dev_priv->rps.power;
	switch (dev_priv->rps.power) {
	case LOW_POWER:
		if (val > dev_priv->rps.efficient_freq + 1 && val > dev_priv->rps.cur_freq)
			new_power = BETWEEN;
		break;

	case BETWEEN:
		if (val <= dev_priv->rps.efficient_freq && val < dev_priv->rps.cur_freq)
			new_power = LOW_POWER;
		else if (val >= dev_priv->rps.rp0_freq && val > dev_priv->rps.cur_freq)
			new_power = HIGH_POWER;
		break;

	case HIGH_POWER:
		if (val < (dev_priv->rps.rp1_freq + dev_priv->rps.rp0_freq) >> 1 && val < dev_priv->rps.cur_freq)
			new_power = BETWEEN;
		break;
	}
	/* Max/min bins are special */
	if (val <= dev_priv->rps.min_freq_softlimit)
		new_power = LOW_POWER;
	if (val >= dev_priv->rps.max_freq_softlimit)
		new_power = HIGH_POWER;
	if (new_power == dev_priv->rps.power)
		return;

	/* Note the units here are not exactly 1us, but 1280ns. */
	switch (new_power) {
	case LOW_POWER:
		/* Upclock if more than 95% busy over 16ms */
		ei_up = 16000;
		threshold_up = 95;

		/* Downclock if less than 85% busy over 32ms */
		ei_down = 32000;
		threshold_down = 85;
		break;

	case BETWEEN:
		/* Upclock if more than 90% busy over 13ms */
		ei_up = 13000;
		threshold_up = 90;

		/* Downclock if less than 75% busy over 32ms */
		ei_down = 32000;
		threshold_down = 75;
		break;

	case HIGH_POWER:
		/* Upclock if more than 85% busy over 10ms */
		ei_up = 10000;
		threshold_up = 85;

		/* Downclock if less than 60% busy over 32ms */
		ei_down = 32000;
		threshold_down = 60;
		break;
	}

	I915_WRITE(GEN6_RP_UP_EI,
		GT_INTERVAL_FROM_US(dev_priv, ei_up));
	I915_WRITE(GEN6_RP_UP_THRESHOLD,
		GT_INTERVAL_FROM_US(dev_priv, (ei_up * threshold_up / 100)));

	I915_WRITE(GEN6_RP_DOWN_EI,
		GT_INTERVAL_FROM_US(dev_priv, ei_down));
	I915_WRITE(GEN6_RP_DOWN_THRESHOLD,
		GT_INTERVAL_FROM_US(dev_priv, (ei_down * threshold_down / 100)));

	 I915_WRITE(GEN6_RP_CONTROL,
		    GEN6_RP_MEDIA_TURBO |
		    GEN6_RP_MEDIA_HW_NORMAL_MODE |
		    GEN6_RP_MEDIA_IS_GFX |
		    GEN6_RP_ENABLE |
		    GEN6_RP_UP_BUSY_AVG |
		    GEN6_RP_DOWN_IDLE_AVG);

	dev_priv->rps.power = new_power;
	dev_priv->rps.up_threshold = threshold_up;
	dev_priv->rps.down_threshold = threshold_down;
	dev_priv->rps.last_adj = 0;
}

static u32 gen6_rps_pm_mask(struct drm_i915_private *dev_priv, u8 val)
{
	u32 mask = 0;

	if (val > dev_priv->rps.min_freq_softlimit)
		mask |= GEN6_PM_RP_DOWN_EI_EXPIRED | GEN6_PM_RP_DOWN_THRESHOLD | GEN6_PM_RP_DOWN_TIMEOUT;
	if (val < dev_priv->rps.max_freq_softlimit)
		mask |= GEN6_PM_RP_UP_EI_EXPIRED | GEN6_PM_RP_UP_THRESHOLD;

	mask &= dev_priv->pm_rps_events;

	return gen6_sanitize_rps_pm_mask(dev_priv, ~mask);
}

/* gen6_set_rps is called to update the frequency request, but should also be
 * called when the range (min_delay and max_delay) is modified so that we can
 * update the GEN6_RP_INTERRUPT_LIMITS register accordingly. */
static void gen6_set_rps(struct drm_device *dev, u8 val)
{
	struct drm_i915_private *dev_priv = dev->dev_private;

	/* WaGsvDisableTurbo: Workaround to disable turbo on BXT A* */
	if (IS_BXT_REVID(dev, 0, BXT_REVID_A1))
		return;

	WARN_ON(!mutex_is_locked(&dev_priv->rps.hw_lock));
	WARN_ON(val > dev_priv->rps.max_freq);
	WARN_ON(val < dev_priv->rps.min_freq);

	/* min/max delay may still have been modified so be sure to
	 * write the limits value.
	 */
	if (val != dev_priv->rps.cur_freq) {
		gen6_set_rps_thresholds(dev_priv, val);

		if (IS_GEN9(dev))
			I915_WRITE(GEN6_RPNSWREQ,
				   GEN9_FREQUENCY(val));
		else if (IS_HASWELL(dev) || IS_BROADWELL(dev))
			I915_WRITE(GEN6_RPNSWREQ,
				   HSW_FREQUENCY(val));
		else
			I915_WRITE(GEN6_RPNSWREQ,
				   GEN6_FREQUENCY(val) |
				   GEN6_OFFSET(0) |
				   GEN6_AGGRESSIVE_TURBO);
	}

	/* Make sure we continue to get interrupts
	 * until we hit the minimum or maximum frequencies.
	 */
	I915_WRITE(GEN6_RP_INTERRUPT_LIMITS, intel_rps_limits(dev_priv, val));
	I915_WRITE(GEN6_PMINTRMSK, gen6_rps_pm_mask(dev_priv, val));

	POSTING_READ(GEN6_RPNSWREQ);

	dev_priv->rps.cur_freq = val;
	trace_intel_gpu_freq_change(intel_gpu_freq(dev_priv, val));
}

static void valleyview_set_rps(struct drm_device *dev, u8 val)
{
	struct drm_i915_private *dev_priv = dev->dev_private;

	WARN_ON(!mutex_is_locked(&dev_priv->rps.hw_lock));
	WARN_ON(val > dev_priv->rps.max_freq);
	WARN_ON(val < dev_priv->rps.min_freq);

	if (WARN_ONCE(IS_CHERRYVIEW(dev) && (val & 1),
		      "Odd GPU freq value\n"))
		val &= ~1;

	I915_WRITE(GEN6_PMINTRMSK, gen6_rps_pm_mask(dev_priv, val));

	if (val != dev_priv->rps.cur_freq) {
		vlv_punit_write(dev_priv, PUNIT_REG_GPU_FREQ_REQ, val);
		if (!IS_CHERRYVIEW(dev_priv))
			gen6_set_rps_thresholds(dev_priv, val);
	}

	dev_priv->rps.cur_freq = val;
	trace_intel_gpu_freq_change(intel_gpu_freq(dev_priv, val));
}

/* vlv_set_rps_idle: Set the frequency to idle, if Gfx clocks are down
 *
 * * If Gfx is Idle, then
 * 1. Forcewake Media well.
 * 2. Request idle freq.
 * 3. Release Forcewake of Media well.
*/
static void vlv_set_rps_idle(struct drm_i915_private *dev_priv)
{
	u32 val = dev_priv->rps.idle_freq;

	if (dev_priv->rps.cur_freq <= val)
		return;

	/* Wake up the media well, as that takes a lot less
	 * power than the Render well. */
	intel_uncore_forcewake_get(dev_priv, FORCEWAKE_MEDIA);
	valleyview_set_rps(dev_priv->dev, val);
	intel_uncore_forcewake_put(dev_priv, FORCEWAKE_MEDIA);
}

void gen6_rps_busy(struct drm_i915_private *dev_priv)
{
	mutex_lock(&dev_priv->rps.hw_lock);
	if (dev_priv->rps.enabled) {
		if (dev_priv->pm_rps_events & (GEN6_PM_RP_DOWN_EI_EXPIRED | GEN6_PM_RP_UP_EI_EXPIRED))
			gen6_rps_reset_ei(dev_priv);
		I915_WRITE(GEN6_PMINTRMSK,
			   gen6_rps_pm_mask(dev_priv, dev_priv->rps.cur_freq));
	}
	mutex_unlock(&dev_priv->rps.hw_lock);
}

void gen6_rps_idle(struct drm_i915_private *dev_priv)
{
	struct drm_device *dev = dev_priv->dev;

	mutex_lock(&dev_priv->rps.hw_lock);
	if (dev_priv->rps.enabled) {
		if (IS_VALLEYVIEW(dev) || IS_CHERRYVIEW(dev))
			vlv_set_rps_idle(dev_priv);
		else
			gen6_set_rps(dev_priv->dev, dev_priv->rps.idle_freq);
		dev_priv->rps.last_adj = 0;
		I915_WRITE(GEN6_PMINTRMSK, 0xffffffff);
	}
	mutex_unlock(&dev_priv->rps.hw_lock);

	spin_lock(&dev_priv->rps.client_lock);
	while (!list_empty(&dev_priv->rps.clients))
		list_del_init(dev_priv->rps.clients.next);
	spin_unlock(&dev_priv->rps.client_lock);
}

void gen6_rps_boost(struct drm_i915_private *dev_priv,
		    struct intel_rps_client *rps,
		    unsigned long submitted)
{
	/* This is intentionally racy! We peek at the state here, then
	 * validate inside the RPS worker.
	 */
	if (!(dev_priv->mm.busy &&
	      dev_priv->rps.enabled &&
	      dev_priv->rps.cur_freq < dev_priv->rps.max_freq_softlimit))
		return;

	/* Force a RPS boost (and don't count it against the client) if
	 * the GPU is severely congested.
	 */
	if (rps && time_after(jiffies, submitted + DRM_I915_THROTTLE_JIFFIES))
		rps = NULL;

	spin_lock(&dev_priv->rps.client_lock);
	if (rps == NULL || list_empty(&rps->link)) {
		spin_lock_irq(&dev_priv->irq_lock);
		if (dev_priv->rps.interrupts_enabled) {
			dev_priv->rps.client_boost = true;
			queue_work(dev_priv->wq, &dev_priv->rps.work);
		}
		spin_unlock_irq(&dev_priv->irq_lock);

		if (rps != NULL) {
			list_add(&rps->link, &dev_priv->rps.clients);
			rps->boosts++;
		} else
			dev_priv->rps.boosts++;
	}
	spin_unlock(&dev_priv->rps.client_lock);
}

void intel_set_rps(struct drm_device *dev, u8 val)
{
	if (IS_VALLEYVIEW(dev) || IS_CHERRYVIEW(dev))
		valleyview_set_rps(dev, val);
	else
		gen6_set_rps(dev, val);
}

static void gen9_disable_rps(struct drm_device *dev)
{
	struct drm_i915_private *dev_priv = dev->dev_private;

	I915_WRITE(GEN6_RC_CONTROL, 0);
	I915_WRITE(GEN9_PG_ENABLE, 0);
}

static void gen6_disable_rps(struct drm_device *dev)
{
	struct drm_i915_private *dev_priv = dev->dev_private;

	I915_WRITE(GEN6_RC_CONTROL, 0);
	I915_WRITE(GEN6_RPNSWREQ, 1 << 31);
}

static void cherryview_disable_rps(struct drm_device *dev)
{
	struct drm_i915_private *dev_priv = dev->dev_private;

	I915_WRITE(GEN6_RC_CONTROL, 0);
}

static void valleyview_disable_rps(struct drm_device *dev)
{
	struct drm_i915_private *dev_priv = dev->dev_private;

	/* we're doing forcewake before Disabling RC6,
	 * This what the BIOS expects when going into suspend */
	intel_uncore_forcewake_get(dev_priv, FORCEWAKE_ALL);

	I915_WRITE(GEN6_RC_CONTROL, 0);

	intel_uncore_forcewake_put(dev_priv, FORCEWAKE_ALL);
}

static void intel_print_rc6_info(struct drm_device *dev, u32 mode)
{
	if (IS_VALLEYVIEW(dev) || IS_CHERRYVIEW(dev)) {
		if (mode & (GEN7_RC_CTL_TO_MODE | GEN6_RC_CTL_EI_MODE(1)))
			mode = GEN6_RC_CTL_RC6_ENABLE;
		else
			mode = 0;
	}
	if (HAS_RC6p(dev))
		DRM_DEBUG_KMS("Enabling RC6 states: RC6 %s RC6p %s RC6pp %s\n",
			      onoff(mode & GEN6_RC_CTL_RC6_ENABLE),
			      onoff(mode & GEN6_RC_CTL_RC6p_ENABLE),
			      onoff(mode & GEN6_RC_CTL_RC6pp_ENABLE));

	else
		DRM_DEBUG_KMS("Enabling RC6 states: RC6 %s\n",
			      onoff(mode & GEN6_RC_CTL_RC6_ENABLE));
}

static bool bxt_check_bios_rc6_setup(const struct drm_device *dev)
{
	struct drm_i915_private *dev_priv = to_i915(dev);
	struct i915_ggtt *ggtt = &dev_priv->ggtt;
	bool enable_rc6 = true;
	unsigned long rc6_ctx_base;

	if (!(I915_READ(RC6_LOCATION) & RC6_CTX_IN_DRAM)) {
		DRM_DEBUG_KMS("RC6 Base location not set properly.\n");
		enable_rc6 = false;
	}

	/*
	 * The exact context size is not known for BXT, so assume a page size
	 * for this check.
	 */
	rc6_ctx_base = I915_READ(RC6_CTX_BASE) & RC6_CTX_BASE_MASK;
	if (!((rc6_ctx_base >= ggtt->stolen_reserved_base) &&
	      (rc6_ctx_base + PAGE_SIZE <= ggtt->stolen_reserved_base +
					ggtt->stolen_reserved_size))) {
		DRM_DEBUG_KMS("RC6 Base address not as expected.\n");
		enable_rc6 = false;
	}

	if (!(((I915_READ(PWRCTX_MAXCNT_RCSUNIT) & IDLE_TIME_MASK) > 1) &&
	      ((I915_READ(PWRCTX_MAXCNT_VCSUNIT0) & IDLE_TIME_MASK) > 1) &&
	      ((I915_READ(PWRCTX_MAXCNT_BCSUNIT) & IDLE_TIME_MASK) > 1) &&
	      ((I915_READ(PWRCTX_MAXCNT_VECSUNIT) & IDLE_TIME_MASK) > 1))) {
		DRM_DEBUG_KMS("Engine Idle wait time not set properly.\n");
		enable_rc6 = false;
	}

	if (!(I915_READ(GEN6_RC_CONTROL) & (GEN6_RC_CTL_RC6_ENABLE |
					    GEN6_RC_CTL_HW_ENABLE)) &&
	    ((I915_READ(GEN6_RC_CONTROL) & GEN6_RC_CTL_HW_ENABLE) ||
	     !(I915_READ(GEN6_RC_STATE) & RC6_STATE))) {
		DRM_DEBUG_KMS("HW/SW RC6 is not enabled by BIOS.\n");
		enable_rc6 = false;
	}

	return enable_rc6;
}

int sanitize_rc6_option(const struct drm_device *dev, int enable_rc6)
{
	/* No RC6 before Ironlake and code is gone for ilk. */
	if (INTEL_INFO(dev)->gen < 6)
		return 0;

	if (!enable_rc6)
		return 0;

	if (IS_BROXTON(dev) && !bxt_check_bios_rc6_setup(dev)) {
		DRM_INFO("RC6 disabled by BIOS\n");
		return 0;
	}

	/* Respect the kernel parameter if it is set */
	if (enable_rc6 >= 0) {
		int mask;

		if (HAS_RC6p(dev))
			mask = INTEL_RC6_ENABLE | INTEL_RC6p_ENABLE |
			       INTEL_RC6pp_ENABLE;
		else
			mask = INTEL_RC6_ENABLE;

		if ((enable_rc6 & mask) != enable_rc6)
			DRM_DEBUG_KMS("Adjusting RC6 mask to %d (requested %d, valid %d)\n",
				      enable_rc6 & mask, enable_rc6, mask);

		return enable_rc6 & mask;
	}

	if (IS_IVYBRIDGE(dev))
		return (INTEL_RC6_ENABLE | INTEL_RC6p_ENABLE);

	return INTEL_RC6_ENABLE;
}

int intel_enable_rc6(const struct drm_device *dev)
{
	return i915.enable_rc6;
}

static void gen6_init_rps_frequencies(struct drm_device *dev)
{
	struct drm_i915_private *dev_priv = dev->dev_private;
	uint32_t rp_state_cap;
	u32 ddcc_status = 0;
	int ret;

	/* All of these values are in units of 50MHz */
	dev_priv->rps.cur_freq		= 0;
	/* static values from HW: RP0 > RP1 > RPn (min_freq) */
	if (IS_BROXTON(dev)) {
		rp_state_cap = I915_READ(BXT_RP_STATE_CAP);
		dev_priv->rps.rp0_freq = (rp_state_cap >> 16) & 0xff;
		dev_priv->rps.rp1_freq = (rp_state_cap >>  8) & 0xff;
		dev_priv->rps.min_freq = (rp_state_cap >>  0) & 0xff;
	} else {
		rp_state_cap = I915_READ(GEN6_RP_STATE_CAP);
		dev_priv->rps.rp0_freq = (rp_state_cap >>  0) & 0xff;
		dev_priv->rps.rp1_freq = (rp_state_cap >>  8) & 0xff;
		dev_priv->rps.min_freq = (rp_state_cap >> 16) & 0xff;
	}

	/* hw_max = RP0 until we check for overclocking */
	dev_priv->rps.max_freq		= dev_priv->rps.rp0_freq;

	dev_priv->rps.efficient_freq = dev_priv->rps.rp1_freq;
	if (IS_HASWELL(dev) || IS_BROADWELL(dev) ||
	    IS_SKYLAKE(dev) || IS_KABYLAKE(dev)) {
		ret = sandybridge_pcode_read(dev_priv,
					HSW_PCODE_DYNAMIC_DUTY_CYCLE_CONTROL,
					&ddcc_status);
		if (0 == ret)
			dev_priv->rps.efficient_freq =
				clamp_t(u8,
					((ddcc_status >> 8) & 0xff),
					dev_priv->rps.min_freq,
					dev_priv->rps.max_freq);
	}

	if (IS_SKYLAKE(dev) || IS_KABYLAKE(dev)) {
		/* Store the frequency values in 16.66 MHZ units, which is
		   the natural hardware unit for SKL */
		dev_priv->rps.rp0_freq *= GEN9_FREQ_SCALER;
		dev_priv->rps.rp1_freq *= GEN9_FREQ_SCALER;
		dev_priv->rps.min_freq *= GEN9_FREQ_SCALER;
		dev_priv->rps.max_freq *= GEN9_FREQ_SCALER;
		dev_priv->rps.efficient_freq *= GEN9_FREQ_SCALER;
	}

	dev_priv->rps.idle_freq = dev_priv->rps.min_freq;

	/* Preserve min/max settings in case of re-init */
	if (dev_priv->rps.max_freq_softlimit == 0)
		dev_priv->rps.max_freq_softlimit = dev_priv->rps.max_freq;

	if (dev_priv->rps.min_freq_softlimit == 0) {
		if (IS_HASWELL(dev) || IS_BROADWELL(dev))
			dev_priv->rps.min_freq_softlimit =
				max_t(int, dev_priv->rps.efficient_freq,
				      intel_freq_opcode(dev_priv, 450));
		else
			dev_priv->rps.min_freq_softlimit =
				dev_priv->rps.min_freq;
	}
}

/* See the Gen9_GT_PM_Programming_Guide doc for the below */
static void gen9_enable_rps(struct drm_device *dev)
{
	struct drm_i915_private *dev_priv = dev->dev_private;

	intel_uncore_forcewake_get(dev_priv, FORCEWAKE_ALL);

	gen6_init_rps_frequencies(dev);

	/* WaGsvDisableTurbo: Workaround to disable turbo on BXT A* */
	if (IS_BXT_REVID(dev, 0, BXT_REVID_A1)) {
		intel_uncore_forcewake_put(dev_priv, FORCEWAKE_ALL);
		return;
	}

	/* Program defaults and thresholds for RPS*/
	I915_WRITE(GEN6_RC_VIDEO_FREQ,
		GEN9_FREQUENCY(dev_priv->rps.rp1_freq));

	/* 1 second timeout*/
	I915_WRITE(GEN6_RP_DOWN_TIMEOUT,
		GT_INTERVAL_FROM_US(dev_priv, 1000000));

	I915_WRITE(GEN6_RP_IDLE_HYSTERSIS, 0xa);

	/* Leaning on the below call to gen6_set_rps to program/setup the
	 * Up/Down EI & threshold registers, as well as the RP_CONTROL,
	 * RP_INTERRUPT_LIMITS & RPNSWREQ registers */
	dev_priv->rps.power = HIGH_POWER; /* force a reset */
	gen6_set_rps(dev_priv->dev, dev_priv->rps.idle_freq);

	intel_uncore_forcewake_put(dev_priv, FORCEWAKE_ALL);
}

static void gen9_enable_rc6(struct drm_device *dev)
{
	struct drm_i915_private *dev_priv = dev->dev_private;
	struct intel_engine_cs *engine;
	uint32_t rc6_mask = 0;

	/* 1a: Software RC state - RC0 */
	I915_WRITE(GEN6_RC_STATE, 0);

	/* 1b: Get forcewake during program sequence. Although the driver
	 * hasn't enabled a state yet where we need forcewake, BIOS may have.*/
	intel_uncore_forcewake_get(dev_priv, FORCEWAKE_ALL);

	/* 2a: Disable RC states. */
	I915_WRITE(GEN6_RC_CONTROL, 0);

	/* 2b: Program RC6 thresholds.*/

	/* WaRsDoubleRc6WrlWithCoarsePowerGating: Doubling WRL only when CPG is enabled */
	if (IS_SKYLAKE(dev))
		I915_WRITE(GEN6_RC6_WAKE_RATE_LIMIT, 108 << 16);
	else
		I915_WRITE(GEN6_RC6_WAKE_RATE_LIMIT, 54 << 16);
	I915_WRITE(GEN6_RC_EVALUATION_INTERVAL, 125000); /* 12500 * 1280ns */
	I915_WRITE(GEN6_RC_IDLE_HYSTERSIS, 25); /* 25 * 1280ns */
	for_each_engine(engine, dev_priv)
		I915_WRITE(RING_MAX_IDLE(engine->mmio_base), 10);

	if (HAS_GUC_UCODE(dev))
		I915_WRITE(GUC_MAX_IDLE_COUNT, 0xA);

	I915_WRITE(GEN6_RC_SLEEP, 0);

	/* 2c: Program Coarse Power Gating Policies. */
	I915_WRITE(GEN9_MEDIA_PG_IDLE_HYSTERESIS, 25);
	I915_WRITE(GEN9_RENDER_PG_IDLE_HYSTERESIS, 25);

	/* 3a: Enable RC6 */
	if (intel_enable_rc6(dev) & INTEL_RC6_ENABLE)
		rc6_mask = GEN6_RC_CTL_RC6_ENABLE;
	DRM_INFO("RC6 %s\n", onoff(rc6_mask & GEN6_RC_CTL_RC6_ENABLE));
	/* WaRsUseTimeoutMode */
	if (IS_SKL_REVID(dev, 0, SKL_REVID_D0) ||
	    IS_BXT_REVID(dev, 0, BXT_REVID_A1)) {
		I915_WRITE(GEN6_RC6_THRESHOLD, 625); /* 800us */
		I915_WRITE(GEN6_RC_CONTROL, GEN6_RC_CTL_HW_ENABLE |
			   GEN7_RC_CTL_TO_MODE |
			   rc6_mask);
	} else {
		I915_WRITE(GEN6_RC6_THRESHOLD, 37500); /* 37.5/125ms per EI */
		I915_WRITE(GEN6_RC_CONTROL, GEN6_RC_CTL_HW_ENABLE |
			   GEN6_RC_CTL_EI_MODE(1) |
			   rc6_mask);
	}

	/*
	 * 3b: Enable Coarse Power Gating only when RC6 is enabled.
	 * WaRsDisableCoarsePowerGating:skl,bxt - Render/Media PG need to be disabled with RC6.
	 */
<<<<<<< HEAD
	if (IS_BXT_REVID(dev, 0, BXT_REVID_A1) ||
	    ((IS_SKL_GT3(dev) || IS_SKL_GT4(dev)) &&
	     IS_SKL_REVID(dev, 0, SKL_REVID_E0)))
=======
	if (NEEDS_WaRsDisableCoarsePowerGating(dev))
>>>>>>> f67e69b3
		I915_WRITE(GEN9_PG_ENABLE, 0);
	else
		I915_WRITE(GEN9_PG_ENABLE, (rc6_mask & GEN6_RC_CTL_RC6_ENABLE) ?
				(GEN9_RENDER_PG_ENABLE | GEN9_MEDIA_PG_ENABLE) : 0);

	intel_uncore_forcewake_put(dev_priv, FORCEWAKE_ALL);

}

static void gen8_enable_rps(struct drm_device *dev)
{
	struct drm_i915_private *dev_priv = dev->dev_private;
	struct intel_engine_cs *engine;
	uint32_t rc6_mask = 0;

	/* 1a: Software RC state - RC0 */
	I915_WRITE(GEN6_RC_STATE, 0);

	/* 1c & 1d: Get forcewake during program sequence. Although the driver
	 * hasn't enabled a state yet where we need forcewake, BIOS may have.*/
	intel_uncore_forcewake_get(dev_priv, FORCEWAKE_ALL);

	/* 2a: Disable RC states. */
	I915_WRITE(GEN6_RC_CONTROL, 0);

	/* Initialize rps frequencies */
	gen6_init_rps_frequencies(dev);

	/* 2b: Program RC6 thresholds.*/
	I915_WRITE(GEN6_RC6_WAKE_RATE_LIMIT, 40 << 16);
	I915_WRITE(GEN6_RC_EVALUATION_INTERVAL, 125000); /* 12500 * 1280ns */
	I915_WRITE(GEN6_RC_IDLE_HYSTERSIS, 25); /* 25 * 1280ns */
	for_each_engine(engine, dev_priv)
		I915_WRITE(RING_MAX_IDLE(engine->mmio_base), 10);
	I915_WRITE(GEN6_RC_SLEEP, 0);
	if (IS_BROADWELL(dev))
		I915_WRITE(GEN6_RC6_THRESHOLD, 625); /* 800us/1.28 for TO */
	else
		I915_WRITE(GEN6_RC6_THRESHOLD, 50000); /* 50/125ms per EI */

	/* 3: Enable RC6 */
	if (intel_enable_rc6(dev) & INTEL_RC6_ENABLE)
		rc6_mask = GEN6_RC_CTL_RC6_ENABLE;
	intel_print_rc6_info(dev, rc6_mask);
	if (IS_BROADWELL(dev))
		I915_WRITE(GEN6_RC_CONTROL, GEN6_RC_CTL_HW_ENABLE |
				GEN7_RC_CTL_TO_MODE |
				rc6_mask);
	else
		I915_WRITE(GEN6_RC_CONTROL, GEN6_RC_CTL_HW_ENABLE |
				GEN6_RC_CTL_EI_MODE(1) |
				rc6_mask);

	/* 4 Program defaults and thresholds for RPS*/
	I915_WRITE(GEN6_RPNSWREQ,
		   HSW_FREQUENCY(dev_priv->rps.rp1_freq));
	I915_WRITE(GEN6_RC_VIDEO_FREQ,
		   HSW_FREQUENCY(dev_priv->rps.rp1_freq));
	/* NB: Docs say 1s, and 1000000 - which aren't equivalent */
	I915_WRITE(GEN6_RP_DOWN_TIMEOUT, 100000000 / 128); /* 1 second timeout */

	/* Docs recommend 900MHz, and 300 MHz respectively */
	I915_WRITE(GEN6_RP_INTERRUPT_LIMITS,
		   dev_priv->rps.max_freq_softlimit << 24 |
		   dev_priv->rps.min_freq_softlimit << 16);

	I915_WRITE(GEN6_RP_UP_THRESHOLD, 7600000 / 128); /* 76ms busyness per EI, 90% */
	I915_WRITE(GEN6_RP_DOWN_THRESHOLD, 31300000 / 128); /* 313ms busyness per EI, 70%*/
	I915_WRITE(GEN6_RP_UP_EI, 66000); /* 84.48ms, XXX: random? */
	I915_WRITE(GEN6_RP_DOWN_EI, 350000); /* 448ms, XXX: random? */

	I915_WRITE(GEN6_RP_IDLE_HYSTERSIS, 10);

	/* 5: Enable RPS */
	I915_WRITE(GEN6_RP_CONTROL,
		   GEN6_RP_MEDIA_TURBO |
		   GEN6_RP_MEDIA_HW_NORMAL_MODE |
		   GEN6_RP_MEDIA_IS_GFX |
		   GEN6_RP_ENABLE |
		   GEN6_RP_UP_BUSY_AVG |
		   GEN6_RP_DOWN_IDLE_AVG);

	/* 6: Ring frequency + overclocking (our driver does this later */

	dev_priv->rps.power = HIGH_POWER; /* force a reset */
	gen6_set_rps(dev_priv->dev, dev_priv->rps.idle_freq);

	intel_uncore_forcewake_put(dev_priv, FORCEWAKE_ALL);
}

static void gen6_enable_rps(struct drm_device *dev)
{
	struct drm_i915_private *dev_priv = dev->dev_private;
	struct intel_engine_cs *engine;
	u32 rc6vids, pcu_mbox = 0, rc6_mask = 0;
	u32 gtfifodbg;
	int rc6_mode;
	int ret;

	WARN_ON(!mutex_is_locked(&dev_priv->rps.hw_lock));

	/* Here begins a magic sequence of register writes to enable
	 * auto-downclocking.
	 *
	 * Perhaps there might be some value in exposing these to
	 * userspace...
	 */
	I915_WRITE(GEN6_RC_STATE, 0);

	/* Clear the DBG now so we don't confuse earlier errors */
	gtfifodbg = I915_READ(GTFIFODBG);
	if (gtfifodbg) {
		DRM_ERROR("GT fifo had a previous error %x\n", gtfifodbg);
		I915_WRITE(GTFIFODBG, gtfifodbg);
	}

	intel_uncore_forcewake_get(dev_priv, FORCEWAKE_ALL);

	/* Initialize rps frequencies */
	gen6_init_rps_frequencies(dev);

	/* disable the counters and set deterministic thresholds */
	I915_WRITE(GEN6_RC_CONTROL, 0);

	I915_WRITE(GEN6_RC1_WAKE_RATE_LIMIT, 1000 << 16);
	I915_WRITE(GEN6_RC6_WAKE_RATE_LIMIT, 40 << 16 | 30);
	I915_WRITE(GEN6_RC6pp_WAKE_RATE_LIMIT, 30);
	I915_WRITE(GEN6_RC_EVALUATION_INTERVAL, 125000);
	I915_WRITE(GEN6_RC_IDLE_HYSTERSIS, 25);

	for_each_engine(engine, dev_priv)
		I915_WRITE(RING_MAX_IDLE(engine->mmio_base), 10);

	I915_WRITE(GEN6_RC_SLEEP, 0);
	I915_WRITE(GEN6_RC1e_THRESHOLD, 1000);
	if (IS_IVYBRIDGE(dev))
		I915_WRITE(GEN6_RC6_THRESHOLD, 125000);
	else
		I915_WRITE(GEN6_RC6_THRESHOLD, 50000);
	I915_WRITE(GEN6_RC6p_THRESHOLD, 150000);
	I915_WRITE(GEN6_RC6pp_THRESHOLD, 64000); /* unused */

	/* Check if we are enabling RC6 */
	rc6_mode = intel_enable_rc6(dev_priv->dev);
	if (rc6_mode & INTEL_RC6_ENABLE)
		rc6_mask |= GEN6_RC_CTL_RC6_ENABLE;

	/* We don't use those on Haswell */
	if (!IS_HASWELL(dev)) {
		if (rc6_mode & INTEL_RC6p_ENABLE)
			rc6_mask |= GEN6_RC_CTL_RC6p_ENABLE;

		if (rc6_mode & INTEL_RC6pp_ENABLE)
			rc6_mask |= GEN6_RC_CTL_RC6pp_ENABLE;
	}

	intel_print_rc6_info(dev, rc6_mask);

	I915_WRITE(GEN6_RC_CONTROL,
		   rc6_mask |
		   GEN6_RC_CTL_EI_MODE(1) |
		   GEN6_RC_CTL_HW_ENABLE);

	/* Power down if completely idle for over 50ms */
	I915_WRITE(GEN6_RP_DOWN_TIMEOUT, 50000);
	I915_WRITE(GEN6_RP_IDLE_HYSTERSIS, 10);

	ret = sandybridge_pcode_write(dev_priv, GEN6_PCODE_WRITE_MIN_FREQ_TABLE, 0);
	if (ret)
		DRM_DEBUG_DRIVER("Failed to set the min frequency\n");

	ret = sandybridge_pcode_read(dev_priv, GEN6_READ_OC_PARAMS, &pcu_mbox);
	if (!ret && (pcu_mbox & (1<<31))) { /* OC supported */
		DRM_DEBUG_DRIVER("Overclocking supported. Max: %dMHz, Overclock max: %dMHz\n",
				 (dev_priv->rps.max_freq_softlimit & 0xff) * 50,
				 (pcu_mbox & 0xff) * 50);
		dev_priv->rps.max_freq = pcu_mbox & 0xff;
	}

	dev_priv->rps.power = HIGH_POWER; /* force a reset */
	gen6_set_rps(dev_priv->dev, dev_priv->rps.idle_freq);

	rc6vids = 0;
	ret = sandybridge_pcode_read(dev_priv, GEN6_PCODE_READ_RC6VIDS, &rc6vids);
	if (IS_GEN6(dev) && ret) {
		DRM_DEBUG_DRIVER("Couldn't check for BIOS workaround\n");
	} else if (IS_GEN6(dev) && (GEN6_DECODE_RC6_VID(rc6vids & 0xff) < 450)) {
		DRM_DEBUG_DRIVER("You should update your BIOS. Correcting minimum rc6 voltage (%dmV->%dmV)\n",
			  GEN6_DECODE_RC6_VID(rc6vids & 0xff), 450);
		rc6vids &= 0xffff00;
		rc6vids |= GEN6_ENCODE_RC6_VID(450);
		ret = sandybridge_pcode_write(dev_priv, GEN6_PCODE_WRITE_RC6VIDS, rc6vids);
		if (ret)
			DRM_ERROR("Couldn't fix incorrect rc6 voltage\n");
	}

	intel_uncore_forcewake_put(dev_priv, FORCEWAKE_ALL);
}

static void __gen6_update_ring_freq(struct drm_device *dev)
{
	struct drm_i915_private *dev_priv = dev->dev_private;
	int min_freq = 15;
	unsigned int gpu_freq;
	unsigned int max_ia_freq, min_ring_freq;
	unsigned int max_gpu_freq, min_gpu_freq;
	int scaling_factor = 180;
	struct cpufreq_policy *policy;

	WARN_ON(!mutex_is_locked(&dev_priv->rps.hw_lock));

	policy = cpufreq_cpu_get(0);
	if (policy) {
		max_ia_freq = policy->cpuinfo.max_freq;
		cpufreq_cpu_put(policy);
	} else {
		/*
		 * Default to measured freq if none found, PCU will ensure we
		 * don't go over
		 */
		max_ia_freq = tsc_khz;
	}

	/* Convert from kHz to MHz */
	max_ia_freq /= 1000;

	min_ring_freq = I915_READ(DCLK) & 0xf;
	/* convert DDR frequency from units of 266.6MHz to bandwidth */
	min_ring_freq = mult_frac(min_ring_freq, 8, 3);

	if (IS_SKYLAKE(dev) || IS_KABYLAKE(dev)) {
		/* Convert GT frequency to 50 HZ units */
		min_gpu_freq = dev_priv->rps.min_freq / GEN9_FREQ_SCALER;
		max_gpu_freq = dev_priv->rps.max_freq / GEN9_FREQ_SCALER;
	} else {
		min_gpu_freq = dev_priv->rps.min_freq;
		max_gpu_freq = dev_priv->rps.max_freq;
	}

	/*
	 * For each potential GPU frequency, load a ring frequency we'd like
	 * to use for memory access.  We do this by specifying the IA frequency
	 * the PCU should use as a reference to determine the ring frequency.
	 */
	for (gpu_freq = max_gpu_freq; gpu_freq >= min_gpu_freq; gpu_freq--) {
		int diff = max_gpu_freq - gpu_freq;
		unsigned int ia_freq = 0, ring_freq = 0;

		if (IS_SKYLAKE(dev) || IS_KABYLAKE(dev)) {
			/*
			 * ring_freq = 2 * GT. ring_freq is in 100MHz units
			 * No floor required for ring frequency on SKL.
			 */
			ring_freq = gpu_freq;
		} else if (INTEL_INFO(dev)->gen >= 8) {
			/* max(2 * GT, DDR). NB: GT is 50MHz units */
			ring_freq = max(min_ring_freq, gpu_freq);
		} else if (IS_HASWELL(dev)) {
			ring_freq = mult_frac(gpu_freq, 5, 4);
			ring_freq = max(min_ring_freq, ring_freq);
			/* leave ia_freq as the default, chosen by cpufreq */
		} else {
			/* On older processors, there is no separate ring
			 * clock domain, so in order to boost the bandwidth
			 * of the ring, we need to upclock the CPU (ia_freq).
			 *
			 * For GPU frequencies less than 750MHz,
			 * just use the lowest ring freq.
			 */
			if (gpu_freq < min_freq)
				ia_freq = 800;
			else
				ia_freq = max_ia_freq - ((diff * scaling_factor) / 2);
			ia_freq = DIV_ROUND_CLOSEST(ia_freq, 100);
		}

		sandybridge_pcode_write(dev_priv,
					GEN6_PCODE_WRITE_MIN_FREQ_TABLE,
					ia_freq << GEN6_PCODE_FREQ_IA_RATIO_SHIFT |
					ring_freq << GEN6_PCODE_FREQ_RING_RATIO_SHIFT |
					gpu_freq);
	}
}

void gen6_update_ring_freq(struct drm_device *dev)
{
	struct drm_i915_private *dev_priv = dev->dev_private;

	if (!HAS_CORE_RING_FREQ(dev))
		return;

	mutex_lock(&dev_priv->rps.hw_lock);
	__gen6_update_ring_freq(dev);
	mutex_unlock(&dev_priv->rps.hw_lock);
}

static int cherryview_rps_max_freq(struct drm_i915_private *dev_priv)
{
	struct drm_device *dev = dev_priv->dev;
	u32 val, rp0;

	val = vlv_punit_read(dev_priv, FB_GFX_FMAX_AT_VMAX_FUSE);

	switch (INTEL_INFO(dev)->eu_total) {
	case 8:
		/* (2 * 4) config */
		rp0 = (val >> FB_GFX_FMAX_AT_VMAX_2SS4EU_FUSE_SHIFT);
		break;
	case 12:
		/* (2 * 6) config */
		rp0 = (val >> FB_GFX_FMAX_AT_VMAX_2SS6EU_FUSE_SHIFT);
		break;
	case 16:
		/* (2 * 8) config */
	default:
		/* Setting (2 * 8) Min RP0 for any other combination */
		rp0 = (val >> FB_GFX_FMAX_AT_VMAX_2SS8EU_FUSE_SHIFT);
		break;
	}

	rp0 = (rp0 & FB_GFX_FREQ_FUSE_MASK);

	return rp0;
}

static int cherryview_rps_rpe_freq(struct drm_i915_private *dev_priv)
{
	u32 val, rpe;

	val = vlv_punit_read(dev_priv, PUNIT_GPU_DUTYCYCLE_REG);
	rpe = (val >> PUNIT_GPU_DUTYCYCLE_RPE_FREQ_SHIFT) & PUNIT_GPU_DUTYCYCLE_RPE_FREQ_MASK;

	return rpe;
}

static int cherryview_rps_guar_freq(struct drm_i915_private *dev_priv)
{
	u32 val, rp1;

	val = vlv_punit_read(dev_priv, FB_GFX_FMAX_AT_VMAX_FUSE);
	rp1 = (val & FB_GFX_FREQ_FUSE_MASK);

	return rp1;
}

static int valleyview_rps_guar_freq(struct drm_i915_private *dev_priv)
{
	u32 val, rp1;

	val = vlv_nc_read(dev_priv, IOSF_NC_FB_GFX_FREQ_FUSE);

	rp1 = (val & FB_GFX_FGUARANTEED_FREQ_FUSE_MASK) >> FB_GFX_FGUARANTEED_FREQ_FUSE_SHIFT;

	return rp1;
}

static int valleyview_rps_max_freq(struct drm_i915_private *dev_priv)
{
	u32 val, rp0;

	val = vlv_nc_read(dev_priv, IOSF_NC_FB_GFX_FREQ_FUSE);

	rp0 = (val & FB_GFX_MAX_FREQ_FUSE_MASK) >> FB_GFX_MAX_FREQ_FUSE_SHIFT;
	/* Clamp to max */
	rp0 = min_t(u32, rp0, 0xea);

	return rp0;
}

static int valleyview_rps_rpe_freq(struct drm_i915_private *dev_priv)
{
	u32 val, rpe;

	val = vlv_nc_read(dev_priv, IOSF_NC_FB_GFX_FMAX_FUSE_LO);
	rpe = (val & FB_FMAX_VMIN_FREQ_LO_MASK) >> FB_FMAX_VMIN_FREQ_LO_SHIFT;
	val = vlv_nc_read(dev_priv, IOSF_NC_FB_GFX_FMAX_FUSE_HI);
	rpe |= (val & FB_FMAX_VMIN_FREQ_HI_MASK) << 5;

	return rpe;
}

static int valleyview_rps_min_freq(struct drm_i915_private *dev_priv)
{
	u32 val;

	val = vlv_punit_read(dev_priv, PUNIT_REG_GPU_LFM) & 0xff;
	/*
	 * According to the BYT Punit GPU turbo HAS 1.1.6.3 the minimum value
	 * for the minimum frequency in GPLL mode is 0xc1. Contrary to this on
	 * a BYT-M B0 the above register contains 0xbf. Moreover when setting
	 * a frequency Punit will not allow values below 0xc0. Clamp it 0xc0
	 * to make sure it matches what Punit accepts.
	 */
	return max_t(u32, val, 0xc0);
}

/* Check that the pctx buffer wasn't move under us. */
static void valleyview_check_pctx(struct drm_i915_private *dev_priv)
{
	unsigned long pctx_addr = I915_READ(VLV_PCBR) & ~4095;

	WARN_ON(pctx_addr != dev_priv->mm.stolen_base +
			     dev_priv->vlv_pctx->stolen->start);
}


/* Check that the pcbr address is not empty. */
static void cherryview_check_pctx(struct drm_i915_private *dev_priv)
{
	unsigned long pctx_addr = I915_READ(VLV_PCBR) & ~4095;

	WARN_ON((pctx_addr >> VLV_PCBR_ADDR_SHIFT) == 0);
}

static void cherryview_setup_pctx(struct drm_device *dev)
{
	struct drm_i915_private *dev_priv = to_i915(dev);
	struct i915_ggtt *ggtt = &dev_priv->ggtt;
	unsigned long pctx_paddr, paddr;
	u32 pcbr;
	int pctx_size = 32*1024;

	pcbr = I915_READ(VLV_PCBR);
	if ((pcbr >> VLV_PCBR_ADDR_SHIFT) == 0) {
		DRM_DEBUG_DRIVER("BIOS didn't set up PCBR, fixing up\n");
		paddr = (dev_priv->mm.stolen_base +
			 (ggtt->stolen_size - pctx_size));

		pctx_paddr = (paddr & (~4095));
		I915_WRITE(VLV_PCBR, pctx_paddr);
	}

	DRM_DEBUG_DRIVER("PCBR: 0x%08x\n", I915_READ(VLV_PCBR));
}

static void valleyview_setup_pctx(struct drm_device *dev)
{
	struct drm_i915_private *dev_priv = dev->dev_private;
	struct drm_i915_gem_object *pctx;
	unsigned long pctx_paddr;
	u32 pcbr;
	int pctx_size = 24*1024;

	mutex_lock(&dev->struct_mutex);

	pcbr = I915_READ(VLV_PCBR);
	if (pcbr) {
		/* BIOS set it up already, grab the pre-alloc'd space */
		int pcbr_offset;

		pcbr_offset = (pcbr & (~4095)) - dev_priv->mm.stolen_base;
		pctx = i915_gem_object_create_stolen_for_preallocated(dev_priv->dev,
								      pcbr_offset,
								      I915_GTT_OFFSET_NONE,
								      pctx_size);
		goto out;
	}

	DRM_DEBUG_DRIVER("BIOS didn't set up PCBR, fixing up\n");

	/*
	 * From the Gunit register HAS:
	 * The Gfx driver is expected to program this register and ensure
	 * proper allocation within Gfx stolen memory.  For example, this
	 * register should be programmed such than the PCBR range does not
	 * overlap with other ranges, such as the frame buffer, protected
	 * memory, or any other relevant ranges.
	 */
	pctx = i915_gem_object_create_stolen(dev, pctx_size);
	if (!pctx) {
		DRM_DEBUG("not enough stolen space for PCTX, disabling\n");
		goto out;
	}

	pctx_paddr = dev_priv->mm.stolen_base + pctx->stolen->start;
	I915_WRITE(VLV_PCBR, pctx_paddr);

out:
	DRM_DEBUG_DRIVER("PCBR: 0x%08x\n", I915_READ(VLV_PCBR));
	dev_priv->vlv_pctx = pctx;
	mutex_unlock(&dev->struct_mutex);
}

static void valleyview_cleanup_pctx(struct drm_device *dev)
{
	struct drm_i915_private *dev_priv = dev->dev_private;

	if (WARN_ON(!dev_priv->vlv_pctx))
		return;

	drm_gem_object_unreference_unlocked(&dev_priv->vlv_pctx->base);
	dev_priv->vlv_pctx = NULL;
}

static void vlv_init_gpll_ref_freq(struct drm_i915_private *dev_priv)
{
	dev_priv->rps.gpll_ref_freq =
		vlv_get_cck_clock(dev_priv, "GPLL ref",
				  CCK_GPLL_CLOCK_CONTROL,
				  dev_priv->czclk_freq);

	DRM_DEBUG_DRIVER("GPLL reference freq: %d kHz\n",
			 dev_priv->rps.gpll_ref_freq);
}

static void valleyview_init_gt_powersave(struct drm_device *dev)
{
	struct drm_i915_private *dev_priv = dev->dev_private;
	u32 val;

	valleyview_setup_pctx(dev);

	vlv_init_gpll_ref_freq(dev_priv);

	mutex_lock(&dev_priv->rps.hw_lock);

	val = vlv_punit_read(dev_priv, PUNIT_REG_GPU_FREQ_STS);
	switch ((val >> 6) & 3) {
	case 0:
	case 1:
		dev_priv->mem_freq = 800;
		break;
	case 2:
		dev_priv->mem_freq = 1066;
		break;
	case 3:
		dev_priv->mem_freq = 1333;
		break;
	}
	DRM_DEBUG_DRIVER("DDR speed: %d MHz\n", dev_priv->mem_freq);

	dev_priv->rps.max_freq = valleyview_rps_max_freq(dev_priv);
	dev_priv->rps.rp0_freq = dev_priv->rps.max_freq;
	DRM_DEBUG_DRIVER("max GPU freq: %d MHz (%u)\n",
			 intel_gpu_freq(dev_priv, dev_priv->rps.max_freq),
			 dev_priv->rps.max_freq);

	dev_priv->rps.efficient_freq = valleyview_rps_rpe_freq(dev_priv);
	DRM_DEBUG_DRIVER("RPe GPU freq: %d MHz (%u)\n",
			 intel_gpu_freq(dev_priv, dev_priv->rps.efficient_freq),
			 dev_priv->rps.efficient_freq);

	dev_priv->rps.rp1_freq = valleyview_rps_guar_freq(dev_priv);
	DRM_DEBUG_DRIVER("RP1(Guar Freq) GPU freq: %d MHz (%u)\n",
			 intel_gpu_freq(dev_priv, dev_priv->rps.rp1_freq),
			 dev_priv->rps.rp1_freq);

	dev_priv->rps.min_freq = valleyview_rps_min_freq(dev_priv);
	DRM_DEBUG_DRIVER("min GPU freq: %d MHz (%u)\n",
			 intel_gpu_freq(dev_priv, dev_priv->rps.min_freq),
			 dev_priv->rps.min_freq);

	dev_priv->rps.idle_freq = dev_priv->rps.min_freq;

	/* Preserve min/max settings in case of re-init */
	if (dev_priv->rps.max_freq_softlimit == 0)
		dev_priv->rps.max_freq_softlimit = dev_priv->rps.max_freq;

	if (dev_priv->rps.min_freq_softlimit == 0)
		dev_priv->rps.min_freq_softlimit = dev_priv->rps.min_freq;

	mutex_unlock(&dev_priv->rps.hw_lock);
}

static void cherryview_init_gt_powersave(struct drm_device *dev)
{
	struct drm_i915_private *dev_priv = dev->dev_private;
	u32 val;

	cherryview_setup_pctx(dev);

	vlv_init_gpll_ref_freq(dev_priv);

	mutex_lock(&dev_priv->rps.hw_lock);

	mutex_lock(&dev_priv->sb_lock);
	val = vlv_cck_read(dev_priv, CCK_FUSE_REG);
	mutex_unlock(&dev_priv->sb_lock);

	switch ((val >> 2) & 0x7) {
	case 3:
		dev_priv->mem_freq = 2000;
		break;
	default:
		dev_priv->mem_freq = 1600;
		break;
	}
	DRM_DEBUG_DRIVER("DDR speed: %d MHz\n", dev_priv->mem_freq);

	dev_priv->rps.max_freq = cherryview_rps_max_freq(dev_priv);
	dev_priv->rps.rp0_freq = dev_priv->rps.max_freq;
	DRM_DEBUG_DRIVER("max GPU freq: %d MHz (%u)\n",
			 intel_gpu_freq(dev_priv, dev_priv->rps.max_freq),
			 dev_priv->rps.max_freq);

	dev_priv->rps.efficient_freq = cherryview_rps_rpe_freq(dev_priv);
	DRM_DEBUG_DRIVER("RPe GPU freq: %d MHz (%u)\n",
			 intel_gpu_freq(dev_priv, dev_priv->rps.efficient_freq),
			 dev_priv->rps.efficient_freq);

	dev_priv->rps.rp1_freq = cherryview_rps_guar_freq(dev_priv);
	DRM_DEBUG_DRIVER("RP1(Guar) GPU freq: %d MHz (%u)\n",
			 intel_gpu_freq(dev_priv, dev_priv->rps.rp1_freq),
			 dev_priv->rps.rp1_freq);

	/* PUnit validated range is only [RPe, RP0] */
	dev_priv->rps.min_freq = dev_priv->rps.efficient_freq;
	DRM_DEBUG_DRIVER("min GPU freq: %d MHz (%u)\n",
			 intel_gpu_freq(dev_priv, dev_priv->rps.min_freq),
			 dev_priv->rps.min_freq);

	WARN_ONCE((dev_priv->rps.max_freq |
		   dev_priv->rps.efficient_freq |
		   dev_priv->rps.rp1_freq |
		   dev_priv->rps.min_freq) & 1,
		  "Odd GPU freq values\n");

	dev_priv->rps.idle_freq = dev_priv->rps.min_freq;

	/* Preserve min/max settings in case of re-init */
	if (dev_priv->rps.max_freq_softlimit == 0)
		dev_priv->rps.max_freq_softlimit = dev_priv->rps.max_freq;

	if (dev_priv->rps.min_freq_softlimit == 0)
		dev_priv->rps.min_freq_softlimit = dev_priv->rps.min_freq;

	mutex_unlock(&dev_priv->rps.hw_lock);
}

static void valleyview_cleanup_gt_powersave(struct drm_device *dev)
{
	valleyview_cleanup_pctx(dev);
}

static void cherryview_enable_rps(struct drm_device *dev)
{
	struct drm_i915_private *dev_priv = dev->dev_private;
	struct intel_engine_cs *engine;
	u32 gtfifodbg, val, rc6_mode = 0, pcbr;

	WARN_ON(!mutex_is_locked(&dev_priv->rps.hw_lock));

	gtfifodbg = I915_READ(GTFIFODBG) & ~(GT_FIFO_SBDEDICATE_FREE_ENTRY_CHV |
					     GT_FIFO_FREE_ENTRIES_CHV);
	if (gtfifodbg) {
		DRM_DEBUG_DRIVER("GT fifo had a previous error %x\n",
				 gtfifodbg);
		I915_WRITE(GTFIFODBG, gtfifodbg);
	}

	cherryview_check_pctx(dev_priv);

	/* 1a & 1b: Get forcewake during program sequence. Although the driver
	 * hasn't enabled a state yet where we need forcewake, BIOS may have.*/
	intel_uncore_forcewake_get(dev_priv, FORCEWAKE_ALL);

	/*  Disable RC states. */
	I915_WRITE(GEN6_RC_CONTROL, 0);

	/* 2a: Program RC6 thresholds.*/
	I915_WRITE(GEN6_RC6_WAKE_RATE_LIMIT, 40 << 16);
	I915_WRITE(GEN6_RC_EVALUATION_INTERVAL, 125000); /* 12500 * 1280ns */
	I915_WRITE(GEN6_RC_IDLE_HYSTERSIS, 25); /* 25 * 1280ns */

	for_each_engine(engine, dev_priv)
		I915_WRITE(RING_MAX_IDLE(engine->mmio_base), 10);
	I915_WRITE(GEN6_RC_SLEEP, 0);

	/* TO threshold set to 500 us ( 0x186 * 1.28 us) */
	I915_WRITE(GEN6_RC6_THRESHOLD, 0x186);

	/* allows RC6 residency counter to work */
	I915_WRITE(VLV_COUNTER_CONTROL,
		   _MASKED_BIT_ENABLE(VLV_COUNT_RANGE_HIGH |
				      VLV_MEDIA_RC6_COUNT_EN |
				      VLV_RENDER_RC6_COUNT_EN));

	/* For now we assume BIOS is allocating and populating the PCBR  */
	pcbr = I915_READ(VLV_PCBR);

	/* 3: Enable RC6 */
	if ((intel_enable_rc6(dev) & INTEL_RC6_ENABLE) &&
						(pcbr >> VLV_PCBR_ADDR_SHIFT))
		rc6_mode = GEN7_RC_CTL_TO_MODE;

	I915_WRITE(GEN6_RC_CONTROL, rc6_mode);

	/* 4 Program defaults and thresholds for RPS*/
	I915_WRITE(GEN6_RP_DOWN_TIMEOUT, 1000000);
	I915_WRITE(GEN6_RP_UP_THRESHOLD, 59400);
	I915_WRITE(GEN6_RP_DOWN_THRESHOLD, 245000);
	I915_WRITE(GEN6_RP_UP_EI, 66000);
	I915_WRITE(GEN6_RP_DOWN_EI, 350000);

	I915_WRITE(GEN6_RP_IDLE_HYSTERSIS, 10);

	/* 5: Enable RPS */
	I915_WRITE(GEN6_RP_CONTROL,
		   GEN6_RP_MEDIA_HW_NORMAL_MODE |
		   GEN6_RP_MEDIA_IS_GFX |
		   GEN6_RP_ENABLE |
		   GEN6_RP_UP_BUSY_AVG |
		   GEN6_RP_DOWN_IDLE_AVG);

	/* Setting Fixed Bias */
	val = VLV_OVERRIDE_EN |
		  VLV_SOC_TDP_EN |
		  CHV_BIAS_CPU_50_SOC_50;
	vlv_punit_write(dev_priv, VLV_TURBO_SOC_OVERRIDE, val);

	val = vlv_punit_read(dev_priv, PUNIT_REG_GPU_FREQ_STS);

	/* RPS code assumes GPLL is used */
	WARN_ONCE((val & GPLLENABLE) == 0, "GPLL not enabled\n");

	DRM_DEBUG_DRIVER("GPLL enabled? %s\n", yesno(val & GPLLENABLE));
	DRM_DEBUG_DRIVER("GPU status: 0x%08x\n", val);

	dev_priv->rps.cur_freq = (val >> 8) & 0xff;
	DRM_DEBUG_DRIVER("current GPU freq: %d MHz (%u)\n",
			 intel_gpu_freq(dev_priv, dev_priv->rps.cur_freq),
			 dev_priv->rps.cur_freq);

	DRM_DEBUG_DRIVER("setting GPU freq to %d MHz (%u)\n",
			 intel_gpu_freq(dev_priv, dev_priv->rps.idle_freq),
			 dev_priv->rps.idle_freq);

	valleyview_set_rps(dev_priv->dev, dev_priv->rps.idle_freq);

	intel_uncore_forcewake_put(dev_priv, FORCEWAKE_ALL);
}

static void valleyview_enable_rps(struct drm_device *dev)
{
	struct drm_i915_private *dev_priv = dev->dev_private;
	struct intel_engine_cs *engine;
	u32 gtfifodbg, val, rc6_mode = 0;

	WARN_ON(!mutex_is_locked(&dev_priv->rps.hw_lock));

	valleyview_check_pctx(dev_priv);

	gtfifodbg = I915_READ(GTFIFODBG);
	if (gtfifodbg) {
		DRM_DEBUG_DRIVER("GT fifo had a previous error %x\n",
				 gtfifodbg);
		I915_WRITE(GTFIFODBG, gtfifodbg);
	}

	/* If VLV, Forcewake all wells, else re-direct to regular path */
	intel_uncore_forcewake_get(dev_priv, FORCEWAKE_ALL);

	/*  Disable RC states. */
	I915_WRITE(GEN6_RC_CONTROL, 0);

	I915_WRITE(GEN6_RP_DOWN_TIMEOUT, 1000000);
	I915_WRITE(GEN6_RP_UP_THRESHOLD, 59400);
	I915_WRITE(GEN6_RP_DOWN_THRESHOLD, 245000);
	I915_WRITE(GEN6_RP_UP_EI, 66000);
	I915_WRITE(GEN6_RP_DOWN_EI, 350000);

	I915_WRITE(GEN6_RP_IDLE_HYSTERSIS, 10);

	I915_WRITE(GEN6_RP_CONTROL,
		   GEN6_RP_MEDIA_TURBO |
		   GEN6_RP_MEDIA_HW_NORMAL_MODE |
		   GEN6_RP_MEDIA_IS_GFX |
		   GEN6_RP_ENABLE |
		   GEN6_RP_UP_BUSY_AVG |
		   GEN6_RP_DOWN_IDLE_CONT);

	I915_WRITE(GEN6_RC6_WAKE_RATE_LIMIT, 0x00280000);
	I915_WRITE(GEN6_RC_EVALUATION_INTERVAL, 125000);
	I915_WRITE(GEN6_RC_IDLE_HYSTERSIS, 25);

	for_each_engine(engine, dev_priv)
		I915_WRITE(RING_MAX_IDLE(engine->mmio_base), 10);

	I915_WRITE(GEN6_RC6_THRESHOLD, 0x557);

	/* allows RC6 residency counter to work */
	I915_WRITE(VLV_COUNTER_CONTROL,
		   _MASKED_BIT_ENABLE(VLV_MEDIA_RC0_COUNT_EN |
				      VLV_RENDER_RC0_COUNT_EN |
				      VLV_MEDIA_RC6_COUNT_EN |
				      VLV_RENDER_RC6_COUNT_EN));

	if (intel_enable_rc6(dev) & INTEL_RC6_ENABLE)
		rc6_mode = GEN7_RC_CTL_TO_MODE | VLV_RC_CTL_CTX_RST_PARALLEL;

	intel_print_rc6_info(dev, rc6_mode);

	I915_WRITE(GEN6_RC_CONTROL, rc6_mode);

	/* Setting Fixed Bias */
	val = VLV_OVERRIDE_EN |
		  VLV_SOC_TDP_EN |
		  VLV_BIAS_CPU_125_SOC_875;
	vlv_punit_write(dev_priv, VLV_TURBO_SOC_OVERRIDE, val);

	val = vlv_punit_read(dev_priv, PUNIT_REG_GPU_FREQ_STS);

	/* RPS code assumes GPLL is used */
	WARN_ONCE((val & GPLLENABLE) == 0, "GPLL not enabled\n");

	DRM_DEBUG_DRIVER("GPLL enabled? %s\n", yesno(val & GPLLENABLE));
	DRM_DEBUG_DRIVER("GPU status: 0x%08x\n", val);

	dev_priv->rps.cur_freq = (val >> 8) & 0xff;
	DRM_DEBUG_DRIVER("current GPU freq: %d MHz (%u)\n",
			 intel_gpu_freq(dev_priv, dev_priv->rps.cur_freq),
			 dev_priv->rps.cur_freq);

	DRM_DEBUG_DRIVER("setting GPU freq to %d MHz (%u)\n",
			 intel_gpu_freq(dev_priv, dev_priv->rps.idle_freq),
			 dev_priv->rps.idle_freq);

	valleyview_set_rps(dev_priv->dev, dev_priv->rps.idle_freq);

	intel_uncore_forcewake_put(dev_priv, FORCEWAKE_ALL);
}

static unsigned long intel_pxfreq(u32 vidfreq)
{
	unsigned long freq;
	int div = (vidfreq & 0x3f0000) >> 16;
	int post = (vidfreq & 0x3000) >> 12;
	int pre = (vidfreq & 0x7);

	if (!pre)
		return 0;

	freq = ((div * 133333) / ((1<<post) * pre));

	return freq;
}

static const struct cparams {
	u16 i;
	u16 t;
	u16 m;
	u16 c;
} cparams[] = {
	{ 1, 1333, 301, 28664 },
	{ 1, 1066, 294, 24460 },
	{ 1, 800, 294, 25192 },
	{ 0, 1333, 276, 27605 },
	{ 0, 1066, 276, 27605 },
	{ 0, 800, 231, 23784 },
};

static unsigned long __i915_chipset_val(struct drm_i915_private *dev_priv)
{
	u64 total_count, diff, ret;
	u32 count1, count2, count3, m = 0, c = 0;
	unsigned long now = jiffies_to_msecs(jiffies), diff1;
	int i;

	assert_spin_locked(&mchdev_lock);

	diff1 = now - dev_priv->ips.last_time1;

	/* Prevent division-by-zero if we are asking too fast.
	 * Also, we don't get interesting results if we are polling
	 * faster than once in 10ms, so just return the saved value
	 * in such cases.
	 */
	if (diff1 <= 10)
		return dev_priv->ips.chipset_power;

	count1 = I915_READ(DMIEC);
	count2 = I915_READ(DDREC);
	count3 = I915_READ(CSIEC);

	total_count = count1 + count2 + count3;

	/* FIXME: handle per-counter overflow */
	if (total_count < dev_priv->ips.last_count1) {
		diff = ~0UL - dev_priv->ips.last_count1;
		diff += total_count;
	} else {
		diff = total_count - dev_priv->ips.last_count1;
	}

	for (i = 0; i < ARRAY_SIZE(cparams); i++) {
		if (cparams[i].i == dev_priv->ips.c_m &&
		    cparams[i].t == dev_priv->ips.r_t) {
			m = cparams[i].m;
			c = cparams[i].c;
			break;
		}
	}

	diff = div_u64(diff, diff1);
	ret = ((m * diff) + c);
	ret = div_u64(ret, 10);

	dev_priv->ips.last_count1 = total_count;
	dev_priv->ips.last_time1 = now;

	dev_priv->ips.chipset_power = ret;

	return ret;
}

unsigned long i915_chipset_val(struct drm_i915_private *dev_priv)
{
	struct drm_device *dev = dev_priv->dev;
	unsigned long val;

	if (INTEL_INFO(dev)->gen != 5)
		return 0;

	spin_lock_irq(&mchdev_lock);

	val = __i915_chipset_val(dev_priv);

	spin_unlock_irq(&mchdev_lock);

	return val;
}

unsigned long i915_mch_val(struct drm_i915_private *dev_priv)
{
	unsigned long m, x, b;
	u32 tsfs;

	tsfs = I915_READ(TSFS);

	m = ((tsfs & TSFS_SLOPE_MASK) >> TSFS_SLOPE_SHIFT);
	x = I915_READ8(TR1);

	b = tsfs & TSFS_INTR_MASK;

	return ((m * x) / 127) - b;
}

static int _pxvid_to_vd(u8 pxvid)
{
	if (pxvid == 0)
		return 0;

	if (pxvid >= 8 && pxvid < 31)
		pxvid = 31;

	return (pxvid + 2) * 125;
}

static u32 pvid_to_extvid(struct drm_i915_private *dev_priv, u8 pxvid)
{
	struct drm_device *dev = dev_priv->dev;
	const int vd = _pxvid_to_vd(pxvid);
	const int vm = vd - 1125;

	if (INTEL_INFO(dev)->is_mobile)
		return vm > 0 ? vm : 0;

	return vd;
}

static void __i915_update_gfx_val(struct drm_i915_private *dev_priv)
{
	u64 now, diff, diffms;
	u32 count;

	assert_spin_locked(&mchdev_lock);

	now = ktime_get_raw_ns();
	diffms = now - dev_priv->ips.last_time2;
	do_div(diffms, NSEC_PER_MSEC);

	/* Don't divide by 0 */
	if (!diffms)
		return;

	count = I915_READ(GFXEC);

	if (count < dev_priv->ips.last_count2) {
		diff = ~0UL - dev_priv->ips.last_count2;
		diff += count;
	} else {
		diff = count - dev_priv->ips.last_count2;
	}

	dev_priv->ips.last_count2 = count;
	dev_priv->ips.last_time2 = now;

	/* More magic constants... */
	diff = diff * 1181;
	diff = div_u64(diff, diffms * 10);
	dev_priv->ips.gfx_power = diff;
}

void i915_update_gfx_val(struct drm_i915_private *dev_priv)
{
	struct drm_device *dev = dev_priv->dev;

	if (INTEL_INFO(dev)->gen != 5)
		return;

	spin_lock_irq(&mchdev_lock);

	__i915_update_gfx_val(dev_priv);

	spin_unlock_irq(&mchdev_lock);
}

static unsigned long __i915_gfx_val(struct drm_i915_private *dev_priv)
{
	unsigned long t, corr, state1, corr2, state2;
	u32 pxvid, ext_v;

	assert_spin_locked(&mchdev_lock);

	pxvid = I915_READ(PXVFREQ(dev_priv->rps.cur_freq));
	pxvid = (pxvid >> 24) & 0x7f;
	ext_v = pvid_to_extvid(dev_priv, pxvid);

	state1 = ext_v;

	t = i915_mch_val(dev_priv);

	/* Revel in the empirically derived constants */

	/* Correction factor in 1/100000 units */
	if (t > 80)
		corr = ((t * 2349) + 135940);
	else if (t >= 50)
		corr = ((t * 964) + 29317);
	else /* < 50 */
		corr = ((t * 301) + 1004);

	corr = corr * ((150142 * state1) / 10000 - 78642);
	corr /= 100000;
	corr2 = (corr * dev_priv->ips.corr);

	state2 = (corr2 * state1) / 10000;
	state2 /= 100; /* convert to mW */

	__i915_update_gfx_val(dev_priv);

	return dev_priv->ips.gfx_power + state2;
}

unsigned long i915_gfx_val(struct drm_i915_private *dev_priv)
{
	struct drm_device *dev = dev_priv->dev;
	unsigned long val;

	if (INTEL_INFO(dev)->gen != 5)
		return 0;

	spin_lock_irq(&mchdev_lock);

	val = __i915_gfx_val(dev_priv);

	spin_unlock_irq(&mchdev_lock);

	return val;
}

/**
 * i915_read_mch_val - return value for IPS use
 *
 * Calculate and return a value for the IPS driver to use when deciding whether
 * we have thermal and power headroom to increase CPU or GPU power budget.
 */
unsigned long i915_read_mch_val(void)
{
	struct drm_i915_private *dev_priv;
	unsigned long chipset_val, graphics_val, ret = 0;

	spin_lock_irq(&mchdev_lock);
	if (!i915_mch_dev)
		goto out_unlock;
	dev_priv = i915_mch_dev;

	chipset_val = __i915_chipset_val(dev_priv);
	graphics_val = __i915_gfx_val(dev_priv);

	ret = chipset_val + graphics_val;

out_unlock:
	spin_unlock_irq(&mchdev_lock);

	return ret;
}
EXPORT_SYMBOL_GPL(i915_read_mch_val);

/**
 * i915_gpu_raise - raise GPU frequency limit
 *
 * Raise the limit; IPS indicates we have thermal headroom.
 */
bool i915_gpu_raise(void)
{
	struct drm_i915_private *dev_priv;
	bool ret = true;

	spin_lock_irq(&mchdev_lock);
	if (!i915_mch_dev) {
		ret = false;
		goto out_unlock;
	}
	dev_priv = i915_mch_dev;

	if (dev_priv->ips.max_delay > dev_priv->ips.fmax)
		dev_priv->ips.max_delay--;

out_unlock:
	spin_unlock_irq(&mchdev_lock);

	return ret;
}
EXPORT_SYMBOL_GPL(i915_gpu_raise);

/**
 * i915_gpu_lower - lower GPU frequency limit
 *
 * IPS indicates we're close to a thermal limit, so throttle back the GPU
 * frequency maximum.
 */
bool i915_gpu_lower(void)
{
	struct drm_i915_private *dev_priv;
	bool ret = true;

	spin_lock_irq(&mchdev_lock);
	if (!i915_mch_dev) {
		ret = false;
		goto out_unlock;
	}
	dev_priv = i915_mch_dev;

	if (dev_priv->ips.max_delay < dev_priv->ips.min_delay)
		dev_priv->ips.max_delay++;

out_unlock:
	spin_unlock_irq(&mchdev_lock);

	return ret;
}
EXPORT_SYMBOL_GPL(i915_gpu_lower);

/**
 * i915_gpu_busy - indicate GPU business to IPS
 *
 * Tell the IPS driver whether or not the GPU is busy.
 */
bool i915_gpu_busy(void)
{
	struct drm_i915_private *dev_priv;
	struct intel_engine_cs *engine;
	bool ret = false;

	spin_lock_irq(&mchdev_lock);
	if (!i915_mch_dev)
		goto out_unlock;
	dev_priv = i915_mch_dev;

	for_each_engine(engine, dev_priv)
		ret |= !list_empty(&engine->request_list);

out_unlock:
	spin_unlock_irq(&mchdev_lock);

	return ret;
}
EXPORT_SYMBOL_GPL(i915_gpu_busy);

/**
 * i915_gpu_turbo_disable - disable graphics turbo
 *
 * Disable graphics turbo by resetting the max frequency and setting the
 * current frequency to the default.
 */
bool i915_gpu_turbo_disable(void)
{
	struct drm_i915_private *dev_priv;
	bool ret = true;

	spin_lock_irq(&mchdev_lock);
	if (!i915_mch_dev) {
		ret = false;
		goto out_unlock;
	}
	dev_priv = i915_mch_dev;

	dev_priv->ips.max_delay = dev_priv->ips.fstart;

	if (!ironlake_set_drps(dev_priv->dev, dev_priv->ips.fstart))
		ret = false;

out_unlock:
	spin_unlock_irq(&mchdev_lock);

	return ret;
}
EXPORT_SYMBOL_GPL(i915_gpu_turbo_disable);

/**
 * Tells the intel_ips driver that the i915 driver is now loaded, if
 * IPS got loaded first.
 *
 * This awkward dance is so that neither module has to depend on the
 * other in order for IPS to do the appropriate communication of
 * GPU turbo limits to i915.
 */
static void
ips_ping_for_i915_load(void)
{
	void (*link)(void);

	link = symbol_get(ips_link_to_i915_driver);
	if (link) {
		link();
		symbol_put(ips_link_to_i915_driver);
	}
}

void intel_gpu_ips_init(struct drm_i915_private *dev_priv)
{
	/* We only register the i915 ips part with intel-ips once everything is
	 * set up, to avoid intel-ips sneaking in and reading bogus values. */
	spin_lock_irq(&mchdev_lock);
	i915_mch_dev = dev_priv;
	spin_unlock_irq(&mchdev_lock);

	ips_ping_for_i915_load();
}

void intel_gpu_ips_teardown(void)
{
	spin_lock_irq(&mchdev_lock);
	i915_mch_dev = NULL;
	spin_unlock_irq(&mchdev_lock);
}

static void intel_init_emon(struct drm_device *dev)
{
	struct drm_i915_private *dev_priv = dev->dev_private;
	u32 lcfuse;
	u8 pxw[16];
	int i;

	/* Disable to program */
	I915_WRITE(ECR, 0);
	POSTING_READ(ECR);

	/* Program energy weights for various events */
	I915_WRITE(SDEW, 0x15040d00);
	I915_WRITE(CSIEW0, 0x007f0000);
	I915_WRITE(CSIEW1, 0x1e220004);
	I915_WRITE(CSIEW2, 0x04000004);

	for (i = 0; i < 5; i++)
		I915_WRITE(PEW(i), 0);
	for (i = 0; i < 3; i++)
		I915_WRITE(DEW(i), 0);

	/* Program P-state weights to account for frequency power adjustment */
	for (i = 0; i < 16; i++) {
		u32 pxvidfreq = I915_READ(PXVFREQ(i));
		unsigned long freq = intel_pxfreq(pxvidfreq);
		unsigned long vid = (pxvidfreq & PXVFREQ_PX_MASK) >>
			PXVFREQ_PX_SHIFT;
		unsigned long val;

		val = vid * vid;
		val *= (freq / 1000);
		val *= 255;
		val /= (127*127*900);
		if (val > 0xff)
			DRM_ERROR("bad pxval: %ld\n", val);
		pxw[i] = val;
	}
	/* Render standby states get 0 weight */
	pxw[14] = 0;
	pxw[15] = 0;

	for (i = 0; i < 4; i++) {
		u32 val = (pxw[i*4] << 24) | (pxw[(i*4)+1] << 16) |
			(pxw[(i*4)+2] << 8) | (pxw[(i*4)+3]);
		I915_WRITE(PXW(i), val);
	}

	/* Adjust magic regs to magic values (more experimental results) */
	I915_WRITE(OGW0, 0);
	I915_WRITE(OGW1, 0);
	I915_WRITE(EG0, 0x00007f00);
	I915_WRITE(EG1, 0x0000000e);
	I915_WRITE(EG2, 0x000e0000);
	I915_WRITE(EG3, 0x68000300);
	I915_WRITE(EG4, 0x42000000);
	I915_WRITE(EG5, 0x00140031);
	I915_WRITE(EG6, 0);
	I915_WRITE(EG7, 0);

	for (i = 0; i < 8; i++)
		I915_WRITE(PXWL(i), 0);

	/* Enable PMON + select events */
	I915_WRITE(ECR, 0x80000019);

	lcfuse = I915_READ(LCFUSE02);

	dev_priv->ips.corr = (lcfuse & LCFUSE_HIV_MASK);
}

void intel_init_gt_powersave(struct drm_device *dev)
{
	struct drm_i915_private *dev_priv = dev->dev_private;

<<<<<<< HEAD
	i915.enable_rc6 = sanitize_rc6_option(dev, i915.enable_rc6);
=======
>>>>>>> f67e69b3
	/*
	 * RPM depends on RC6 to save restore the GT HW context, so make RC6 a
	 * requirement.
	 */
	if (!i915.enable_rc6) {
		DRM_INFO("RC6 disabled, disabling runtime PM support\n");
		intel_runtime_pm_get(dev_priv);
	}

	if (IS_CHERRYVIEW(dev))
		cherryview_init_gt_powersave(dev);
	else if (IS_VALLEYVIEW(dev))
		valleyview_init_gt_powersave(dev);
}

void intel_cleanup_gt_powersave(struct drm_device *dev)
{
	struct drm_i915_private *dev_priv = dev->dev_private;

	if (IS_CHERRYVIEW(dev))
		return;
	else if (IS_VALLEYVIEW(dev))
		valleyview_cleanup_gt_powersave(dev);

	if (!i915.enable_rc6)
		intel_runtime_pm_put(dev_priv);
}

static void gen6_suspend_rps(struct drm_device *dev)
{
	struct drm_i915_private *dev_priv = dev->dev_private;

	flush_delayed_work(&dev_priv->rps.delayed_resume_work);

	gen6_disable_rps_interrupts(dev);
}

/**
 * intel_suspend_gt_powersave - suspend PM work and helper threads
 * @dev: drm device
 *
 * We don't want to disable RC6 or other features here, we just want
 * to make sure any work we've queued has finished and won't bother
 * us while we're suspended.
 */
void intel_suspend_gt_powersave(struct drm_device *dev)
{
	struct drm_i915_private *dev_priv = dev->dev_private;

	if (INTEL_INFO(dev)->gen < 6)
		return;

	gen6_suspend_rps(dev);

	/* Force GPU to min freq during suspend */
	gen6_rps_idle(dev_priv);
}

void intel_disable_gt_powersave(struct drm_device *dev)
{
	struct drm_i915_private *dev_priv = dev->dev_private;

	if (IS_IRONLAKE_M(dev)) {
		ironlake_disable_drps(dev);
	} else if (INTEL_INFO(dev)->gen >= 6) {
		intel_suspend_gt_powersave(dev);

		mutex_lock(&dev_priv->rps.hw_lock);
		if (INTEL_INFO(dev)->gen >= 9)
			gen9_disable_rps(dev);
		else if (IS_CHERRYVIEW(dev))
			cherryview_disable_rps(dev);
		else if (IS_VALLEYVIEW(dev))
			valleyview_disable_rps(dev);
		else
			gen6_disable_rps(dev);

		dev_priv->rps.enabled = false;
		mutex_unlock(&dev_priv->rps.hw_lock);
	}
}

static void intel_gen6_powersave_work(struct work_struct *work)
{
	struct drm_i915_private *dev_priv =
		container_of(work, struct drm_i915_private,
			     rps.delayed_resume_work.work);
	struct drm_device *dev = dev_priv->dev;

	mutex_lock(&dev_priv->rps.hw_lock);

	gen6_reset_rps_interrupts(dev);

	if (IS_CHERRYVIEW(dev)) {
		cherryview_enable_rps(dev);
	} else if (IS_VALLEYVIEW(dev)) {
		valleyview_enable_rps(dev);
	} else if (INTEL_INFO(dev)->gen >= 9) {
		gen9_enable_rc6(dev);
		gen9_enable_rps(dev);
		if (IS_SKYLAKE(dev) || IS_KABYLAKE(dev))
			__gen6_update_ring_freq(dev);
	} else if (IS_BROADWELL(dev)) {
		gen8_enable_rps(dev);
		__gen6_update_ring_freq(dev);
	} else {
		gen6_enable_rps(dev);
		__gen6_update_ring_freq(dev);
	}

	WARN_ON(dev_priv->rps.max_freq < dev_priv->rps.min_freq);
	WARN_ON(dev_priv->rps.idle_freq > dev_priv->rps.max_freq);

	WARN_ON(dev_priv->rps.efficient_freq < dev_priv->rps.min_freq);
	WARN_ON(dev_priv->rps.efficient_freq > dev_priv->rps.max_freq);

	dev_priv->rps.enabled = true;

	gen6_enable_rps_interrupts(dev);

	mutex_unlock(&dev_priv->rps.hw_lock);

	intel_runtime_pm_put(dev_priv);
}

void intel_enable_gt_powersave(struct drm_device *dev)
{
	struct drm_i915_private *dev_priv = dev->dev_private;

	/* Powersaving is controlled by the host when inside a VM */
	if (intel_vgpu_active(dev))
		return;

	if (IS_IRONLAKE_M(dev)) {
		ironlake_enable_drps(dev);
		mutex_lock(&dev->struct_mutex);
		intel_init_emon(dev);
		mutex_unlock(&dev->struct_mutex);
	} else if (INTEL_INFO(dev)->gen >= 6) {
		/*
		 * PCU communication is slow and this doesn't need to be
		 * done at any specific time, so do this out of our fast path
		 * to make resume and init faster.
		 *
		 * We depend on the HW RC6 power context save/restore
		 * mechanism when entering D3 through runtime PM suspend. So
		 * disable RPM until RPS/RC6 is properly setup. We can only
		 * get here via the driver load/system resume/runtime resume
		 * paths, so the _noresume version is enough (and in case of
		 * runtime resume it's necessary).
		 */
		if (schedule_delayed_work(&dev_priv->rps.delayed_resume_work,
					   round_jiffies_up_relative(HZ)))
			intel_runtime_pm_get_noresume(dev_priv);
	}
}

void intel_reset_gt_powersave(struct drm_device *dev)
{
	struct drm_i915_private *dev_priv = dev->dev_private;

	if (INTEL_INFO(dev)->gen < 6)
		return;

	gen6_suspend_rps(dev);
	dev_priv->rps.enabled = false;
}

static void ibx_init_clock_gating(struct drm_device *dev)
{
	struct drm_i915_private *dev_priv = dev->dev_private;

	/*
	 * On Ibex Peak and Cougar Point, we need to disable clock
	 * gating for the panel power sequencer or it will fail to
	 * start up when no ports are active.
	 */
	I915_WRITE(SOUTH_DSPCLK_GATE_D, PCH_DPLSUNIT_CLOCK_GATE_DISABLE);
}

static void g4x_disable_trickle_feed(struct drm_device *dev)
{
	struct drm_i915_private *dev_priv = dev->dev_private;
	enum pipe pipe;

	for_each_pipe(dev_priv, pipe) {
		I915_WRITE(DSPCNTR(pipe),
			   I915_READ(DSPCNTR(pipe)) |
			   DISPPLANE_TRICKLE_FEED_DISABLE);

		I915_WRITE(DSPSURF(pipe), I915_READ(DSPSURF(pipe)));
		POSTING_READ(DSPSURF(pipe));
	}
}

static void ilk_init_lp_watermarks(struct drm_device *dev)
{
	struct drm_i915_private *dev_priv = dev->dev_private;

	I915_WRITE(WM3_LP_ILK, I915_READ(WM3_LP_ILK) & ~WM1_LP_SR_EN);
	I915_WRITE(WM2_LP_ILK, I915_READ(WM2_LP_ILK) & ~WM1_LP_SR_EN);
	I915_WRITE(WM1_LP_ILK, I915_READ(WM1_LP_ILK) & ~WM1_LP_SR_EN);

	/*
	 * Don't touch WM1S_LP_EN here.
	 * Doing so could cause underruns.
	 */
}

static void ironlake_init_clock_gating(struct drm_device *dev)
{
	struct drm_i915_private *dev_priv = dev->dev_private;
	uint32_t dspclk_gate = ILK_VRHUNIT_CLOCK_GATE_DISABLE;

	/*
	 * Required for FBC
	 * WaFbcDisableDpfcClockGating:ilk
	 */
	dspclk_gate |= ILK_DPFCRUNIT_CLOCK_GATE_DISABLE |
		   ILK_DPFCUNIT_CLOCK_GATE_DISABLE |
		   ILK_DPFDUNIT_CLOCK_GATE_ENABLE;

	I915_WRITE(PCH_3DCGDIS0,
		   MARIUNIT_CLOCK_GATE_DISABLE |
		   SVSMUNIT_CLOCK_GATE_DISABLE);
	I915_WRITE(PCH_3DCGDIS1,
		   VFMUNIT_CLOCK_GATE_DISABLE);

	/*
	 * According to the spec the following bits should be set in
	 * order to enable memory self-refresh
	 * The bit 22/21 of 0x42004
	 * The bit 5 of 0x42020
	 * The bit 15 of 0x45000
	 */
	I915_WRITE(ILK_DISPLAY_CHICKEN2,
		   (I915_READ(ILK_DISPLAY_CHICKEN2) |
		    ILK_DPARB_GATE | ILK_VSDPFD_FULL));
	dspclk_gate |= ILK_DPARBUNIT_CLOCK_GATE_ENABLE;
	I915_WRITE(DISP_ARB_CTL,
		   (I915_READ(DISP_ARB_CTL) |
		    DISP_FBC_WM_DIS));

	ilk_init_lp_watermarks(dev);

	/*
	 * Based on the document from hardware guys the following bits
	 * should be set unconditionally in order to enable FBC.
	 * The bit 22 of 0x42000
	 * The bit 22 of 0x42004
	 * The bit 7,8,9 of 0x42020.
	 */
	if (IS_IRONLAKE_M(dev)) {
		/* WaFbcAsynchFlipDisableFbcQueue:ilk */
		I915_WRITE(ILK_DISPLAY_CHICKEN1,
			   I915_READ(ILK_DISPLAY_CHICKEN1) |
			   ILK_FBCQ_DIS);
		I915_WRITE(ILK_DISPLAY_CHICKEN2,
			   I915_READ(ILK_DISPLAY_CHICKEN2) |
			   ILK_DPARB_GATE);
	}

	I915_WRITE(ILK_DSPCLK_GATE_D, dspclk_gate);

	I915_WRITE(ILK_DISPLAY_CHICKEN2,
		   I915_READ(ILK_DISPLAY_CHICKEN2) |
		   ILK_ELPIN_409_SELECT);
	I915_WRITE(_3D_CHICKEN2,
		   _3D_CHICKEN2_WM_READ_PIPELINED << 16 |
		   _3D_CHICKEN2_WM_READ_PIPELINED);

	/* WaDisableRenderCachePipelinedFlush:ilk */
	I915_WRITE(CACHE_MODE_0,
		   _MASKED_BIT_ENABLE(CM0_PIPELINED_RENDER_FLUSH_DISABLE));

	/* WaDisable_RenderCache_OperationalFlush:ilk */
	I915_WRITE(CACHE_MODE_0, _MASKED_BIT_DISABLE(RC_OP_FLUSH_ENABLE));

	g4x_disable_trickle_feed(dev);

	ibx_init_clock_gating(dev);
}

static void cpt_init_clock_gating(struct drm_device *dev)
{
	struct drm_i915_private *dev_priv = dev->dev_private;
	int pipe;
	uint32_t val;

	/*
	 * On Ibex Peak and Cougar Point, we need to disable clock
	 * gating for the panel power sequencer or it will fail to
	 * start up when no ports are active.
	 */
	I915_WRITE(SOUTH_DSPCLK_GATE_D, PCH_DPLSUNIT_CLOCK_GATE_DISABLE |
		   PCH_DPLUNIT_CLOCK_GATE_DISABLE |
		   PCH_CPUNIT_CLOCK_GATE_DISABLE);
	I915_WRITE(SOUTH_CHICKEN2, I915_READ(SOUTH_CHICKEN2) |
		   DPLS_EDP_PPS_FIX_DIS);
	/* The below fixes the weird display corruption, a few pixels shifted
	 * downward, on (only) LVDS of some HP laptops with IVY.
	 */
	for_each_pipe(dev_priv, pipe) {
		val = I915_READ(TRANS_CHICKEN2(pipe));
		val |= TRANS_CHICKEN2_TIMING_OVERRIDE;
		val &= ~TRANS_CHICKEN2_FDI_POLARITY_REVERSED;
		if (dev_priv->vbt.fdi_rx_polarity_inverted)
			val |= TRANS_CHICKEN2_FDI_POLARITY_REVERSED;
		val &= ~TRANS_CHICKEN2_FRAME_START_DELAY_MASK;
		val &= ~TRANS_CHICKEN2_DISABLE_DEEP_COLOR_COUNTER;
		val &= ~TRANS_CHICKEN2_DISABLE_DEEP_COLOR_MODESWITCH;
		I915_WRITE(TRANS_CHICKEN2(pipe), val);
	}
	/* WADP0ClockGatingDisable */
	for_each_pipe(dev_priv, pipe) {
		I915_WRITE(TRANS_CHICKEN1(pipe),
			   TRANS_CHICKEN1_DP0UNIT_GC_DISABLE);
	}
}

static void gen6_check_mch_setup(struct drm_device *dev)
{
	struct drm_i915_private *dev_priv = dev->dev_private;
	uint32_t tmp;

	tmp = I915_READ(MCH_SSKPD);
	if ((tmp & MCH_SSKPD_WM0_MASK) != MCH_SSKPD_WM0_VAL)
		DRM_DEBUG_KMS("Wrong MCH_SSKPD value: 0x%08x This can cause underruns.\n",
			      tmp);
}

static void gen6_init_clock_gating(struct drm_device *dev)
{
	struct drm_i915_private *dev_priv = dev->dev_private;
	uint32_t dspclk_gate = ILK_VRHUNIT_CLOCK_GATE_DISABLE;

	I915_WRITE(ILK_DSPCLK_GATE_D, dspclk_gate);

	I915_WRITE(ILK_DISPLAY_CHICKEN2,
		   I915_READ(ILK_DISPLAY_CHICKEN2) |
		   ILK_ELPIN_409_SELECT);

	/* WaDisableHiZPlanesWhenMSAAEnabled:snb */
	I915_WRITE(_3D_CHICKEN,
		   _MASKED_BIT_ENABLE(_3D_CHICKEN_HIZ_PLANE_DISABLE_MSAA_4X_SNB));

	/* WaDisable_RenderCache_OperationalFlush:snb */
	I915_WRITE(CACHE_MODE_0, _MASKED_BIT_DISABLE(RC_OP_FLUSH_ENABLE));

	/*
	 * BSpec recoomends 8x4 when MSAA is used,
	 * however in practice 16x4 seems fastest.
	 *
	 * Note that PS/WM thread counts depend on the WIZ hashing
	 * disable bit, which we don't touch here, but it's good
	 * to keep in mind (see 3DSTATE_PS and 3DSTATE_WM).
	 */
	I915_WRITE(GEN6_GT_MODE,
		   _MASKED_FIELD(GEN6_WIZ_HASHING_MASK, GEN6_WIZ_HASHING_16x4));

	ilk_init_lp_watermarks(dev);

	I915_WRITE(CACHE_MODE_0,
		   _MASKED_BIT_DISABLE(CM0_STC_EVICT_DISABLE_LRA_SNB));

	I915_WRITE(GEN6_UCGCTL1,
		   I915_READ(GEN6_UCGCTL1) |
		   GEN6_BLBUNIT_CLOCK_GATE_DISABLE |
		   GEN6_CSUNIT_CLOCK_GATE_DISABLE);

	/* According to the BSpec vol1g, bit 12 (RCPBUNIT) clock
	 * gating disable must be set.  Failure to set it results in
	 * flickering pixels due to Z write ordering failures after
	 * some amount of runtime in the Mesa "fire" demo, and Unigine
	 * Sanctuary and Tropics, and apparently anything else with
	 * alpha test or pixel discard.
	 *
	 * According to the spec, bit 11 (RCCUNIT) must also be set,
	 * but we didn't debug actual testcases to find it out.
	 *
	 * WaDisableRCCUnitClockGating:snb
	 * WaDisableRCPBUnitClockGating:snb
	 */
	I915_WRITE(GEN6_UCGCTL2,
		   GEN6_RCPBUNIT_CLOCK_GATE_DISABLE |
		   GEN6_RCCUNIT_CLOCK_GATE_DISABLE);

	/* WaStripsFansDisableFastClipPerformanceFix:snb */
	I915_WRITE(_3D_CHICKEN3,
		   _MASKED_BIT_ENABLE(_3D_CHICKEN3_SF_DISABLE_FASTCLIP_CULL));

	/*
	 * Bspec says:
	 * "This bit must be set if 3DSTATE_CLIP clip mode is set to normal and
	 * 3DSTATE_SF number of SF output attributes is more than 16."
	 */
	I915_WRITE(_3D_CHICKEN3,
		   _MASKED_BIT_ENABLE(_3D_CHICKEN3_SF_DISABLE_PIPELINED_ATTR_FETCH));

	/*
	 * According to the spec the following bits should be
	 * set in order to enable memory self-refresh and fbc:
	 * The bit21 and bit22 of 0x42000
	 * The bit21 and bit22 of 0x42004
	 * The bit5 and bit7 of 0x42020
	 * The bit14 of 0x70180
	 * The bit14 of 0x71180
	 *
	 * WaFbcAsynchFlipDisableFbcQueue:snb
	 */
	I915_WRITE(ILK_DISPLAY_CHICKEN1,
		   I915_READ(ILK_DISPLAY_CHICKEN1) |
		   ILK_FBCQ_DIS | ILK_PABSTRETCH_DIS);
	I915_WRITE(ILK_DISPLAY_CHICKEN2,
		   I915_READ(ILK_DISPLAY_CHICKEN2) |
		   ILK_DPARB_GATE | ILK_VSDPFD_FULL);
	I915_WRITE(ILK_DSPCLK_GATE_D,
		   I915_READ(ILK_DSPCLK_GATE_D) |
		   ILK_DPARBUNIT_CLOCK_GATE_ENABLE  |
		   ILK_DPFDUNIT_CLOCK_GATE_ENABLE);

	g4x_disable_trickle_feed(dev);

	cpt_init_clock_gating(dev);

	gen6_check_mch_setup(dev);
}

static void gen7_setup_fixed_func_scheduler(struct drm_i915_private *dev_priv)
{
	uint32_t reg = I915_READ(GEN7_FF_THREAD_MODE);

	/*
	 * WaVSThreadDispatchOverride:ivb,vlv
	 *
	 * This actually overrides the dispatch
	 * mode for all thread types.
	 */
	reg &= ~GEN7_FF_SCHED_MASK;
	reg |= GEN7_FF_TS_SCHED_HW;
	reg |= GEN7_FF_VS_SCHED_HW;
	reg |= GEN7_FF_DS_SCHED_HW;

	I915_WRITE(GEN7_FF_THREAD_MODE, reg);
}

static void lpt_init_clock_gating(struct drm_device *dev)
{
	struct drm_i915_private *dev_priv = dev->dev_private;

	/*
	 * TODO: this bit should only be enabled when really needed, then
	 * disabled when not needed anymore in order to save power.
	 */
	if (HAS_PCH_LPT_LP(dev))
		I915_WRITE(SOUTH_DSPCLK_GATE_D,
			   I915_READ(SOUTH_DSPCLK_GATE_D) |
			   PCH_LP_PARTITION_LEVEL_DISABLE);

	/* WADPOClockGatingDisable:hsw */
	I915_WRITE(TRANS_CHICKEN1(PIPE_A),
		   I915_READ(TRANS_CHICKEN1(PIPE_A)) |
		   TRANS_CHICKEN1_DP0UNIT_GC_DISABLE);
}

static void lpt_suspend_hw(struct drm_device *dev)
{
	struct drm_i915_private *dev_priv = dev->dev_private;

	if (HAS_PCH_LPT_LP(dev)) {
		uint32_t val = I915_READ(SOUTH_DSPCLK_GATE_D);

		val &= ~PCH_LP_PARTITION_LEVEL_DISABLE;
		I915_WRITE(SOUTH_DSPCLK_GATE_D, val);
	}
}

static void broadwell_init_clock_gating(struct drm_device *dev)
{
	struct drm_i915_private *dev_priv = dev->dev_private;
	enum pipe pipe;
	uint32_t misccpctl;

	ilk_init_lp_watermarks(dev);

	/* WaSwitchSolVfFArbitrationPriority:bdw */
	I915_WRITE(GAM_ECOCHK, I915_READ(GAM_ECOCHK) | HSW_ECOCHK_ARB_PRIO_SOL);

	/* WaPsrDPAMaskVBlankInSRD:bdw */
	I915_WRITE(CHICKEN_PAR1_1,
		   I915_READ(CHICKEN_PAR1_1) | DPA_MASK_VBLANK_SRD);

	/* WaPsrDPRSUnmaskVBlankInSRD:bdw */
	for_each_pipe(dev_priv, pipe) {
		I915_WRITE(CHICKEN_PIPESL_1(pipe),
			   I915_READ(CHICKEN_PIPESL_1(pipe)) |
			   BDW_DPRS_MASK_VBLANK_SRD);
	}

	/* WaVSRefCountFullforceMissDisable:bdw */
	/* WaDSRefCountFullforceMissDisable:bdw */
	I915_WRITE(GEN7_FF_THREAD_MODE,
		   I915_READ(GEN7_FF_THREAD_MODE) &
		   ~(GEN8_FF_DS_REF_CNT_FFME | GEN7_FF_VS_REF_CNT_FFME));

	I915_WRITE(GEN6_RC_SLEEP_PSMI_CONTROL,
		   _MASKED_BIT_ENABLE(GEN8_RC_SEMA_IDLE_MSG_DISABLE));

	/* WaDisableSDEUnitClockGating:bdw */
	I915_WRITE(GEN8_UCGCTL6, I915_READ(GEN8_UCGCTL6) |
		   GEN8_SDEUNIT_CLOCK_GATE_DISABLE);

	/*
	 * WaProgramL3SqcReg1Default:bdw
	 * WaTempDisableDOPClkGating:bdw
	 */
	misccpctl = I915_READ(GEN7_MISCCPCTL);
	I915_WRITE(GEN7_MISCCPCTL, misccpctl & ~GEN7_DOP_CLOCK_GATE_ENABLE);
	I915_WRITE(GEN8_L3SQCREG1, BDW_WA_L3SQCREG1_DEFAULT);
	/*
	 * Wait at least 100 clocks before re-enabling clock gating. See
	 * the definition of L3SQCREG1 in BSpec.
	 */
	POSTING_READ(GEN8_L3SQCREG1);
	udelay(1);
	I915_WRITE(GEN7_MISCCPCTL, misccpctl);

	/*
	 * WaGttCachingOffByDefault:bdw
	 * GTT cache may not work with big pages, so if those
	 * are ever enabled GTT cache may need to be disabled.
	 */
	I915_WRITE(HSW_GTT_CACHE_EN, GTT_CACHE_EN_ALL);

	lpt_init_clock_gating(dev);
}

static void haswell_init_clock_gating(struct drm_device *dev)
{
	struct drm_i915_private *dev_priv = dev->dev_private;

	ilk_init_lp_watermarks(dev);

	/* L3 caching of data atomics doesn't work -- disable it. */
	I915_WRITE(HSW_SCRATCH1, HSW_SCRATCH1_L3_DATA_ATOMICS_DISABLE);
	I915_WRITE(HSW_ROW_CHICKEN3,
		   _MASKED_BIT_ENABLE(HSW_ROW_CHICKEN3_L3_GLOBAL_ATOMICS_DISABLE));

	/* This is required by WaCatErrorRejectionIssue:hsw */
	I915_WRITE(GEN7_SQ_CHICKEN_MBCUNIT_CONFIG,
			I915_READ(GEN7_SQ_CHICKEN_MBCUNIT_CONFIG) |
			GEN7_SQ_CHICKEN_MBCUNIT_SQINTMOB);

	/* WaVSRefCountFullforceMissDisable:hsw */
	I915_WRITE(GEN7_FF_THREAD_MODE,
		   I915_READ(GEN7_FF_THREAD_MODE) & ~GEN7_FF_VS_REF_CNT_FFME);

	/* WaDisable_RenderCache_OperationalFlush:hsw */
	I915_WRITE(CACHE_MODE_0_GEN7, _MASKED_BIT_DISABLE(RC_OP_FLUSH_ENABLE));

	/* enable HiZ Raw Stall Optimization */
	I915_WRITE(CACHE_MODE_0_GEN7,
		   _MASKED_BIT_DISABLE(HIZ_RAW_STALL_OPT_DISABLE));

	/* WaDisable4x2SubspanOptimization:hsw */
	I915_WRITE(CACHE_MODE_1,
		   _MASKED_BIT_ENABLE(PIXEL_SUBSPAN_COLLECT_OPT_DISABLE));

	/*
	 * BSpec recommends 8x4 when MSAA is used,
	 * however in practice 16x4 seems fastest.
	 *
	 * Note that PS/WM thread counts depend on the WIZ hashing
	 * disable bit, which we don't touch here, but it's good
	 * to keep in mind (see 3DSTATE_PS and 3DSTATE_WM).
	 */
	I915_WRITE(GEN7_GT_MODE,
		   _MASKED_FIELD(GEN6_WIZ_HASHING_MASK, GEN6_WIZ_HASHING_16x4));

	/* WaSampleCChickenBitEnable:hsw */
	I915_WRITE(HALF_SLICE_CHICKEN3,
		   _MASKED_BIT_ENABLE(HSW_SAMPLE_C_PERFORMANCE));

	/* WaSwitchSolVfFArbitrationPriority:hsw */
	I915_WRITE(GAM_ECOCHK, I915_READ(GAM_ECOCHK) | HSW_ECOCHK_ARB_PRIO_SOL);

	/* WaRsPkgCStateDisplayPMReq:hsw */
	I915_WRITE(CHICKEN_PAR1_1,
		   I915_READ(CHICKEN_PAR1_1) | FORCE_ARB_IDLE_PLANES);

	lpt_init_clock_gating(dev);
}

static void ivybridge_init_clock_gating(struct drm_device *dev)
{
	struct drm_i915_private *dev_priv = dev->dev_private;
	uint32_t snpcr;

	ilk_init_lp_watermarks(dev);

	I915_WRITE(ILK_DSPCLK_GATE_D, ILK_VRHUNIT_CLOCK_GATE_DISABLE);

	/* WaDisableEarlyCull:ivb */
	I915_WRITE(_3D_CHICKEN3,
		   _MASKED_BIT_ENABLE(_3D_CHICKEN_SF_DISABLE_OBJEND_CULL));

	/* WaDisableBackToBackFlipFix:ivb */
	I915_WRITE(IVB_CHICKEN3,
		   CHICKEN3_DGMG_REQ_OUT_FIX_DISABLE |
		   CHICKEN3_DGMG_DONE_FIX_DISABLE);

	/* WaDisablePSDDualDispatchEnable:ivb */
	if (IS_IVB_GT1(dev))
		I915_WRITE(GEN7_HALF_SLICE_CHICKEN1,
			   _MASKED_BIT_ENABLE(GEN7_PSD_SINGLE_PORT_DISPATCH_ENABLE));

	/* WaDisable_RenderCache_OperationalFlush:ivb */
	I915_WRITE(CACHE_MODE_0_GEN7, _MASKED_BIT_DISABLE(RC_OP_FLUSH_ENABLE));

	/* Apply the WaDisableRHWOOptimizationForRenderHang:ivb workaround. */
	I915_WRITE(GEN7_COMMON_SLICE_CHICKEN1,
		   GEN7_CSC1_RHWO_OPT_DISABLE_IN_RCC);

	/* WaApplyL3ControlAndL3ChickenMode:ivb */
	I915_WRITE(GEN7_L3CNTLREG1,
			GEN7_WA_FOR_GEN7_L3_CONTROL);
	I915_WRITE(GEN7_L3_CHICKEN_MODE_REGISTER,
		   GEN7_WA_L3_CHICKEN_MODE);
	if (IS_IVB_GT1(dev))
		I915_WRITE(GEN7_ROW_CHICKEN2,
			   _MASKED_BIT_ENABLE(DOP_CLOCK_GATING_DISABLE));
	else {
		/* must write both registers */
		I915_WRITE(GEN7_ROW_CHICKEN2,
			   _MASKED_BIT_ENABLE(DOP_CLOCK_GATING_DISABLE));
		I915_WRITE(GEN7_ROW_CHICKEN2_GT2,
			   _MASKED_BIT_ENABLE(DOP_CLOCK_GATING_DISABLE));
	}

	/* WaForceL3Serialization:ivb */
	I915_WRITE(GEN7_L3SQCREG4, I915_READ(GEN7_L3SQCREG4) &
		   ~L3SQ_URB_READ_CAM_MATCH_DISABLE);

	/*
	 * According to the spec, bit 13 (RCZUNIT) must be set on IVB.
	 * This implements the WaDisableRCZUnitClockGating:ivb workaround.
	 */
	I915_WRITE(GEN6_UCGCTL2,
		   GEN6_RCZUNIT_CLOCK_GATE_DISABLE);

	/* This is required by WaCatErrorRejectionIssue:ivb */
	I915_WRITE(GEN7_SQ_CHICKEN_MBCUNIT_CONFIG,
			I915_READ(GEN7_SQ_CHICKEN_MBCUNIT_CONFIG) |
			GEN7_SQ_CHICKEN_MBCUNIT_SQINTMOB);

	g4x_disable_trickle_feed(dev);

	gen7_setup_fixed_func_scheduler(dev_priv);

	if (0) { /* causes HiZ corruption on ivb:gt1 */
		/* enable HiZ Raw Stall Optimization */
		I915_WRITE(CACHE_MODE_0_GEN7,
			   _MASKED_BIT_DISABLE(HIZ_RAW_STALL_OPT_DISABLE));
	}

	/* WaDisable4x2SubspanOptimization:ivb */
	I915_WRITE(CACHE_MODE_1,
		   _MASKED_BIT_ENABLE(PIXEL_SUBSPAN_COLLECT_OPT_DISABLE));

	/*
	 * BSpec recommends 8x4 when MSAA is used,
	 * however in practice 16x4 seems fastest.
	 *
	 * Note that PS/WM thread counts depend on the WIZ hashing
	 * disable bit, which we don't touch here, but it's good
	 * to keep in mind (see 3DSTATE_PS and 3DSTATE_WM).
	 */
	I915_WRITE(GEN7_GT_MODE,
		   _MASKED_FIELD(GEN6_WIZ_HASHING_MASK, GEN6_WIZ_HASHING_16x4));

	snpcr = I915_READ(GEN6_MBCUNIT_SNPCR);
	snpcr &= ~GEN6_MBC_SNPCR_MASK;
	snpcr |= GEN6_MBC_SNPCR_MED;
	I915_WRITE(GEN6_MBCUNIT_SNPCR, snpcr);

	if (!HAS_PCH_NOP(dev))
		cpt_init_clock_gating(dev);

	gen6_check_mch_setup(dev);
}

static void valleyview_init_clock_gating(struct drm_device *dev)
{
	struct drm_i915_private *dev_priv = dev->dev_private;

	/* WaDisableEarlyCull:vlv */
	I915_WRITE(_3D_CHICKEN3,
		   _MASKED_BIT_ENABLE(_3D_CHICKEN_SF_DISABLE_OBJEND_CULL));

	/* WaDisableBackToBackFlipFix:vlv */
	I915_WRITE(IVB_CHICKEN3,
		   CHICKEN3_DGMG_REQ_OUT_FIX_DISABLE |
		   CHICKEN3_DGMG_DONE_FIX_DISABLE);

	/* WaPsdDispatchEnable:vlv */
	/* WaDisablePSDDualDispatchEnable:vlv */
	I915_WRITE(GEN7_HALF_SLICE_CHICKEN1,
		   _MASKED_BIT_ENABLE(GEN7_MAX_PS_THREAD_DEP |
				      GEN7_PSD_SINGLE_PORT_DISPATCH_ENABLE));

	/* WaDisable_RenderCache_OperationalFlush:vlv */
	I915_WRITE(CACHE_MODE_0_GEN7, _MASKED_BIT_DISABLE(RC_OP_FLUSH_ENABLE));

	/* WaForceL3Serialization:vlv */
	I915_WRITE(GEN7_L3SQCREG4, I915_READ(GEN7_L3SQCREG4) &
		   ~L3SQ_URB_READ_CAM_MATCH_DISABLE);

	/* WaDisableDopClockGating:vlv */
	I915_WRITE(GEN7_ROW_CHICKEN2,
		   _MASKED_BIT_ENABLE(DOP_CLOCK_GATING_DISABLE));

	/* This is required by WaCatErrorRejectionIssue:vlv */
	I915_WRITE(GEN7_SQ_CHICKEN_MBCUNIT_CONFIG,
		   I915_READ(GEN7_SQ_CHICKEN_MBCUNIT_CONFIG) |
		   GEN7_SQ_CHICKEN_MBCUNIT_SQINTMOB);

	gen7_setup_fixed_func_scheduler(dev_priv);

	/*
	 * According to the spec, bit 13 (RCZUNIT) must be set on IVB.
	 * This implements the WaDisableRCZUnitClockGating:vlv workaround.
	 */
	I915_WRITE(GEN6_UCGCTL2,
		   GEN6_RCZUNIT_CLOCK_GATE_DISABLE);

	/* WaDisableL3Bank2xClockGate:vlv
	 * Disabling L3 clock gating- MMIO 940c[25] = 1
	 * Set bit 25, to disable L3_BANK_2x_CLK_GATING */
	I915_WRITE(GEN7_UCGCTL4,
		   I915_READ(GEN7_UCGCTL4) | GEN7_L3BANK2X_CLOCK_GATE_DISABLE);

	/*
	 * BSpec says this must be set, even though
	 * WaDisable4x2SubspanOptimization isn't listed for VLV.
	 */
	I915_WRITE(CACHE_MODE_1,
		   _MASKED_BIT_ENABLE(PIXEL_SUBSPAN_COLLECT_OPT_DISABLE));

	/*
	 * BSpec recommends 8x4 when MSAA is used,
	 * however in practice 16x4 seems fastest.
	 *
	 * Note that PS/WM thread counts depend on the WIZ hashing
	 * disable bit, which we don't touch here, but it's good
	 * to keep in mind (see 3DSTATE_PS and 3DSTATE_WM).
	 */
	I915_WRITE(GEN7_GT_MODE,
		   _MASKED_FIELD(GEN6_WIZ_HASHING_MASK, GEN6_WIZ_HASHING_16x4));

	/*
	 * WaIncreaseL3CreditsForVLVB0:vlv
	 * This is the hardware default actually.
	 */
	I915_WRITE(GEN7_L3SQCREG1, VLV_B0_WA_L3SQCREG1_VALUE);

	/*
	 * WaDisableVLVClockGating_VBIIssue:vlv
	 * Disable clock gating on th GCFG unit to prevent a delay
	 * in the reporting of vblank events.
	 */
	I915_WRITE(VLV_GUNIT_CLOCK_GATE, GCFG_DIS);
}

static void cherryview_init_clock_gating(struct drm_device *dev)
{
	struct drm_i915_private *dev_priv = dev->dev_private;

	/* WaVSRefCountFullforceMissDisable:chv */
	/* WaDSRefCountFullforceMissDisable:chv */
	I915_WRITE(GEN7_FF_THREAD_MODE,
		   I915_READ(GEN7_FF_THREAD_MODE) &
		   ~(GEN8_FF_DS_REF_CNT_FFME | GEN7_FF_VS_REF_CNT_FFME));

	/* WaDisableSemaphoreAndSyncFlipWait:chv */
	I915_WRITE(GEN6_RC_SLEEP_PSMI_CONTROL,
		   _MASKED_BIT_ENABLE(GEN8_RC_SEMA_IDLE_MSG_DISABLE));

	/* WaDisableCSUnitClockGating:chv */
	I915_WRITE(GEN6_UCGCTL1, I915_READ(GEN6_UCGCTL1) |
		   GEN6_CSUNIT_CLOCK_GATE_DISABLE);

	/* WaDisableSDEUnitClockGating:chv */
	I915_WRITE(GEN8_UCGCTL6, I915_READ(GEN8_UCGCTL6) |
		   GEN8_SDEUNIT_CLOCK_GATE_DISABLE);

	/*
	 * GTT cache may not work with big pages, so if those
	 * are ever enabled GTT cache may need to be disabled.
	 */
	I915_WRITE(HSW_GTT_CACHE_EN, GTT_CACHE_EN_ALL);
}

static void g4x_init_clock_gating(struct drm_device *dev)
{
	struct drm_i915_private *dev_priv = dev->dev_private;
	uint32_t dspclk_gate;

	I915_WRITE(RENCLK_GATE_D1, 0);
	I915_WRITE(RENCLK_GATE_D2, VF_UNIT_CLOCK_GATE_DISABLE |
		   GS_UNIT_CLOCK_GATE_DISABLE |
		   CL_UNIT_CLOCK_GATE_DISABLE);
	I915_WRITE(RAMCLK_GATE_D, 0);
	dspclk_gate = VRHUNIT_CLOCK_GATE_DISABLE |
		OVRUNIT_CLOCK_GATE_DISABLE |
		OVCUNIT_CLOCK_GATE_DISABLE;
	if (IS_GM45(dev))
		dspclk_gate |= DSSUNIT_CLOCK_GATE_DISABLE;
	I915_WRITE(DSPCLK_GATE_D, dspclk_gate);

	/* WaDisableRenderCachePipelinedFlush */
	I915_WRITE(CACHE_MODE_0,
		   _MASKED_BIT_ENABLE(CM0_PIPELINED_RENDER_FLUSH_DISABLE));

	/* WaDisable_RenderCache_OperationalFlush:g4x */
	I915_WRITE(CACHE_MODE_0, _MASKED_BIT_DISABLE(RC_OP_FLUSH_ENABLE));

	g4x_disable_trickle_feed(dev);
}

static void crestline_init_clock_gating(struct drm_device *dev)
{
	struct drm_i915_private *dev_priv = dev->dev_private;

	I915_WRITE(RENCLK_GATE_D1, I965_RCC_CLOCK_GATE_DISABLE);
	I915_WRITE(RENCLK_GATE_D2, 0);
	I915_WRITE(DSPCLK_GATE_D, 0);
	I915_WRITE(RAMCLK_GATE_D, 0);
	I915_WRITE16(DEUC, 0);
	I915_WRITE(MI_ARB_STATE,
		   _MASKED_BIT_ENABLE(MI_ARB_DISPLAY_TRICKLE_FEED_DISABLE));

	/* WaDisable_RenderCache_OperationalFlush:gen4 */
	I915_WRITE(CACHE_MODE_0, _MASKED_BIT_DISABLE(RC_OP_FLUSH_ENABLE));
}

static void broadwater_init_clock_gating(struct drm_device *dev)
{
	struct drm_i915_private *dev_priv = dev->dev_private;

	I915_WRITE(RENCLK_GATE_D1, I965_RCZ_CLOCK_GATE_DISABLE |
		   I965_RCC_CLOCK_GATE_DISABLE |
		   I965_RCPB_CLOCK_GATE_DISABLE |
		   I965_ISC_CLOCK_GATE_DISABLE |
		   I965_FBC_CLOCK_GATE_DISABLE);
	I915_WRITE(RENCLK_GATE_D2, 0);
	I915_WRITE(MI_ARB_STATE,
		   _MASKED_BIT_ENABLE(MI_ARB_DISPLAY_TRICKLE_FEED_DISABLE));

	/* WaDisable_RenderCache_OperationalFlush:gen4 */
	I915_WRITE(CACHE_MODE_0, _MASKED_BIT_DISABLE(RC_OP_FLUSH_ENABLE));
}

static void gen3_init_clock_gating(struct drm_device *dev)
{
	struct drm_i915_private *dev_priv = dev->dev_private;
	u32 dstate = I915_READ(D_STATE);

	dstate |= DSTATE_PLL_D3_OFF | DSTATE_GFX_CLOCK_GATING |
		DSTATE_DOT_CLOCK_GATING;
	I915_WRITE(D_STATE, dstate);

	if (IS_PINEVIEW(dev))
		I915_WRITE(ECOSKPD, _MASKED_BIT_ENABLE(ECO_GATING_CX_ONLY));

	/* IIR "flip pending" means done if this bit is set */
	I915_WRITE(ECOSKPD, _MASKED_BIT_DISABLE(ECO_FLIP_DONE));

	/* interrupts should cause a wake up from C3 */
	I915_WRITE(INSTPM, _MASKED_BIT_ENABLE(INSTPM_AGPBUSY_INT_EN));

	/* On GEN3 we really need to make sure the ARB C3 LP bit is set */
	I915_WRITE(MI_ARB_STATE, _MASKED_BIT_ENABLE(MI_ARB_C3_LP_WRITE_ENABLE));

	I915_WRITE(MI_ARB_STATE,
		   _MASKED_BIT_ENABLE(MI_ARB_DISPLAY_TRICKLE_FEED_DISABLE));
}

static void i85x_init_clock_gating(struct drm_device *dev)
{
	struct drm_i915_private *dev_priv = dev->dev_private;

	I915_WRITE(RENCLK_GATE_D1, SV_CLOCK_GATE_DISABLE);

	/* interrupts should cause a wake up from C3 */
	I915_WRITE(MI_STATE, _MASKED_BIT_ENABLE(MI_AGPBUSY_INT_EN) |
		   _MASKED_BIT_DISABLE(MI_AGPBUSY_830_MODE));

	I915_WRITE(MEM_MODE,
		   _MASKED_BIT_ENABLE(MEM_DISPLAY_TRICKLE_FEED_DISABLE));
}

static void i830_init_clock_gating(struct drm_device *dev)
{
	struct drm_i915_private *dev_priv = dev->dev_private;

	I915_WRITE(DSPCLK_GATE_D, OVRUNIT_CLOCK_GATE_DISABLE);

	I915_WRITE(MEM_MODE,
		   _MASKED_BIT_ENABLE(MEM_DISPLAY_A_TRICKLE_FEED_DISABLE) |
		   _MASKED_BIT_ENABLE(MEM_DISPLAY_B_TRICKLE_FEED_DISABLE));
}

void intel_init_clock_gating(struct drm_device *dev)
{
	struct drm_i915_private *dev_priv = dev->dev_private;

	dev_priv->display.init_clock_gating(dev);
}

void intel_suspend_hw(struct drm_device *dev)
{
	if (HAS_PCH_LPT(dev))
		lpt_suspend_hw(dev);
}

static void nop_init_clock_gating(struct drm_device *dev)
{
	DRM_DEBUG_KMS("No clock gating settings or workarounds applied.\n");
}

/**
 * intel_init_clock_gating_hooks - setup the clock gating hooks
 * @dev_priv: device private
 *
 * Setup the hooks that configure which clocks of a given platform can be
 * gated and also apply various GT and display specific workarounds for these
 * platforms. Note that some GT specific workarounds are applied separately
 * when GPU contexts or batchbuffers start their execution.
 */
void intel_init_clock_gating_hooks(struct drm_i915_private *dev_priv)
{
	if (IS_SKYLAKE(dev_priv))
		dev_priv->display.init_clock_gating = nop_init_clock_gating;
	else if (IS_KABYLAKE(dev_priv))
		dev_priv->display.init_clock_gating = nop_init_clock_gating;
	else if (IS_BROXTON(dev_priv))
		dev_priv->display.init_clock_gating = bxt_init_clock_gating;
	else if (IS_BROADWELL(dev_priv))
		dev_priv->display.init_clock_gating = broadwell_init_clock_gating;
	else if (IS_CHERRYVIEW(dev_priv))
		dev_priv->display.init_clock_gating = cherryview_init_clock_gating;
	else if (IS_HASWELL(dev_priv))
		dev_priv->display.init_clock_gating = haswell_init_clock_gating;
	else if (IS_IVYBRIDGE(dev_priv))
		dev_priv->display.init_clock_gating = ivybridge_init_clock_gating;
	else if (IS_VALLEYVIEW(dev_priv))
		dev_priv->display.init_clock_gating = valleyview_init_clock_gating;
	else if (IS_GEN6(dev_priv))
		dev_priv->display.init_clock_gating = gen6_init_clock_gating;
	else if (IS_GEN5(dev_priv))
		dev_priv->display.init_clock_gating = ironlake_init_clock_gating;
	else if (IS_G4X(dev_priv))
		dev_priv->display.init_clock_gating = g4x_init_clock_gating;
	else if (IS_CRESTLINE(dev_priv))
		dev_priv->display.init_clock_gating = crestline_init_clock_gating;
	else if (IS_BROADWATER(dev_priv))
		dev_priv->display.init_clock_gating = broadwater_init_clock_gating;
	else if (IS_GEN3(dev_priv))
		dev_priv->display.init_clock_gating = gen3_init_clock_gating;
	else if (IS_I85X(dev_priv) || IS_I865G(dev_priv))
		dev_priv->display.init_clock_gating = i85x_init_clock_gating;
	else if (IS_GEN2(dev_priv))
		dev_priv->display.init_clock_gating = i830_init_clock_gating;
	else {
		MISSING_CASE(INTEL_DEVID(dev_priv));
		dev_priv->display.init_clock_gating = nop_init_clock_gating;
	}
}

/* Set up chip specific power management-related functions */
void intel_init_pm(struct drm_device *dev)
{
	struct drm_i915_private *dev_priv = dev->dev_private;

	intel_fbc_init(dev_priv);

	/* For cxsr */
	if (IS_PINEVIEW(dev))
		i915_pineview_get_mem_freq(dev);
	else if (IS_GEN5(dev))
		i915_ironlake_get_mem_freq(dev);

	/* For FIFO watermark updates */
	if (INTEL_INFO(dev)->gen >= 9) {
		skl_setup_wm_latency(dev);
		dev_priv->display.update_wm = skl_update_wm;
	} else if (HAS_PCH_SPLIT(dev)) {
		ilk_setup_wm_latency(dev);

		if ((IS_GEN5(dev) && dev_priv->wm.pri_latency[1] &&
		     dev_priv->wm.spr_latency[1] && dev_priv->wm.cur_latency[1]) ||
		    (!IS_GEN5(dev) && dev_priv->wm.pri_latency[0] &&
		     dev_priv->wm.spr_latency[0] && dev_priv->wm.cur_latency[0])) {
<<<<<<< HEAD
			dev_priv->display.update_wm = ilk_update_wm;
			dev_priv->display.compute_pipe_wm = ilk_compute_pipe_wm;
=======
			dev_priv->display.compute_pipe_wm = ilk_compute_pipe_wm;
			dev_priv->display.compute_intermediate_wm =
				ilk_compute_intermediate_wm;
			dev_priv->display.initial_watermarks =
				ilk_initial_watermarks;
			dev_priv->display.optimize_watermarks =
				ilk_optimize_watermarks;
>>>>>>> f67e69b3
		} else {
			DRM_DEBUG_KMS("Failed to read display plane latency. "
				      "Disable CxSR\n");
		}
	} else if (IS_CHERRYVIEW(dev)) {
		vlv_setup_wm_latency(dev);
		dev_priv->display.update_wm = vlv_update_wm;
	} else if (IS_VALLEYVIEW(dev)) {
		vlv_setup_wm_latency(dev);
		dev_priv->display.update_wm = vlv_update_wm;
	} else if (IS_PINEVIEW(dev)) {
		if (!intel_get_cxsr_latency(IS_PINEVIEW_G(dev),
					    dev_priv->is_ddr3,
					    dev_priv->fsb_freq,
					    dev_priv->mem_freq)) {
			DRM_INFO("failed to find known CxSR latency "
				 "(found ddr%s fsb freq %d, mem freq %d), "
				 "disabling CxSR\n",
				 (dev_priv->is_ddr3 == 1) ? "3" : "2",
				 dev_priv->fsb_freq, dev_priv->mem_freq);
			/* Disable CxSR and never update its watermark again */
			intel_set_memory_cxsr(dev_priv, false);
			dev_priv->display.update_wm = NULL;
		} else
			dev_priv->display.update_wm = pineview_update_wm;
	} else if (IS_G4X(dev)) {
		dev_priv->display.update_wm = g4x_update_wm;
	} else if (IS_GEN4(dev)) {
		dev_priv->display.update_wm = i965_update_wm;
	} else if (IS_GEN3(dev)) {
		dev_priv->display.update_wm = i9xx_update_wm;
		dev_priv->display.get_fifo_size = i9xx_get_fifo_size;
	} else if (IS_GEN2(dev)) {
		if (INTEL_INFO(dev)->num_pipes == 1) {
			dev_priv->display.update_wm = i845_update_wm;
			dev_priv->display.get_fifo_size = i845_get_fifo_size;
		} else {
			dev_priv->display.update_wm = i9xx_update_wm;
			dev_priv->display.get_fifo_size = i830_get_fifo_size;
		}
	} else {
		DRM_ERROR("unexpected fall-through in intel_init_pm\n");
	}
}

int sandybridge_pcode_read(struct drm_i915_private *dev_priv, u32 mbox, u32 *val)
{
	WARN_ON(!mutex_is_locked(&dev_priv->rps.hw_lock));

	if (I915_READ(GEN6_PCODE_MAILBOX) & GEN6_PCODE_READY) {
		DRM_DEBUG_DRIVER("warning: pcode (read) mailbox access failed\n");
		return -EAGAIN;
	}

	I915_WRITE(GEN6_PCODE_DATA, *val);
	I915_WRITE(GEN6_PCODE_DATA1, 0);
	I915_WRITE(GEN6_PCODE_MAILBOX, GEN6_PCODE_READY | mbox);

	if (wait_for((I915_READ(GEN6_PCODE_MAILBOX) & GEN6_PCODE_READY) == 0,
		     500)) {
		DRM_ERROR("timeout waiting for pcode read (%d) to finish\n", mbox);
		return -ETIMEDOUT;
	}

	*val = I915_READ(GEN6_PCODE_DATA);
	I915_WRITE(GEN6_PCODE_DATA, 0);

	return 0;
}

int sandybridge_pcode_write(struct drm_i915_private *dev_priv, u32 mbox, u32 val)
{
	WARN_ON(!mutex_is_locked(&dev_priv->rps.hw_lock));

	if (I915_READ(GEN6_PCODE_MAILBOX) & GEN6_PCODE_READY) {
		DRM_DEBUG_DRIVER("warning: pcode (write) mailbox access failed\n");
		return -EAGAIN;
	}

	I915_WRITE(GEN6_PCODE_DATA, val);
	I915_WRITE(GEN6_PCODE_MAILBOX, GEN6_PCODE_READY | mbox);

	if (wait_for((I915_READ(GEN6_PCODE_MAILBOX) & GEN6_PCODE_READY) == 0,
		     500)) {
		DRM_ERROR("timeout waiting for pcode write (%d) to finish\n", mbox);
		return -ETIMEDOUT;
	}

	I915_WRITE(GEN6_PCODE_DATA, 0);

	return 0;
}

static int byt_gpu_freq(struct drm_i915_private *dev_priv, int val)
{
	/*
	 * N = val - 0xb7
	 * Slow = Fast = GPLL ref * N
	 */
	return DIV_ROUND_CLOSEST(dev_priv->rps.gpll_ref_freq * (val - 0xb7), 1000);
}

static int byt_freq_opcode(struct drm_i915_private *dev_priv, int val)
{
	return DIV_ROUND_CLOSEST(1000 * val, dev_priv->rps.gpll_ref_freq) + 0xb7;
}

static int chv_gpu_freq(struct drm_i915_private *dev_priv, int val)
{
	/*
	 * N = val / 2
	 * CU (slow) = CU2x (fast) / 2 = GPLL ref * N / 2
	 */
	return DIV_ROUND_CLOSEST(dev_priv->rps.gpll_ref_freq * val, 2 * 2 * 1000);
}

static int chv_freq_opcode(struct drm_i915_private *dev_priv, int val)
{
	/* CHV needs even values */
	return DIV_ROUND_CLOSEST(2 * 1000 * val, dev_priv->rps.gpll_ref_freq) * 2;
}

int intel_gpu_freq(struct drm_i915_private *dev_priv, int val)
{
	if (IS_GEN9(dev_priv))
		return DIV_ROUND_CLOSEST(val * GT_FREQUENCY_MULTIPLIER,
					 GEN9_FREQ_SCALER);
	else if (IS_CHERRYVIEW(dev_priv))
		return chv_gpu_freq(dev_priv, val);
	else if (IS_VALLEYVIEW(dev_priv))
		return byt_gpu_freq(dev_priv, val);
	else
		return val * GT_FREQUENCY_MULTIPLIER;
}

int intel_freq_opcode(struct drm_i915_private *dev_priv, int val)
{
	if (IS_GEN9(dev_priv))
		return DIV_ROUND_CLOSEST(val * GEN9_FREQ_SCALER,
					 GT_FREQUENCY_MULTIPLIER);
	else if (IS_CHERRYVIEW(dev_priv))
		return chv_freq_opcode(dev_priv, val);
	else if (IS_VALLEYVIEW(dev_priv))
		return byt_freq_opcode(dev_priv, val);
	else
		return DIV_ROUND_CLOSEST(val, GT_FREQUENCY_MULTIPLIER);
}

struct request_boost {
	struct work_struct work;
	struct drm_i915_gem_request *req;
};

static void __intel_rps_boost_work(struct work_struct *work)
{
	struct request_boost *boost = container_of(work, struct request_boost, work);
	struct drm_i915_gem_request *req = boost->req;

	if (!i915_gem_request_completed(req, true))
		gen6_rps_boost(to_i915(req->engine->dev), NULL,
			       req->emitted_jiffies);

	i915_gem_request_unreference__unlocked(req);
	kfree(boost);
}

void intel_queue_rps_boost_for_request(struct drm_device *dev,
				       struct drm_i915_gem_request *req)
{
	struct request_boost *boost;

	if (req == NULL || INTEL_INFO(dev)->gen < 6)
		return;

	if (i915_gem_request_completed(req, true))
		return;

	boost = kmalloc(sizeof(*boost), GFP_ATOMIC);
	if (boost == NULL)
		return;

	i915_gem_request_reference(req);
	boost->req = req;

	INIT_WORK(&boost->work, __intel_rps_boost_work);
	queue_work(to_i915(dev)->wq, &boost->work);
}

void intel_pm_setup(struct drm_device *dev)
{
	struct drm_i915_private *dev_priv = dev->dev_private;

	mutex_init(&dev_priv->rps.hw_lock);
	spin_lock_init(&dev_priv->rps.client_lock);

	INIT_DELAYED_WORK(&dev_priv->rps.delayed_resume_work,
			  intel_gen6_powersave_work);
	INIT_LIST_HEAD(&dev_priv->rps.clients);
	INIT_LIST_HEAD(&dev_priv->rps.semaphores.link);
	INIT_LIST_HEAD(&dev_priv->rps.mmioflips.link);

	dev_priv->pm.suspended = false;
	atomic_set(&dev_priv->pm.wakeref_count, 0);
	atomic_set(&dev_priv->pm.atomic_seq, 0);
}<|MERGE_RESOLUTION|>--- conflicted
+++ resolved
@@ -1715,12 +1715,9 @@
 	if (WARN_ON(!horiz_pixels))
 		return 0;
 
-<<<<<<< HEAD
-=======
 	return DIV_ROUND_UP(pri_val * 64, horiz_pixels * cpp) + 2;
 }
 
->>>>>>> f67e69b3
 struct ilk_wm_maximums {
 	uint16_t pri;
 	uint16_t spr;
@@ -1999,13 +1996,6 @@
 		cur_latency *= 5;
 	}
 
-<<<<<<< HEAD
-	result->pri_val = ilk_compute_pri_wm(cstate, pristate,
-					     pri_latency, level);
-	result->spr_val = ilk_compute_spr_wm(cstate, sprstate, spr_latency);
-	result->cur_val = ilk_compute_cur_wm(cstate, curstate, cur_latency);
-	result->fbc_val = ilk_compute_fbc_wm(cstate, pristate, result->pri_val);
-=======
 	if (pristate) {
 		result->pri_val = ilk_compute_pri_wm(cstate, pristate,
 						     pri_latency, level);
@@ -2018,7 +2008,6 @@
 	if (curstate)
 		result->cur_val = ilk_compute_cur_wm(cstate, curstate, cur_latency);
 
->>>>>>> f67e69b3
 	result->enable = true;
 }
 
@@ -2282,47 +2271,6 @@
 	intel_print_wm_latency(dev, "Gen9 Plane", dev_priv->wm.skl_latency);
 }
 
-<<<<<<< HEAD
-/* Compute new watermarks for the pipe */
-static int ilk_compute_pipe_wm(struct intel_crtc *intel_crtc,
-			       struct drm_atomic_state *state)
-{
-	struct intel_pipe_wm *pipe_wm;
-	struct drm_device *dev = intel_crtc->base.dev;
-	const struct drm_i915_private *dev_priv = dev->dev_private;
-	struct intel_crtc_state *cstate = NULL;
-	struct intel_plane *intel_plane;
-	struct drm_plane_state *ps;
-	struct intel_plane_state *pristate = NULL;
-	struct intel_plane_state *sprstate = NULL;
-	struct intel_plane_state *curstate = NULL;
-	int level, max_level = ilk_wm_max_level(dev);
-	/* LP0 watermark maximums depend on this pipe alone */
-	struct intel_wm_config config = {
-		.num_pipes_active = 1,
-	};
-	struct ilk_wm_maximums max;
-
-	cstate = intel_atomic_get_crtc_state(state, intel_crtc);
-	if (IS_ERR(cstate))
-		return PTR_ERR(cstate);
-
-	pipe_wm = &cstate->wm.optimal.ilk;
-
-	for_each_intel_plane_on_crtc(dev, intel_crtc, intel_plane) {
-		ps = drm_atomic_get_plane_state(state,
-						&intel_plane->base);
-		if (IS_ERR(ps))
-			return PTR_ERR(ps);
-
-		if (intel_plane->base.type == DRM_PLANE_TYPE_PRIMARY)
-			pristate = to_intel_plane_state(ps);
-		else if (intel_plane->base.type == DRM_PLANE_TYPE_OVERLAY)
-			sprstate = to_intel_plane_state(ps);
-		else if (intel_plane->base.type == DRM_PLANE_TYPE_CURSOR)
-			curstate = to_intel_plane_state(ps);
-	}
-=======
 static bool ilk_validate_pipe_wm(struct drm_device *dev,
 				 struct intel_pipe_wm *pipe_wm)
 {
@@ -2365,7 +2313,6 @@
 
 	for_each_intel_plane_on_crtc(dev, intel_crtc, intel_plane) {
 		struct intel_plane_state *ps;
->>>>>>> f67e69b3
 
 		ps = intel_atomic_get_existing_plane_state(state,
 							   intel_plane);
@@ -2381,10 +2328,6 @@
 	}
 
 	pipe_wm->pipe_enabled = cstate->base.active;
-<<<<<<< HEAD
-	pipe_wm->sprites_enabled = config.sprites_enabled;
-	pipe_wm->sprites_scaled = config.sprites_scaled;
-=======
 	if (sprstate) {
 		pipe_wm->sprites_enabled = sprstate->visible;
 		pipe_wm->sprites_scaled = sprstate->visible &&
@@ -2393,7 +2336,6 @@
 	}
 
 	usable_level = max_level;
->>>>>>> f67e69b3
 
 	/* ILK/SNB: LP2+ watermarks only w/o sprites */
 	if (INTEL_INFO(dev)->gen <= 6 && pipe_wm->sprites_enabled)
@@ -2404,28 +2346,15 @@
 		usable_level = 0;
 
 	ilk_compute_wm_level(dev_priv, intel_crtc, 0, cstate,
-<<<<<<< HEAD
-			     pristate, sprstate, curstate, &pipe_wm->wm[0]);
-
-	if (IS_HASWELL(dev) || IS_BROADWELL(dev))
-		pipe_wm->linetime = hsw_compute_linetime_wm(dev,
-							    &intel_crtc->base);
-=======
 			     pristate, sprstate, curstate, &pipe_wm->raw_wm[0]);
 
 	memset(&pipe_wm->wm, 0, sizeof(pipe_wm->wm));
 	pipe_wm->wm[0] = pipe_wm->raw_wm[0];
->>>>>>> f67e69b3
 
 	if (IS_HASWELL(dev) || IS_BROADWELL(dev))
 		pipe_wm->linetime = hsw_compute_linetime_wm(dev, cstate);
 
-<<<<<<< HEAD
-	/* At least LP0 must be valid */
-	if (!ilk_validate_wm_level(0, &max, &pipe_wm->wm[0]))
-=======
 	if (!ilk_validate_pipe_wm(dev, pipe_wm))
->>>>>>> f67e69b3
 		return -EINVAL;
 
 	ilk_compute_wm_reg_maximums(dev, 1, &max);
@@ -2434,11 +2363,7 @@
 		struct intel_wm_level *wm = &pipe_wm->raw_wm[level];
 
 		ilk_compute_wm_level(dev_priv, intel_crtc, level, cstate,
-<<<<<<< HEAD
-				     pristate, sprstate, curstate, &wm);
-=======
 				     pristate, sprstate, curstate, wm);
->>>>>>> f67e69b3
 
 		/*
 		 * Disable any watermark level that exceeds the
@@ -2455,8 +2380,6 @@
 	}
 
 	return 0;
-<<<<<<< HEAD
-=======
 }
 
 /*
@@ -2510,7 +2433,6 @@
 		newstate->wm.need_postvbl_update = false;
 
 	return 0;
->>>>>>> f67e69b3
 }
 
 /*
@@ -2525,13 +2447,7 @@
 	ret_wm->enable = true;
 
 	for_each_intel_crtc(dev, intel_crtc) {
-<<<<<<< HEAD
-		const struct intel_crtc_state *cstate =
-			to_intel_crtc_state(intel_crtc->base.state);
-		const struct intel_pipe_wm *active = &cstate->wm.optimal.ilk;
-=======
 		const struct intel_pipe_wm *active = &intel_crtc->wm.active.ilk;
->>>>>>> f67e69b3
 		const struct intel_wm_level *wm = &active->wm[level];
 
 		if (!active->pipe_enabled)
@@ -2682,21 +2598,13 @@
 		const struct intel_crtc_state *cstate =
 			to_intel_crtc_state(intel_crtc->base.state);
 		enum pipe pipe = intel_crtc->pipe;
-<<<<<<< HEAD
-		const struct intel_wm_level *r = &cstate->wm.optimal.ilk.wm[0];
-=======
 		const struct intel_wm_level *r =
 			&intel_crtc->wm.active.ilk.wm[0];
->>>>>>> f67e69b3
 
 		if (WARN_ON(!r->enable))
 			continue;
 
-<<<<<<< HEAD
-		results->wm_linetime[pipe] = cstate->wm.optimal.ilk.linetime;
-=======
 		results->wm_linetime[pipe] = intel_crtc->wm.active.ilk.linetime;
->>>>>>> f67e69b3
 
 		results->wm_pipe[pipe] =
 			(r->pri_val << WM0_PIPE_PLANE_SHIFT) |
@@ -3031,10 +2939,6 @@
 			     const struct drm_plane_state *pstate,
 			     int y)
 {
-<<<<<<< HEAD
-	struct intel_crtc *intel_crtc = to_intel_crtc(cstate->base.crtc);
-	struct drm_framebuffer *fb = pstate->fb;
-=======
 	struct intel_plane_state *intel_pstate = to_intel_plane_state(pstate);
 	struct drm_framebuffer *fb = pstate->fb;
 	uint32_t width = 0, height = 0;
@@ -3044,35 +2948,19 @@
 
 	if (intel_rotation_90_or_270(pstate->rotation))
 		swap(width, height);
->>>>>>> f67e69b3
 
 	/* for planar format */
 	if (fb->pixel_format == DRM_FORMAT_NV12) {
 		if (y)  /* y-plane data rate */
-<<<<<<< HEAD
-			return intel_crtc->config->pipe_src_w *
-				intel_crtc->config->pipe_src_h *
-				drm_format_plane_cpp(fb->pixel_format, 0);
-		else    /* uv-plane data rate */
-			return (intel_crtc->config->pipe_src_w/2) *
-				(intel_crtc->config->pipe_src_h/2) *
-=======
 			return width * height *
 				drm_format_plane_cpp(fb->pixel_format, 0);
 		else    /* uv-plane data rate */
 			return (width / 2) * (height / 2) *
->>>>>>> f67e69b3
 				drm_format_plane_cpp(fb->pixel_format, 1);
 	}
 
 	/* for packed formats */
-<<<<<<< HEAD
-	return intel_crtc->config->pipe_src_w *
-		intel_crtc->config->pipe_src_h *
-		drm_format_plane_cpp(fb->pixel_format, 0);
-=======
 	return width * height * drm_format_plane_cpp(fb->pixel_format, 0);
->>>>>>> f67e69b3
 }
 
 /*
@@ -3150,16 +3038,10 @@
 		struct drm_plane *plane = &intel_plane->base;
 		struct drm_framebuffer *fb = plane->state->fb;
 		int id = skl_wm_plane_id(intel_plane);
-<<<<<<< HEAD
-
-		if (fb == NULL)
-			continue;
-=======
 
 		if (!to_intel_plane_state(plane->state)->visible)
 			continue;
 
->>>>>>> f67e69b3
 		if (plane->type == DRM_PLANE_TYPE_CURSOR)
 			continue;
 
@@ -3185,11 +3067,7 @@
 		uint16_t plane_blocks, y_plane_blocks = 0;
 		int id = skl_wm_plane_id(intel_plane);
 
-<<<<<<< HEAD
-		if (pstate->fb == NULL)
-=======
 		if (!to_intel_plane_state(pstate)->visible)
->>>>>>> f67e69b3
 			continue;
 		if (plane->type == DRM_PLANE_TYPE_CURSOR)
 			continue;
@@ -3312,11 +3190,8 @@
 {
 	struct drm_plane *plane = &intel_plane->base;
 	struct drm_framebuffer *fb = plane->state->fb;
-<<<<<<< HEAD
-=======
 	struct intel_plane_state *intel_pstate =
 					to_intel_plane_state(plane->state);
->>>>>>> f67e69b3
 	uint32_t latency = dev_priv->wm.skl_latency[level];
 	uint32_t method1, method2;
 	uint32_t plane_bytes_per_line, plane_blocks_per_line;
@@ -3325,23 +3200,6 @@
 	uint8_t cpp;
 	uint32_t width = 0, height = 0;
 
-<<<<<<< HEAD
-	if (latency == 0 || !cstate->base.active || !fb)
-		return false;
-
-	bytes_per_pixel = drm_format_plane_cpp(fb->pixel_format, 0);
-	method1 = skl_wm_method1(skl_pipe_pixel_rate(cstate),
-				 bytes_per_pixel,
-				 latency);
-	method2 = skl_wm_method2(skl_pipe_pixel_rate(cstate),
-				 cstate->base.adjusted_mode.crtc_htotal,
-				 cstate->pipe_src_w,
-				 bytes_per_pixel,
-				 fb->modifier[0],
-				 latency);
-
-	plane_bytes_per_line = cstate->pipe_src_w * bytes_per_pixel;
-=======
 	if (latency == 0 || !cstate->base.active || !intel_pstate->visible)
 		return false;
 
@@ -3362,7 +3220,6 @@
 				 latency);
 
 	plane_bytes_per_line = width * cpp;
->>>>>>> f67e69b3
 	plane_blocks_per_line = DIV_ROUND_UP(plane_bytes_per_line, 512);
 
 	if (fb->modifier[0] == I915_FORMAT_MOD_Y_TILED ||
@@ -3370,19 +3227,11 @@
 		uint32_t min_scanlines = 4;
 		uint32_t y_tile_minimum;
 		if (intel_rotation_90_or_270(plane->state->rotation)) {
-<<<<<<< HEAD
-			int bpp = (fb->pixel_format == DRM_FORMAT_NV12) ?
-				drm_format_plane_cpp(fb->pixel_format, 1) :
-				drm_format_plane_cpp(fb->pixel_format, 0);
-
-			switch (bpp) {
-=======
 			int cpp = (fb->pixel_format == DRM_FORMAT_NV12) ?
 				drm_format_plane_cpp(fb->pixel_format, 1) :
 				drm_format_plane_cpp(fb->pixel_format, 0);
 
 			switch (cpp) {
->>>>>>> f67e69b3
 			case 1:
 				min_scanlines = 16;
 				break;
@@ -3853,19 +3702,6 @@
 	dev_priv->wm.skl_hw = *results;
 }
 
-<<<<<<< HEAD
-static void ilk_program_watermarks(struct drm_i915_private *dev_priv)
-{
-	struct drm_device *dev = dev_priv->dev;
-	struct intel_pipe_wm lp_wm_1_2 = {}, lp_wm_5_6 = {}, *best_lp_wm;
-	struct ilk_wm_maximums max;
-	struct intel_wm_config *config = &dev_priv->wm.config;
-	struct ilk_wm_values results = {};
-	enum intel_ddb_partitioning partitioning;
-
-	ilk_compute_wm_maximums(dev, 1, config, INTEL_DDB_PART_1_2, &max);
-	ilk_wm_merge(dev, config, &max, &lp_wm_1_2);
-=======
 static void ilk_compute_wm_config(struct drm_device *dev,
 				  struct intel_wm_config *config)
 {
@@ -3897,7 +3733,6 @@
 
 	ilk_compute_wm_maximums(dev, 1, &config, INTEL_DDB_PART_1_2, &max);
 	ilk_wm_merge(dev, &config, &max, &lp_wm_1_2);
->>>>>>> f67e69b3
 
 	/* 5/6 split only in single pipe config on IVB+ */
 	if (INTEL_INFO(dev)->gen >= 7 &&
@@ -3918,31 +3753,6 @@
 	ilk_write_wm_values(dev_priv, &results);
 }
 
-<<<<<<< HEAD
-static void ilk_update_wm(struct drm_crtc *crtc)
-{
-	struct drm_i915_private *dev_priv = to_i915(crtc->dev);
-	struct intel_crtc *intel_crtc = to_intel_crtc(crtc);
-	struct intel_crtc_state *cstate = to_intel_crtc_state(crtc->state);
-
-	WARN_ON(cstate->base.active != intel_crtc->active);
-
-	/*
-	 * IVB workaround: must disable low power watermarks for at least
-	 * one frame before enabling scaling.  LP watermarks can be re-enabled
-	 * when scaling is disabled.
-	 *
-	 * WaCxSRDisabledForSpriteScaling:ivb
-	 */
-	if (cstate->disable_lp_wm) {
-		ilk_disable_lp_wm(crtc->dev);
-		intel_wait_for_vblank(crtc->dev, intel_crtc->pipe);
-	}
-
-	intel_crtc->wm.active.ilk = cstate->wm.optimal.ilk;
-
-	ilk_program_watermarks(dev_priv);
-=======
 static void ilk_initial_watermarks(struct intel_crtc_state *cstate)
 {
 	struct drm_i915_private *dev_priv = to_i915(cstate->base.crtc->dev);
@@ -3965,7 +3775,6 @@
 		ilk_program_watermarks(dev_priv);
 	}
 	mutex_unlock(&dev_priv->wm.wm_mutex);
->>>>>>> f67e69b3
 }
 
 static void skl_pipe_wm_active_state(uint32_t val,
@@ -4353,11 +4162,7 @@
 		dev_priv->display.update_wm(crtc);
 }
 
-<<<<<<< HEAD
-/**
-=======
 /*
->>>>>>> f67e69b3
  * Lock protecting IPS related data structures
  */
 DEFINE_SPINLOCK(mchdev_lock);
@@ -5085,13 +4890,7 @@
 	 * 3b: Enable Coarse Power Gating only when RC6 is enabled.
 	 * WaRsDisableCoarsePowerGating:skl,bxt - Render/Media PG need to be disabled with RC6.
 	 */
-<<<<<<< HEAD
-	if (IS_BXT_REVID(dev, 0, BXT_REVID_A1) ||
-	    ((IS_SKL_GT3(dev) || IS_SKL_GT4(dev)) &&
-	     IS_SKL_REVID(dev, 0, SKL_REVID_E0)))
-=======
 	if (NEEDS_WaRsDisableCoarsePowerGating(dev))
->>>>>>> f67e69b3
 		I915_WRITE(GEN9_PG_ENABLE, 0);
 	else
 		I915_WRITE(GEN9_PG_ENABLE, (rc6_mask & GEN6_RC_CTL_RC6_ENABLE) ?
@@ -6405,10 +6204,6 @@
 {
 	struct drm_i915_private *dev_priv = dev->dev_private;
 
-<<<<<<< HEAD
-	i915.enable_rc6 = sanitize_rc6_option(dev, i915.enable_rc6);
-=======
->>>>>>> f67e69b3
 	/*
 	 * RPM depends on RC6 to save restore the GT HW context, so make RC6 a
 	 * requirement.
@@ -7412,10 +7207,6 @@
 		     dev_priv->wm.spr_latency[1] && dev_priv->wm.cur_latency[1]) ||
 		    (!IS_GEN5(dev) && dev_priv->wm.pri_latency[0] &&
 		     dev_priv->wm.spr_latency[0] && dev_priv->wm.cur_latency[0])) {
-<<<<<<< HEAD
-			dev_priv->display.update_wm = ilk_update_wm;
-			dev_priv->display.compute_pipe_wm = ilk_compute_pipe_wm;
-=======
 			dev_priv->display.compute_pipe_wm = ilk_compute_pipe_wm;
 			dev_priv->display.compute_intermediate_wm =
 				ilk_compute_intermediate_wm;
@@ -7423,7 +7214,6 @@
 				ilk_initial_watermarks;
 			dev_priv->display.optimize_watermarks =
 				ilk_optimize_watermarks;
->>>>>>> f67e69b3
 		} else {
 			DRM_DEBUG_KMS("Failed to read display plane latency. "
 				      "Disable CxSR\n");
