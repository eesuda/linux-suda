/*
 * Copyright © 2014 Intel Corporation
 *
 * Permission is hereby granted, free of charge, to any person obtaining a
 * copy of this software and associated documentation files (the "Software"),
 * to deal in the Software without restriction, including without limitation
 * the rights to use, copy, modify, merge, publish, distribute, sublicense,
 * and/or sell copies of the Software, and to permit persons to whom the
 * Software is furnished to do so, subject to the following conditions:
 *
 * The above copyright notice and this permission notice (including the next
 * paragraph) shall be included in all copies or substantial portions of the
 * Software.
 *
 * THE SOFTWARE IS PROVIDED "AS IS", WITHOUT WARRANTY OF ANY KIND, EXPRESS OR
 * IMPLIED, INCLUDING BUT NOT LIMITED TO THE WARRANTIES OF MERCHANTABILITY,
 * FITNESS FOR A PARTICULAR PURPOSE AND NONINFRINGEMENT.  IN NO EVENT SHALL
 * THE AUTHORS OR COPYRIGHT HOLDERS BE LIABLE FOR ANY CLAIM, DAMAGES OR OTHER
 * LIABILITY, WHETHER IN AN ACTION OF CONTRACT, TORT OR OTHERWISE, ARISING
 * FROM, OUT OF OR IN CONNECTION WITH THE SOFTWARE OR THE USE OR OTHER DEALINGS
 * IN THE SOFTWARE.
 *
 * Authors:
 *    Ben Widawsky <ben@bwidawsk.net>
 *    Michel Thierry <michel.thierry@intel.com>
 *    Thomas Daniel <thomas.daniel@intel.com>
 *    Oscar Mateo <oscar.mateo@intel.com>
 *
 */

/**
 * DOC: Logical Rings, Logical Ring Contexts and Execlists
 *
 * Motivation:
 * GEN8 brings an expansion of the HW contexts: "Logical Ring Contexts".
 * These expanded contexts enable a number of new abilities, especially
 * "Execlists" (also implemented in this file).
 *
 * One of the main differences with the legacy HW contexts is that logical
 * ring contexts incorporate many more things to the context's state, like
 * PDPs or ringbuffer control registers:
 *
 * The reason why PDPs are included in the context is straightforward: as
 * PPGTTs (per-process GTTs) are actually per-context, having the PDPs
 * contained there mean you don't need to do a ppgtt->switch_mm yourself,
 * instead, the GPU will do it for you on the context switch.
 *
 * But, what about the ringbuffer control registers (head, tail, etc..)?
 * shouldn't we just need a set of those per engine command streamer? This is
 * where the name "Logical Rings" starts to make sense: by virtualizing the
 * rings, the engine cs shifts to a new "ring buffer" with every context
 * switch. When you want to submit a workload to the GPU you: A) choose your
 * context, B) find its appropriate virtualized ring, C) write commands to it
 * and then, finally, D) tell the GPU to switch to that context.
 *
 * Instead of the legacy MI_SET_CONTEXT, the way you tell the GPU to switch
 * to a contexts is via a context execution list, ergo "Execlists".
 *
 * LRC implementation:
 * Regarding the creation of contexts, we have:
 *
 * - One global default context.
 * - One local default context for each opened fd.
 * - One local extra context for each context create ioctl call.
 *
 * Now that ringbuffers belong per-context (and not per-engine, like before)
 * and that contexts are uniquely tied to a given engine (and not reusable,
 * like before) we need:
 *
 * - One ringbuffer per-engine inside each context.
 * - One backing object per-engine inside each context.
 *
 * The global default context starts its life with these new objects fully
 * allocated and populated. The local default context for each opened fd is
 * more complex, because we don't know at creation time which engine is going
 * to use them. To handle this, we have implemented a deferred creation of LR
 * contexts:
 *
 * The local context starts its life as a hollow or blank holder, that only
 * gets populated for a given engine once we receive an execbuffer. If later
 * on we receive another execbuffer ioctl for the same context but a different
 * engine, we allocate/populate a new ringbuffer and context backing object and
 * so on.
 *
 * Finally, regarding local contexts created using the ioctl call: as they are
 * only allowed with the render ring, we can allocate & populate them right
 * away (no need to defer anything, at least for now).
 *
 * Execlists implementation:
 * Execlists are the new method by which, on gen8+ hardware, workloads are
 * submitted for execution (as opposed to the legacy, ringbuffer-based, method).
 * This method works as follows:
 *
 * When a request is committed, its commands (the BB start and any leading or
 * trailing commands, like the seqno breadcrumbs) are placed in the ringbuffer
 * for the appropriate context. The tail pointer in the hardware context is not
 * updated at this time, but instead, kept by the driver in the ringbuffer
 * structure. A structure representing this request is added to a request queue
 * for the appropriate engine: this structure contains a copy of the context's
 * tail after the request was written to the ring buffer and a pointer to the
 * context itself.
 *
 * If the engine's request queue was empty before the request was added, the
 * queue is processed immediately. Otherwise the queue will be processed during
 * a context switch interrupt. In any case, elements on the queue will get sent
 * (in pairs) to the GPU's ExecLists Submit Port (ELSP, for short) with a
 * globally unique 20-bits submission ID.
 *
 * When execution of a request completes, the GPU updates the context status
 * buffer with a context complete event and generates a context switch interrupt.
 * During the interrupt handling, the driver examines the events in the buffer:
 * for each context complete event, if the announced ID matches that on the head
 * of the request queue, then that request is retired and removed from the queue.
 *
 * After processing, if any requests were retired and the queue is not empty
 * then a new execution list can be submitted. The two requests at the front of
 * the queue are next to be submitted but since a context may not occur twice in
 * an execution list, if subsequent requests have the same ID as the first then
 * the two requests must be combined. This is done simply by discarding requests
 * at the head of the queue until either only one requests is left (in which case
 * we use a NULL second context) or the first two requests have unique IDs.
 *
 * By always executing the first two requests in the queue the driver ensures
 * that the GPU is kept as busy as possible. In the case where a single context
 * completes but a second context is still executing, the request for this second
 * context will be at the head of the queue when we remove the first one. This
 * request will then be resubmitted along with a new request for a different context,
 * which will cause the hardware to continue executing the second request and queue
 * the new request (the GPU detects the condition of a context getting preempted
 * with the same context and optimizes the context switch flow by not doing
 * preemption, but just sampling the new tail pointer).
 *
 */
#include <linux/interrupt.h>

#include <drm/drmP.h>
#include <drm/i915_drm.h>
#include "i915_drv.h"
#include "intel_mocs.h"

#define GEN9_LR_CONTEXT_RENDER_SIZE (22 * PAGE_SIZE)
#define GEN8_LR_CONTEXT_RENDER_SIZE (20 * PAGE_SIZE)
#define GEN8_LR_CONTEXT_OTHER_SIZE (2 * PAGE_SIZE)

#define RING_EXECLIST_QFULL		(1 << 0x2)
#define RING_EXECLIST1_VALID		(1 << 0x3)
#define RING_EXECLIST0_VALID		(1 << 0x4)
#define RING_EXECLIST_ACTIVE_STATUS	(3 << 0xE)
#define RING_EXECLIST1_ACTIVE		(1 << 0x11)
#define RING_EXECLIST0_ACTIVE		(1 << 0x12)

#define GEN8_CTX_STATUS_IDLE_ACTIVE	(1 << 0)
#define GEN8_CTX_STATUS_PREEMPTED	(1 << 1)
#define GEN8_CTX_STATUS_ELEMENT_SWITCH	(1 << 2)
#define GEN8_CTX_STATUS_ACTIVE_IDLE	(1 << 3)
#define GEN8_CTX_STATUS_COMPLETE	(1 << 4)
#define GEN8_CTX_STATUS_LITE_RESTORE	(1 << 15)

#define CTX_LRI_HEADER_0		0x01
#define CTX_CONTEXT_CONTROL		0x02
#define CTX_RING_HEAD			0x04
#define CTX_RING_TAIL			0x06
#define CTX_RING_BUFFER_START		0x08
#define CTX_RING_BUFFER_CONTROL		0x0a
#define CTX_BB_HEAD_U			0x0c
#define CTX_BB_HEAD_L			0x0e
#define CTX_BB_STATE			0x10
#define CTX_SECOND_BB_HEAD_U		0x12
#define CTX_SECOND_BB_HEAD_L		0x14
#define CTX_SECOND_BB_STATE		0x16
#define CTX_BB_PER_CTX_PTR		0x18
#define CTX_RCS_INDIRECT_CTX		0x1a
#define CTX_RCS_INDIRECT_CTX_OFFSET	0x1c
#define CTX_LRI_HEADER_1		0x21
#define CTX_CTX_TIMESTAMP		0x22
#define CTX_PDP3_UDW			0x24
#define CTX_PDP3_LDW			0x26
#define CTX_PDP2_UDW			0x28
#define CTX_PDP2_LDW			0x2a
#define CTX_PDP1_UDW			0x2c
#define CTX_PDP1_LDW			0x2e
#define CTX_PDP0_UDW			0x30
#define CTX_PDP0_LDW			0x32
#define CTX_LRI_HEADER_2		0x41
#define CTX_R_PWR_CLK_STATE		0x42
#define CTX_GPGPU_CSR_BASE_ADDRESS	0x44

#define GEN8_CTX_VALID (1<<0)
#define GEN8_CTX_FORCE_PD_RESTORE (1<<1)
#define GEN8_CTX_FORCE_RESTORE (1<<2)
#define GEN8_CTX_L3LLC_COHERENT (1<<5)
#define GEN8_CTX_PRIVILEGE (1<<8)

#define ASSIGN_CTX_REG(reg_state, pos, reg, val) do { \
	(reg_state)[(pos)+0] = i915_mmio_reg_offset(reg); \
	(reg_state)[(pos)+1] = (val); \
} while (0)

#define ASSIGN_CTX_PDP(ppgtt, reg_state, n) do {		\
	const u64 _addr = i915_page_dir_dma_addr((ppgtt), (n));	\
	reg_state[CTX_PDP ## n ## _UDW+1] = upper_32_bits(_addr); \
	reg_state[CTX_PDP ## n ## _LDW+1] = lower_32_bits(_addr); \
} while (0)

#define ASSIGN_CTX_PML4(ppgtt, reg_state) do { \
	reg_state[CTX_PDP0_UDW + 1] = upper_32_bits(px_dma(&ppgtt->pml4)); \
	reg_state[CTX_PDP0_LDW + 1] = lower_32_bits(px_dma(&ppgtt->pml4)); \
} while (0)

enum {
	ADVANCED_CONTEXT = 0,
	LEGACY_32B_CONTEXT,
	ADVANCED_AD_CONTEXT,
	LEGACY_64B_CONTEXT
};
#define GEN8_CTX_ADDRESSING_MODE_SHIFT 3
#define GEN8_CTX_ADDRESSING_MODE(dev)  (USES_FULL_48BIT_PPGTT(dev) ?\
		LEGACY_64B_CONTEXT :\
		LEGACY_32B_CONTEXT)
enum {
	FAULT_AND_HANG = 0,
	FAULT_AND_HALT, /* Debug only */
	FAULT_AND_STREAM,
	FAULT_AND_CONTINUE /* Unsupported */
};
#define GEN8_CTX_ID_SHIFT 32
#define GEN8_CTX_RCS_INDIRECT_CTX_OFFSET_DEFAULT	0x17
#define GEN9_CTX_RCS_INDIRECT_CTX_OFFSET_DEFAULT	0x26

static int intel_lr_context_pin(struct intel_context *ctx,
				struct intel_engine_cs *engine);

/**
 * intel_sanitize_enable_execlists() - sanitize i915.enable_execlists
 * @dev: DRM device.
 * @enable_execlists: value of i915.enable_execlists module parameter.
 *
 * Only certain platforms support Execlists (the prerequisites being
 * support for Logical Ring Contexts and Aliasing PPGTT or better).
 *
 * Return: 1 if Execlists is supported and has to be enabled.
 */
int intel_sanitize_enable_execlists(struct drm_device *dev, int enable_execlists)
{
	WARN_ON(i915.enable_ppgtt == -1);

	/* On platforms with execlist available, vGPU will only
	 * support execlist mode, no ring buffer mode.
	 */
	if (HAS_LOGICAL_RING_CONTEXTS(dev) && intel_vgpu_active(dev))
		return 1;

	if (INTEL_INFO(dev)->gen >= 9)
		return 1;

	if (enable_execlists == 0)
		return 0;

	if (HAS_LOGICAL_RING_CONTEXTS(dev) && USES_PPGTT(dev) &&
	    i915.use_mmio_flip >= 0)
		return 1;

	return 0;
}

static void
logical_ring_init_platform_invariants(struct intel_engine_cs *engine)
{
	struct drm_device *dev = engine->dev;

	if (IS_GEN8(dev) || IS_GEN9(dev))
		engine->idle_lite_restore_wa = ~0;

	engine->disable_lite_restore_wa = (IS_SKL_REVID(dev, 0, SKL_REVID_B0) ||
					IS_BXT_REVID(dev, 0, BXT_REVID_A1)) &&
					(engine->id == VCS || engine->id == VCS2);

	engine->ctx_desc_template = GEN8_CTX_VALID;
	engine->ctx_desc_template |= GEN8_CTX_ADDRESSING_MODE(dev) <<
				   GEN8_CTX_ADDRESSING_MODE_SHIFT;
	if (IS_GEN8(dev))
		engine->ctx_desc_template |= GEN8_CTX_L3LLC_COHERENT;
	engine->ctx_desc_template |= GEN8_CTX_PRIVILEGE;

	/* TODO: WaDisableLiteRestore when we start using semaphore
	 * signalling between Command Streamers */
	/* ring->ctx_desc_template |= GEN8_CTX_FORCE_RESTORE; */

	/* WaEnableForceRestoreInCtxtDescForVCS:skl */
	/* WaEnableForceRestoreInCtxtDescForVCS:bxt */
	if (engine->disable_lite_restore_wa)
		engine->ctx_desc_template |= GEN8_CTX_FORCE_RESTORE;
}

/**
 * intel_lr_context_descriptor_update() - calculate & cache the descriptor
 * 					  descriptor for a pinned context
 *
 * @ctx: Context to work on
 * @ring: Engine the descriptor will be used with
 *
 * The context descriptor encodes various attributes of a context,
 * including its GTT address and some flags. Because it's fairly
 * expensive to calculate, we'll just do it once and cache the result,
 * which remains valid until the context is unpinned.
 *
 * This is what a descriptor looks like, from LSB to MSB:
 *    bits 0-11:    flags, GEN8_CTX_* (cached in ctx_desc_template)
 *    bits 12-31:    LRCA, GTT address of (the HWSP of) this context
 *    bits 32-51:    ctx ID, a globally unique tag (the LRCA again!)
 *    bits 52-63:    reserved, may encode the engine ID (for GuC)
 */
static void
intel_lr_context_descriptor_update(struct intel_context *ctx,
				   struct intel_engine_cs *engine)
{
	uint64_t lrca, desc;

	lrca = ctx->engine[engine->id].lrc_vma->node.start +
	       LRC_PPHWSP_PN * PAGE_SIZE;

	desc = engine->ctx_desc_template;			   /* bits  0-11 */
	desc |= lrca;					   /* bits 12-31 */
	desc |= (lrca >> PAGE_SHIFT) << GEN8_CTX_ID_SHIFT; /* bits 32-51 */

<<<<<<< HEAD
	return (IS_SKL_REVID(dev, 0, SKL_REVID_B0) ||
		IS_BXT_REVID(dev, 0, BXT_REVID_A1)) &&
	       (ring->id == VCS || ring->id == VCS2);
=======
	ctx->engine[engine->id].lrc_desc = desc;
>>>>>>> f67e69b3
}

uint64_t intel_lr_context_descriptor(struct intel_context *ctx,
				     struct intel_engine_cs *engine)
{
	return ctx->engine[engine->id].lrc_desc;
}

/**
 * intel_execlists_ctx_id() - get the Execlists Context ID
 * @ctx: Context to get the ID for
 * @ring: Engine to get the ID for
 *
 * Do not confuse with ctx->id! Unfortunately we have a name overload
 * here: the old context ID we pass to userspace as a handler so that
 * they can refer to a context, and the new context ID we pass to the
 * ELSP so that the GPU can inform us of the context status via
 * interrupts.
 *
 * The context ID is a portion of the context descriptor, so we can
 * just extract the required part from the cached descriptor.
 *
 * Return: 20-bits globally unique context ID.
 */
u32 intel_execlists_ctx_id(struct intel_context *ctx,
			   struct intel_engine_cs *engine)
{
	return intel_lr_context_descriptor(ctx, engine) >> GEN8_CTX_ID_SHIFT;
}

static void execlists_elsp_write(struct drm_i915_gem_request *rq0,
				 struct drm_i915_gem_request *rq1)
{

	struct intel_engine_cs *engine = rq0->engine;
	struct drm_device *dev = engine->dev;
	struct drm_i915_private *dev_priv = dev->dev_private;
	uint64_t desc[2];

	if (rq1) {
		desc[1] = intel_lr_context_descriptor(rq1->ctx, rq1->engine);
		rq1->elsp_submitted++;
	} else {
		desc[1] = 0;
	}

	desc[0] = intel_lr_context_descriptor(rq0->ctx, rq0->engine);
	rq0->elsp_submitted++;

	/* You must always write both descriptors in the order below. */
	I915_WRITE_FW(RING_ELSP(engine), upper_32_bits(desc[1]));
	I915_WRITE_FW(RING_ELSP(engine), lower_32_bits(desc[1]));

	I915_WRITE_FW(RING_ELSP(engine), upper_32_bits(desc[0]));
	/* The context is automatically loaded after the following */
	I915_WRITE_FW(RING_ELSP(engine), lower_32_bits(desc[0]));

	/* ELSP is a wo register, use another nearby reg for posting */
	POSTING_READ_FW(RING_EXECLIST_STATUS_LO(engine));
}

static void
execlists_update_context_pdps(struct i915_hw_ppgtt *ppgtt, u32 *reg_state)
{
	ASSIGN_CTX_PDP(ppgtt, reg_state, 3);
	ASSIGN_CTX_PDP(ppgtt, reg_state, 2);
	ASSIGN_CTX_PDP(ppgtt, reg_state, 1);
	ASSIGN_CTX_PDP(ppgtt, reg_state, 0);
}

<<<<<<< HEAD
	page = i915_gem_object_get_dirty_page(ctx_obj, LRC_STATE_PN);
	reg_state = kmap_atomic(page);
=======
static void execlists_update_context(struct drm_i915_gem_request *rq)
{
	struct intel_engine_cs *engine = rq->engine;
	struct i915_hw_ppgtt *ppgtt = rq->ctx->ppgtt;
	uint32_t *reg_state = rq->ctx->engine[engine->id].lrc_reg_state;
>>>>>>> f67e69b3

	reg_state[CTX_RING_TAIL+1] = rq->tail;

	/* True 32b PPGTT with dynamic page allocation: update PDP
	 * registers and point the unallocated PDPs to scratch page.
	 * PML4 is allocated during ppgtt init, so this is not needed
	 * in 48-bit mode.
	 */
	if (ppgtt && !USES_FULL_48BIT_PPGTT(ppgtt->base.dev))
		execlists_update_context_pdps(ppgtt, reg_state);
}

static void execlists_submit_requests(struct drm_i915_gem_request *rq0,
				      struct drm_i915_gem_request *rq1)
{
	struct drm_i915_private *dev_priv = rq0->i915;
	unsigned int fw_domains = rq0->engine->fw_domains;

	execlists_update_context(rq0);

	if (rq1)
		execlists_update_context(rq1);

	spin_lock_irq(&dev_priv->uncore.lock);
	intel_uncore_forcewake_get__locked(dev_priv, fw_domains);

	execlists_elsp_write(rq0, rq1);

	intel_uncore_forcewake_put__locked(dev_priv, fw_domains);
	spin_unlock_irq(&dev_priv->uncore.lock);
}

static void execlists_context_unqueue(struct intel_engine_cs *engine)
{
	struct drm_i915_gem_request *req0 = NULL, *req1 = NULL;
	struct drm_i915_gem_request *cursor, *tmp;

	assert_spin_locked(&engine->execlist_lock);

	/*
	 * If irqs are not active generate a warning as batches that finish
	 * without the irqs may get lost and a GPU Hang may occur.
	 */
	WARN_ON(!intel_irqs_enabled(engine->dev->dev_private));

	/* Try to read in pairs */
	list_for_each_entry_safe(cursor, tmp, &engine->execlist_queue,
				 execlist_link) {
		if (!req0) {
			req0 = cursor;
		} else if (req0->ctx == cursor->ctx) {
			/* Same ctx: ignore first request, as second request
			 * will update tail past first request's workload */
			cursor->elsp_submitted = req0->elsp_submitted;
			list_move_tail(&req0->execlist_link,
				       &engine->execlist_retired_req_list);
			req0 = cursor;
		} else {
			req1 = cursor;
			WARN_ON(req1->elsp_submitted);
			break;
		}
	}

	if (unlikely(!req0))
		return;

	if (req0->elsp_submitted & engine->idle_lite_restore_wa) {
		/*
		 * WaIdleLiteRestore: make sure we never cause a lite restore
		 * with HEAD==TAIL.
		 *
		 * Apply the wa NOOPS to prevent ring:HEAD == req:TAIL as we
		 * resubmit the request. See gen8_emit_request() for where we
		 * prepare the padding after the end of the request.
		 */
		struct intel_ringbuffer *ringbuf;

		ringbuf = req0->ctx->engine[engine->id].ringbuf;
		req0->tail += 8;
		req0->tail &= ringbuf->size - 1;
	}

	execlists_submit_requests(req0, req1);
}

static unsigned int
execlists_check_remove_request(struct intel_engine_cs *engine, u32 request_id)
{
	struct drm_i915_gem_request *head_req;

	assert_spin_locked(&engine->execlist_lock);

	head_req = list_first_entry_or_null(&engine->execlist_queue,
					    struct drm_i915_gem_request,
					    execlist_link);

	if (!head_req)
		return 0;

	if (unlikely(intel_execlists_ctx_id(head_req->ctx, engine) != request_id))
		return 0;

	WARN(head_req->elsp_submitted == 0, "Never submitted head request\n");

	if (--head_req->elsp_submitted > 0)
		return 0;

	list_move_tail(&head_req->execlist_link,
		       &engine->execlist_retired_req_list);

	return 1;
}

static u32
get_context_status(struct intel_engine_cs *engine, unsigned int read_pointer,
		   u32 *context_id)
{
	struct drm_i915_private *dev_priv = engine->dev->dev_private;
	u32 status;

	read_pointer %= GEN8_CSB_ENTRIES;

	status = I915_READ_FW(RING_CONTEXT_STATUS_BUF_LO(engine, read_pointer));

	if (status & GEN8_CTX_STATUS_IDLE_ACTIVE)
		return 0;

	*context_id = I915_READ_FW(RING_CONTEXT_STATUS_BUF_HI(engine,
							      read_pointer));

	return status;
}

/**
 * intel_lrc_irq_handler() - handle Context Switch interrupts
 * @engine: Engine Command Streamer to handle.
 *
 * Check the unread Context Status Buffers and manage the submission of new
 * contexts to the ELSP accordingly.
 */
static void intel_lrc_irq_handler(unsigned long data)
{
	struct intel_engine_cs *engine = (struct intel_engine_cs *)data;
	struct drm_i915_private *dev_priv = engine->dev->dev_private;
	u32 status_pointer;
	unsigned int read_pointer, write_pointer;
	u32 csb[GEN8_CSB_ENTRIES][2];
	unsigned int csb_read = 0, i;
	unsigned int submit_contexts = 0;

	intel_uncore_forcewake_get(dev_priv, engine->fw_domains);

	status_pointer = I915_READ_FW(RING_CONTEXT_STATUS_PTR(engine));

	read_pointer = engine->next_context_status_buffer;
	write_pointer = GEN8_CSB_WRITE_PTR(status_pointer);
	if (read_pointer > write_pointer)
		write_pointer += GEN8_CSB_ENTRIES;

	while (read_pointer < write_pointer) {
		if (WARN_ON_ONCE(csb_read == GEN8_CSB_ENTRIES))
			break;
		csb[csb_read][0] = get_context_status(engine, ++read_pointer,
						      &csb[csb_read][1]);
		csb_read++;
	}

	engine->next_context_status_buffer = write_pointer % GEN8_CSB_ENTRIES;

	/* Update the read pointer to the old write pointer. Manual ringbuffer
	 * management ftw </sarcasm> */
	I915_WRITE_FW(RING_CONTEXT_STATUS_PTR(engine),
		      _MASKED_FIELD(GEN8_CSB_READ_PTR_MASK,
				    engine->next_context_status_buffer << 8));

	intel_uncore_forcewake_put(dev_priv, engine->fw_domains);

	spin_lock(&engine->execlist_lock);

	for (i = 0; i < csb_read; i++) {
		if (unlikely(csb[i][0] & GEN8_CTX_STATUS_PREEMPTED)) {
			if (csb[i][0] & GEN8_CTX_STATUS_LITE_RESTORE) {
				if (execlists_check_remove_request(engine, csb[i][1]))
					WARN(1, "Lite Restored request removed from queue\n");
			} else
				WARN(1, "Preemption without Lite Restore\n");
		}

		if (csb[i][0] & (GEN8_CTX_STATUS_ACTIVE_IDLE |
		    GEN8_CTX_STATUS_ELEMENT_SWITCH))
			submit_contexts +=
				execlists_check_remove_request(engine, csb[i][1]);
	}

	if (submit_contexts) {
		if (!engine->disable_lite_restore_wa ||
		    (csb[i][0] & GEN8_CTX_STATUS_ACTIVE_IDLE))
			execlists_context_unqueue(engine);
	}

	spin_unlock(&engine->execlist_lock);

	if (unlikely(submit_contexts > 2))
		DRM_ERROR("More than two context complete events?\n");
}

static void execlists_context_queue(struct drm_i915_gem_request *request)
{
	struct intel_engine_cs *engine = request->engine;
	struct drm_i915_gem_request *cursor;
	int num_elements = 0;

	if (request->ctx != request->i915->kernel_context)
		intel_lr_context_pin(request->ctx, engine);

	i915_gem_request_reference(request);

	spin_lock_bh(&engine->execlist_lock);

	list_for_each_entry(cursor, &engine->execlist_queue, execlist_link)
		if (++num_elements > 2)
			break;

	if (num_elements > 2) {
		struct drm_i915_gem_request *tail_req;

		tail_req = list_last_entry(&engine->execlist_queue,
					   struct drm_i915_gem_request,
					   execlist_link);

		if (request->ctx == tail_req->ctx) {
			WARN(tail_req->elsp_submitted != 0,
				"More than 2 already-submitted reqs queued\n");
			list_move_tail(&tail_req->execlist_link,
				       &engine->execlist_retired_req_list);
		}
	}

	list_add_tail(&request->execlist_link, &engine->execlist_queue);
	if (num_elements == 0)
		execlists_context_unqueue(engine);

	spin_unlock_bh(&engine->execlist_lock);
}

static int logical_ring_invalidate_all_caches(struct drm_i915_gem_request *req)
{
	struct intel_engine_cs *engine = req->engine;
	uint32_t flush_domains;
	int ret;

	flush_domains = 0;
	if (engine->gpu_caches_dirty)
		flush_domains = I915_GEM_GPU_DOMAINS;

	ret = engine->emit_flush(req, I915_GEM_GPU_DOMAINS, flush_domains);
	if (ret)
		return ret;

	engine->gpu_caches_dirty = false;
	return 0;
}

static int execlists_move_to_gpu(struct drm_i915_gem_request *req,
				 struct list_head *vmas)
{
	const unsigned other_rings = ~intel_engine_flag(req->engine);
	struct i915_vma *vma;
	uint32_t flush_domains = 0;
	bool flush_chipset = false;
	int ret;

	list_for_each_entry(vma, vmas, exec_list) {
		struct drm_i915_gem_object *obj = vma->obj;

		if (obj->active & other_rings) {
			ret = i915_gem_object_sync(obj, req->engine, &req);
			if (ret)
				return ret;
		}

		if (obj->base.write_domain & I915_GEM_DOMAIN_CPU)
			flush_chipset |= i915_gem_clflush_object(obj, false);

		flush_domains |= obj->base.write_domain;
	}

	if (flush_domains & I915_GEM_DOMAIN_GTT)
		wmb();

	/* Unconditionally invalidate gpu caches and ensure that we do flush
	 * any residual writes from the previous batch.
	 */
	return logical_ring_invalidate_all_caches(req);
}

int intel_logical_ring_alloc_request_extras(struct drm_i915_gem_request *request)
{
	int ret = 0;

	request->ringbuf = request->ctx->engine[request->engine->id].ringbuf;

	if (i915.enable_guc_submission) {
		/*
		 * Check that the GuC has space for the request before
		 * going any further, as the i915_add_request() call
		 * later on mustn't fail ...
		 */
		struct intel_guc *guc = &request->i915->guc;

		ret = i915_guc_wq_check_space(guc->execbuf_client);
		if (ret)
			return ret;
	}

	if (request->ctx != request->i915->kernel_context)
		ret = intel_lr_context_pin(request->ctx, request->engine);

	return ret;
}

static int logical_ring_wait_for_space(struct drm_i915_gem_request *req,
				       int bytes)
{
	struct intel_ringbuffer *ringbuf = req->ringbuf;
	struct intel_engine_cs *engine = req->engine;
	struct drm_i915_gem_request *target;
	unsigned space;
	int ret;

	if (intel_ring_space(ringbuf) >= bytes)
		return 0;

	/* The whole point of reserving space is to not wait! */
	WARN_ON(ringbuf->reserved_in_use);

	list_for_each_entry(target, &engine->request_list, list) {
		/*
		 * The request queue is per-engine, so can contain requests
		 * from multiple ringbuffers. Here, we must ignore any that
		 * aren't from the ringbuffer we're considering.
		 */
		if (target->ringbuf != ringbuf)
			continue;

		/* Would completion of this request free enough space? */
		space = __intel_ring_space(target->postfix, ringbuf->tail,
					   ringbuf->size);
		if (space >= bytes)
			break;
	}

	if (WARN_ON(&target->list == &engine->request_list))
		return -ENOSPC;

	ret = i915_wait_request(target);
	if (ret)
		return ret;

	ringbuf->space = space;
	return 0;
}

/*
 * intel_logical_ring_advance_and_submit() - advance the tail and submit the workload
 * @request: Request to advance the logical ringbuffer of.
 *
 * The tail is updated in our logical ringbuffer struct, not in the actual context. What
 * really happens during submission is that the context and current tail will be placed
 * on a queue waiting for the ELSP to be ready to accept a new context submission. At that
 * point, the tail *inside* the context is updated and the ELSP written to.
 */
static int
intel_logical_ring_advance_and_submit(struct drm_i915_gem_request *request)
{
	struct intel_ringbuffer *ringbuf = request->ringbuf;
	struct drm_i915_private *dev_priv = request->i915;
	struct intel_engine_cs *engine = request->engine;

	intel_logical_ring_advance(ringbuf);
	request->tail = ringbuf->tail;

	/*
	 * Here we add two extra NOOPs as padding to avoid
	 * lite restore of a context with HEAD==TAIL.
	 *
	 * Caller must reserve WA_TAIL_DWORDS for us!
	 */
	intel_logical_ring_emit(ringbuf, MI_NOOP);
	intel_logical_ring_emit(ringbuf, MI_NOOP);
	intel_logical_ring_advance(ringbuf);

	if (intel_engine_stopped(engine))
		return 0;

	if (engine->last_context != request->ctx) {
		if (engine->last_context)
			intel_lr_context_unpin(engine->last_context, engine);
		if (request->ctx != request->i915->kernel_context) {
			intel_lr_context_pin(request->ctx, engine);
			engine->last_context = request->ctx;
		} else {
			engine->last_context = NULL;
		}
	}

	if (dev_priv->guc.execbuf_client)
		i915_guc_submit(dev_priv->guc.execbuf_client, request);
	else
		execlists_context_queue(request);

	return 0;
}

static void __wrap_ring_buffer(struct intel_ringbuffer *ringbuf)
{
	uint32_t __iomem *virt;
	int rem = ringbuf->size - ringbuf->tail;

	virt = ringbuf->virtual_start + ringbuf->tail;
	rem /= 4;
	while (rem--)
		iowrite32(MI_NOOP, virt++);

	ringbuf->tail = 0;
	intel_ring_update_space(ringbuf);
}

static int logical_ring_prepare(struct drm_i915_gem_request *req, int bytes)
{
	struct intel_ringbuffer *ringbuf = req->ringbuf;
	int remain_usable = ringbuf->effective_size - ringbuf->tail;
	int remain_actual = ringbuf->size - ringbuf->tail;
	int ret, total_bytes, wait_bytes = 0;
	bool need_wrap = false;

	if (ringbuf->reserved_in_use)
		total_bytes = bytes;
	else
		total_bytes = bytes + ringbuf->reserved_size;

	if (unlikely(bytes > remain_usable)) {
		/*
		 * Not enough space for the basic request. So need to flush
		 * out the remainder and then wait for base + reserved.
		 */
		wait_bytes = remain_actual + total_bytes;
		need_wrap = true;
	} else {
		if (unlikely(total_bytes > remain_usable)) {
			/*
			 * The base request will fit but the reserved space
			 * falls off the end. So don't need an immediate wrap
			 * and only need to effectively wait for the reserved
			 * size space from the start of ringbuffer.
			 */
			wait_bytes = remain_actual + ringbuf->reserved_size;
		} else if (total_bytes > ringbuf->space) {
			/* No wrapping required, just waiting. */
			wait_bytes = total_bytes;
		}
	}

	if (wait_bytes) {
		ret = logical_ring_wait_for_space(req, wait_bytes);
		if (unlikely(ret))
			return ret;

		if (need_wrap)
			__wrap_ring_buffer(ringbuf);
	}

	return 0;
}

/**
 * intel_logical_ring_begin() - prepare the logical ringbuffer to accept some commands
 *
 * @req: The request to start some new work for
 * @num_dwords: number of DWORDs that we plan to write to the ringbuffer.
 *
 * The ringbuffer might not be ready to accept the commands right away (maybe it needs to
 * be wrapped, or wait a bit for the tail to be updated). This function takes care of that
 * and also preallocates a request (every workload submission is still mediated through
 * requests, same as it did with legacy ringbuffer submission).
 *
 * Return: non-zero if the ringbuffer is not ready to be written to.
 */
int intel_logical_ring_begin(struct drm_i915_gem_request *req, int num_dwords)
{
	int ret;

	ret = logical_ring_prepare(req, num_dwords * sizeof(uint32_t));
	if (ret)
		return ret;

	req->ringbuf->space -= num_dwords * sizeof(uint32_t);
	return 0;
}

int intel_logical_ring_reserve_space(struct drm_i915_gem_request *request)
{
	/*
	 * The first call merely notes the reserve request and is common for
	 * all back ends. The subsequent localised _begin() call actually
	 * ensures that the reservation is available. Without the begin, if
	 * the request creator immediately submitted the request without
	 * adding any commands to it then there might not actually be
	 * sufficient room for the submission commands.
	 */
	intel_ring_reserved_space_reserve(request->ringbuf, MIN_SPACE_FOR_ADD_REQUEST);

	return intel_logical_ring_begin(request, 0);
}

/**
 * execlists_submission() - submit a batchbuffer for execution, Execlists style
 * @dev: DRM device.
 * @file: DRM file.
 * @ring: Engine Command Streamer to submit to.
 * @ctx: Context to employ for this submission.
 * @args: execbuffer call arguments.
 * @vmas: list of vmas.
 * @batch_obj: the batchbuffer to submit.
 * @exec_start: batchbuffer start virtual address pointer.
 * @dispatch_flags: translated execbuffer call flags.
 *
 * This is the evil twin version of i915_gem_ringbuffer_submission. It abstracts
 * away the submission details of the execbuffer ioctl call.
 *
 * Return: non-zero if the submission fails.
 */
int intel_execlists_submission(struct i915_execbuffer_params *params,
			       struct drm_i915_gem_execbuffer2 *args,
			       struct list_head *vmas)
{
	struct drm_device       *dev = params->dev;
	struct intel_engine_cs *engine = params->engine;
	struct drm_i915_private *dev_priv = dev->dev_private;
	struct intel_ringbuffer *ringbuf = params->ctx->engine[engine->id].ringbuf;
	u64 exec_start;
	int instp_mode;
	u32 instp_mask;
	int ret;

	instp_mode = args->flags & I915_EXEC_CONSTANTS_MASK;
	instp_mask = I915_EXEC_CONSTANTS_MASK;
	switch (instp_mode) {
	case I915_EXEC_CONSTANTS_REL_GENERAL:
	case I915_EXEC_CONSTANTS_ABSOLUTE:
	case I915_EXEC_CONSTANTS_REL_SURFACE:
		if (instp_mode != 0 && engine != &dev_priv->engine[RCS]) {
			DRM_DEBUG("non-0 rel constants mode on non-RCS\n");
			return -EINVAL;
		}

		if (instp_mode != dev_priv->relative_constants_mode) {
			if (instp_mode == I915_EXEC_CONSTANTS_REL_SURFACE) {
				DRM_DEBUG("rel surface constants mode invalid on gen5+\n");
				return -EINVAL;
			}

			/* The HW changed the meaning on this bit on gen6 */
			instp_mask &= ~I915_EXEC_CONSTANTS_REL_SURFACE;
		}
		break;
	default:
		DRM_DEBUG("execbuf with unknown constants: %d\n", instp_mode);
		return -EINVAL;
	}

	if (args->flags & I915_EXEC_GEN7_SOL_RESET) {
		DRM_DEBUG("sol reset is gen7 only\n");
		return -EINVAL;
	}

	ret = execlists_move_to_gpu(params->request, vmas);
	if (ret)
		return ret;

	if (engine == &dev_priv->engine[RCS] &&
	    instp_mode != dev_priv->relative_constants_mode) {
		ret = intel_logical_ring_begin(params->request, 4);
		if (ret)
			return ret;

		intel_logical_ring_emit(ringbuf, MI_NOOP);
		intel_logical_ring_emit(ringbuf, MI_LOAD_REGISTER_IMM(1));
		intel_logical_ring_emit_reg(ringbuf, INSTPM);
		intel_logical_ring_emit(ringbuf, instp_mask << 16 | instp_mode);
		intel_logical_ring_advance(ringbuf);

		dev_priv->relative_constants_mode = instp_mode;
	}

	exec_start = params->batch_obj_vm_offset +
		     args->batch_start_offset;

	ret = engine->emit_bb_start(params->request, exec_start, params->dispatch_flags);
	if (ret)
		return ret;

	trace_i915_gem_ring_dispatch(params->request, params->dispatch_flags);

	i915_gem_execbuffer_move_to_active(vmas, params->request);

	return 0;
}

void intel_execlists_retire_requests(struct intel_engine_cs *engine)
{
	struct drm_i915_gem_request *req, *tmp;
	struct list_head retired_list;

	WARN_ON(!mutex_is_locked(&engine->dev->struct_mutex));
	if (list_empty(&engine->execlist_retired_req_list))
		return;

	INIT_LIST_HEAD(&retired_list);
	spin_lock_bh(&engine->execlist_lock);
	list_replace_init(&engine->execlist_retired_req_list, &retired_list);
	spin_unlock_bh(&engine->execlist_lock);

	list_for_each_entry_safe(req, tmp, &retired_list, execlist_link) {
		struct intel_context *ctx = req->ctx;
		struct drm_i915_gem_object *ctx_obj =
				ctx->engine[engine->id].state;

		if (ctx_obj && (ctx != req->i915->kernel_context))
			intel_lr_context_unpin(ctx, engine);

		list_del(&req->execlist_link);
		i915_gem_request_unreference(req);
	}
}

void intel_logical_ring_stop(struct intel_engine_cs *engine)
{
	struct drm_i915_private *dev_priv = engine->dev->dev_private;
	int ret;

	if (!intel_engine_initialized(engine))
		return;

	ret = intel_engine_idle(engine);
	if (ret)
		DRM_ERROR("failed to quiesce %s whilst cleaning up: %d\n",
			  engine->name, ret);

	/* TODO: Is this correct with Execlists enabled? */
	I915_WRITE_MODE(engine, _MASKED_BIT_ENABLE(STOP_RING));
	if (wait_for((I915_READ_MODE(engine) & MODE_IDLE) != 0, 1000)) {
		DRM_ERROR("%s :timed out trying to stop ring\n", engine->name);
		return;
	}
	I915_WRITE_MODE(engine, _MASKED_BIT_DISABLE(STOP_RING));
}

int logical_ring_flush_all_caches(struct drm_i915_gem_request *req)
{
	struct intel_engine_cs *engine = req->engine;
	int ret;

	if (!engine->gpu_caches_dirty)
		return 0;

	ret = engine->emit_flush(req, 0, I915_GEM_GPU_DOMAINS);
	if (ret)
		return ret;

	engine->gpu_caches_dirty = false;
	return 0;
}

static int intel_lr_context_do_pin(struct intel_context *ctx,
				   struct intel_engine_cs *engine)
{
	struct drm_device *dev = engine->dev;
	struct drm_i915_private *dev_priv = dev->dev_private;
	struct drm_i915_gem_object *ctx_obj = ctx->engine[engine->id].state;
	struct intel_ringbuffer *ringbuf = ctx->engine[engine->id].ringbuf;
	void *vaddr;
	u32 *lrc_reg_state;
	int ret;

	WARN_ON(!mutex_is_locked(&engine->dev->struct_mutex));

	ret = i915_gem_obj_ggtt_pin(ctx_obj, GEN8_LR_CONTEXT_ALIGN,
			PIN_OFFSET_BIAS | GUC_WOPCM_TOP);
	if (ret)
		return ret;

	vaddr = i915_gem_object_pin_map(ctx_obj);
	if (IS_ERR(vaddr)) {
		ret = PTR_ERR(vaddr);
		goto unpin_ctx_obj;
	}

	lrc_reg_state = vaddr + LRC_STATE_PN * PAGE_SIZE;

	ret = intel_pin_and_map_ringbuffer_obj(engine->dev, ringbuf);
	if (ret)
		goto unpin_map;

	ctx->engine[engine->id].lrc_vma = i915_gem_obj_to_ggtt(ctx_obj);
	intel_lr_context_descriptor_update(ctx, engine);
	lrc_reg_state[CTX_RING_BUFFER_START+1] = ringbuf->vma->node.start;
	ctx->engine[engine->id].lrc_reg_state = lrc_reg_state;
	ctx_obj->dirty = true;

	/* Invalidate GuC TLB. */
	if (i915.enable_guc_submission)
		I915_WRITE(GEN8_GTCR, GEN8_GTCR_INVALIDATE);

	return ret;

unpin_map:
	i915_gem_object_unpin_map(ctx_obj);
unpin_ctx_obj:
	i915_gem_object_ggtt_unpin(ctx_obj);

	return ret;
}

static int intel_lr_context_pin(struct intel_context *ctx,
				struct intel_engine_cs *engine)
{
	int ret = 0;

	if (ctx->engine[engine->id].pin_count++ == 0) {
		ret = intel_lr_context_do_pin(ctx, engine);
		if (ret)
			goto reset_pin_count;

		i915_gem_context_reference(ctx);
	}
	return ret;

reset_pin_count:
	ctx->engine[engine->id].pin_count = 0;
	return ret;
}

void intel_lr_context_unpin(struct intel_context *ctx,
			    struct intel_engine_cs *engine)
{
	struct drm_i915_gem_object *ctx_obj = ctx->engine[engine->id].state;

	WARN_ON(!mutex_is_locked(&ctx->i915->dev->struct_mutex));
	if (--ctx->engine[engine->id].pin_count == 0) {
		i915_gem_object_unpin_map(ctx_obj);
		intel_unpin_ringbuffer_obj(ctx->engine[engine->id].ringbuf);
		i915_gem_object_ggtt_unpin(ctx_obj);
		ctx->engine[engine->id].lrc_vma = NULL;
		ctx->engine[engine->id].lrc_desc = 0;
		ctx->engine[engine->id].lrc_reg_state = NULL;

		i915_gem_context_unreference(ctx);
	}
}

static int intel_logical_ring_workarounds_emit(struct drm_i915_gem_request *req)
{
	int ret, i;
	struct intel_engine_cs *engine = req->engine;
	struct intel_ringbuffer *ringbuf = req->ringbuf;
	struct drm_device *dev = engine->dev;
	struct drm_i915_private *dev_priv = dev->dev_private;
	struct i915_workarounds *w = &dev_priv->workarounds;

	if (w->count == 0)
		return 0;

	engine->gpu_caches_dirty = true;
	ret = logical_ring_flush_all_caches(req);
	if (ret)
		return ret;

	ret = intel_logical_ring_begin(req, w->count * 2 + 2);
	if (ret)
		return ret;

	intel_logical_ring_emit(ringbuf, MI_LOAD_REGISTER_IMM(w->count));
	for (i = 0; i < w->count; i++) {
		intel_logical_ring_emit_reg(ringbuf, w->reg[i].addr);
		intel_logical_ring_emit(ringbuf, w->reg[i].value);
	}
	intel_logical_ring_emit(ringbuf, MI_NOOP);

	intel_logical_ring_advance(ringbuf);

	engine->gpu_caches_dirty = true;
	ret = logical_ring_flush_all_caches(req);
	if (ret)
		return ret;

	return 0;
}

#define wa_ctx_emit(batch, index, cmd)					\
	do {								\
		int __index = (index)++;				\
		if (WARN_ON(__index >= (PAGE_SIZE / sizeof(uint32_t)))) { \
			return -ENOSPC;					\
		}							\
		batch[__index] = (cmd);					\
	} while (0)

#define wa_ctx_emit_reg(batch, index, reg) \
	wa_ctx_emit((batch), (index), i915_mmio_reg_offset(reg))

/*
 * In this WA we need to set GEN8_L3SQCREG4[21:21] and reset it after
 * PIPE_CONTROL instruction. This is required for the flush to happen correctly
 * but there is a slight complication as this is applied in WA batch where the
 * values are only initialized once so we cannot take register value at the
 * beginning and reuse it further; hence we save its value to memory, upload a
 * constant value with bit21 set and then we restore it back with the saved value.
 * To simplify the WA, a constant value is formed by using the default value
 * of this register. This shouldn't be a problem because we are only modifying
 * it for a short period and this batch in non-premptible. We can ofcourse
 * use additional instructions that read the actual value of the register
 * at that time and set our bit of interest but it makes the WA complicated.
 *
 * This WA is also required for Gen9 so extracting as a function avoids
 * code duplication.
 */
static inline int gen8_emit_flush_coherentl3_wa(struct intel_engine_cs *engine,
						uint32_t *const batch,
						uint32_t index)
{
	uint32_t l3sqc4_flush = (0x40400000 | GEN8_LQSC_FLUSH_COHERENT_LINES);

	/*
	 * WaDisableLSQCROPERFforOCL:skl
	 * This WA is implemented in skl_init_clock_gating() but since
	 * this batch updates GEN8_L3SQCREG4 with default value we need to
	 * set this bit here to retain the WA during flush.
	 */
<<<<<<< HEAD
	if (IS_SKL_REVID(ring->dev, 0, SKL_REVID_E0))
=======
	if (IS_SKL_REVID(engine->dev, 0, SKL_REVID_E0))
>>>>>>> f67e69b3
		l3sqc4_flush |= GEN8_LQSC_RO_PERF_DIS;

	wa_ctx_emit(batch, index, (MI_STORE_REGISTER_MEM_GEN8 |
				   MI_SRM_LRM_GLOBAL_GTT));
	wa_ctx_emit_reg(batch, index, GEN8_L3SQCREG4);
<<<<<<< HEAD
	wa_ctx_emit(batch, index, ring->scratch.gtt_offset + 256);
=======
	wa_ctx_emit(batch, index, engine->scratch.gtt_offset + 256);
>>>>>>> f67e69b3
	wa_ctx_emit(batch, index, 0);

	wa_ctx_emit(batch, index, MI_LOAD_REGISTER_IMM(1));
	wa_ctx_emit_reg(batch, index, GEN8_L3SQCREG4);
	wa_ctx_emit(batch, index, l3sqc4_flush);

	wa_ctx_emit(batch, index, GFX_OP_PIPE_CONTROL(6));
	wa_ctx_emit(batch, index, (PIPE_CONTROL_CS_STALL |
				   PIPE_CONTROL_DC_FLUSH_ENABLE));
	wa_ctx_emit(batch, index, 0);
	wa_ctx_emit(batch, index, 0);
	wa_ctx_emit(batch, index, 0);
	wa_ctx_emit(batch, index, 0);

	wa_ctx_emit(batch, index, (MI_LOAD_REGISTER_MEM_GEN8 |
				   MI_SRM_LRM_GLOBAL_GTT));
	wa_ctx_emit_reg(batch, index, GEN8_L3SQCREG4);
<<<<<<< HEAD
	wa_ctx_emit(batch, index, ring->scratch.gtt_offset + 256);
=======
	wa_ctx_emit(batch, index, engine->scratch.gtt_offset + 256);
>>>>>>> f67e69b3
	wa_ctx_emit(batch, index, 0);

	return index;
}

static inline uint32_t wa_ctx_start(struct i915_wa_ctx_bb *wa_ctx,
				    uint32_t offset,
				    uint32_t start_alignment)
{
	return wa_ctx->offset = ALIGN(offset, start_alignment);
}

static inline int wa_ctx_end(struct i915_wa_ctx_bb *wa_ctx,
			     uint32_t offset,
			     uint32_t size_alignment)
{
	wa_ctx->size = offset - wa_ctx->offset;

	WARN(wa_ctx->size % size_alignment,
	     "wa_ctx_bb failed sanity checks: size %d is not aligned to %d\n",
	     wa_ctx->size, size_alignment);
	return 0;
}

/**
 * gen8_init_indirectctx_bb() - initialize indirect ctx batch with WA
 *
 * @ring: only applicable for RCS
 * @wa_ctx: structure representing wa_ctx
 *  offset: specifies start of the batch, should be cache-aligned. This is updated
 *    with the offset value received as input.
 *  size: size of the batch in DWORDS but HW expects in terms of cachelines
 * @batch: page in which WA are loaded
 * @offset: This field specifies the start of the batch, it should be
 *  cache-aligned otherwise it is adjusted accordingly.
 *  Typically we only have one indirect_ctx and per_ctx batch buffer which are
 *  initialized at the beginning and shared across all contexts but this field
 *  helps us to have multiple batches at different offsets and select them based
 *  on a criteria. At the moment this batch always start at the beginning of the page
 *  and at this point we don't have multiple wa_ctx batch buffers.
 *
 *  The number of WA applied are not known at the beginning; we use this field
 *  to return the no of DWORDS written.
 *
 *  It is to be noted that this batch does not contain MI_BATCH_BUFFER_END
 *  so it adds NOOPs as padding to make it cacheline aligned.
 *  MI_BATCH_BUFFER_END will be added to perctx batch and both of them together
 *  makes a complete batch buffer.
 *
 * Return: non-zero if we exceed the PAGE_SIZE limit.
 */

static int gen8_init_indirectctx_bb(struct intel_engine_cs *engine,
				    struct i915_wa_ctx_bb *wa_ctx,
				    uint32_t *const batch,
				    uint32_t *offset)
{
	uint32_t scratch_addr;
	uint32_t index = wa_ctx_start(wa_ctx, *offset, CACHELINE_DWORDS);

	/* WaDisableCtxRestoreArbitration:bdw,chv */
	wa_ctx_emit(batch, index, MI_ARB_ON_OFF | MI_ARB_DISABLE);

	/* WaFlushCoherentL3CacheLinesAtContextSwitch:bdw */
	if (IS_BROADWELL(engine->dev)) {
		int rc = gen8_emit_flush_coherentl3_wa(engine, batch, index);
		if (rc < 0)
			return rc;
		index = rc;
	}

	/* WaClearSlmSpaceAtContextSwitch:bdw,chv */
	/* Actual scratch location is at 128 bytes offset */
	scratch_addr = engine->scratch.gtt_offset + 2*CACHELINE_BYTES;

	wa_ctx_emit(batch, index, GFX_OP_PIPE_CONTROL(6));
	wa_ctx_emit(batch, index, (PIPE_CONTROL_FLUSH_L3 |
				   PIPE_CONTROL_GLOBAL_GTT_IVB |
				   PIPE_CONTROL_CS_STALL |
				   PIPE_CONTROL_QW_WRITE));
	wa_ctx_emit(batch, index, scratch_addr);
	wa_ctx_emit(batch, index, 0);
	wa_ctx_emit(batch, index, 0);
	wa_ctx_emit(batch, index, 0);

	/* Pad to end of cacheline */
	while (index % CACHELINE_DWORDS)
		wa_ctx_emit(batch, index, MI_NOOP);

	/*
	 * MI_BATCH_BUFFER_END is not required in Indirect ctx BB because
	 * execution depends on the length specified in terms of cache lines
	 * in the register CTX_RCS_INDIRECT_CTX
	 */

	return wa_ctx_end(wa_ctx, *offset = index, CACHELINE_DWORDS);
}

/**
 * gen8_init_perctx_bb() - initialize per ctx batch with WA
 *
 * @ring: only applicable for RCS
 * @wa_ctx: structure representing wa_ctx
 *  offset: specifies start of the batch, should be cache-aligned.
 *  size: size of the batch in DWORDS but HW expects in terms of cachelines
 * @batch: page in which WA are loaded
 * @offset: This field specifies the start of this batch.
 *   This batch is started immediately after indirect_ctx batch. Since we ensure
 *   that indirect_ctx ends on a cacheline this batch is aligned automatically.
 *
 *   The number of DWORDS written are returned using this field.
 *
 *  This batch is terminated with MI_BATCH_BUFFER_END and so we need not add padding
 *  to align it with cacheline as padding after MI_BATCH_BUFFER_END is redundant.
 */
static int gen8_init_perctx_bb(struct intel_engine_cs *engine,
			       struct i915_wa_ctx_bb *wa_ctx,
			       uint32_t *const batch,
			       uint32_t *offset)
{
	uint32_t index = wa_ctx_start(wa_ctx, *offset, CACHELINE_DWORDS);

	/* WaDisableCtxRestoreArbitration:bdw,chv */
	wa_ctx_emit(batch, index, MI_ARB_ON_OFF | MI_ARB_ENABLE);

	wa_ctx_emit(batch, index, MI_BATCH_BUFFER_END);

	return wa_ctx_end(wa_ctx, *offset = index, 1);
}

static int gen9_init_indirectctx_bb(struct intel_engine_cs *engine,
				    struct i915_wa_ctx_bb *wa_ctx,
				    uint32_t *const batch,
				    uint32_t *offset)
{
	int ret;
	struct drm_device *dev = engine->dev;
	uint32_t index = wa_ctx_start(wa_ctx, *offset, CACHELINE_DWORDS);

	/* WaDisableCtxRestoreArbitration:skl,bxt */
	if (IS_SKL_REVID(dev, 0, SKL_REVID_D0) ||
	    IS_BXT_REVID(dev, 0, BXT_REVID_A1))
		wa_ctx_emit(batch, index, MI_ARB_ON_OFF | MI_ARB_DISABLE);

	/* WaFlushCoherentL3CacheLinesAtContextSwitch:skl,bxt */
	ret = gen8_emit_flush_coherentl3_wa(engine, batch, index);
	if (ret < 0)
		return ret;
	index = ret;

	/* Pad to end of cacheline */
	while (index % CACHELINE_DWORDS)
		wa_ctx_emit(batch, index, MI_NOOP);

	return wa_ctx_end(wa_ctx, *offset = index, CACHELINE_DWORDS);
}

static int gen9_init_perctx_bb(struct intel_engine_cs *engine,
			       struct i915_wa_ctx_bb *wa_ctx,
			       uint32_t *const batch,
			       uint32_t *offset)
{
	struct drm_device *dev = engine->dev;
	uint32_t index = wa_ctx_start(wa_ctx, *offset, CACHELINE_DWORDS);

	/* WaSetDisablePixMaskCammingAndRhwoInCommonSliceChicken:skl,bxt */
	if (IS_SKL_REVID(dev, 0, SKL_REVID_B0) ||
	    IS_BXT_REVID(dev, 0, BXT_REVID_A1)) {
		wa_ctx_emit(batch, index, MI_LOAD_REGISTER_IMM(1));
		wa_ctx_emit_reg(batch, index, GEN9_SLICE_COMMON_ECO_CHICKEN0);
		wa_ctx_emit(batch, index,
			    _MASKED_BIT_ENABLE(DISABLE_PIXEL_MASK_CAMMING));
		wa_ctx_emit(batch, index, MI_NOOP);
	}

	/* WaClearTdlStateAckDirtyBits:bxt */
	if (IS_BXT_REVID(dev, 0, BXT_REVID_B0)) {
		wa_ctx_emit(batch, index, MI_LOAD_REGISTER_IMM(4));

		wa_ctx_emit_reg(batch, index, GEN8_STATE_ACK);
		wa_ctx_emit(batch, index, _MASKED_BIT_DISABLE(GEN9_SUBSLICE_TDL_ACK_BITS));

		wa_ctx_emit_reg(batch, index, GEN9_STATE_ACK_SLICE1);
		wa_ctx_emit(batch, index, _MASKED_BIT_DISABLE(GEN9_SUBSLICE_TDL_ACK_BITS));

		wa_ctx_emit_reg(batch, index, GEN9_STATE_ACK_SLICE2);
		wa_ctx_emit(batch, index, _MASKED_BIT_DISABLE(GEN9_SUBSLICE_TDL_ACK_BITS));

		wa_ctx_emit_reg(batch, index, GEN7_ROW_CHICKEN2);
		/* dummy write to CS, mask bits are 0 to ensure the register is not modified */
		wa_ctx_emit(batch, index, 0x0);
		wa_ctx_emit(batch, index, MI_NOOP);
	}

	/* WaDisableCtxRestoreArbitration:skl,bxt */
	if (IS_SKL_REVID(dev, 0, SKL_REVID_D0) ||
	    IS_BXT_REVID(dev, 0, BXT_REVID_A1))
		wa_ctx_emit(batch, index, MI_ARB_ON_OFF | MI_ARB_ENABLE);

	wa_ctx_emit(batch, index, MI_BATCH_BUFFER_END);

	return wa_ctx_end(wa_ctx, *offset = index, 1);
}

static int lrc_setup_wa_ctx_obj(struct intel_engine_cs *engine, u32 size)
{
	int ret;

	engine->wa_ctx.obj = i915_gem_alloc_object(engine->dev,
						   PAGE_ALIGN(size));
	if (!engine->wa_ctx.obj) {
		DRM_DEBUG_DRIVER("alloc LRC WA ctx backing obj failed.\n");
		return -ENOMEM;
	}

	ret = i915_gem_obj_ggtt_pin(engine->wa_ctx.obj, PAGE_SIZE, 0);
	if (ret) {
		DRM_DEBUG_DRIVER("pin LRC WA ctx backing obj failed: %d\n",
				 ret);
		drm_gem_object_unreference(&engine->wa_ctx.obj->base);
		return ret;
	}

	return 0;
}

static void lrc_destroy_wa_ctx_obj(struct intel_engine_cs *engine)
{
	if (engine->wa_ctx.obj) {
		i915_gem_object_ggtt_unpin(engine->wa_ctx.obj);
		drm_gem_object_unreference(&engine->wa_ctx.obj->base);
		engine->wa_ctx.obj = NULL;
	}
}

static int intel_init_workaround_bb(struct intel_engine_cs *engine)
{
	int ret;
	uint32_t *batch;
	uint32_t offset;
	struct page *page;
	struct i915_ctx_workarounds *wa_ctx = &engine->wa_ctx;

	WARN_ON(engine->id != RCS);

	/* update this when WA for higher Gen are added */
	if (INTEL_INFO(engine->dev)->gen > 9) {
		DRM_ERROR("WA batch buffer is not initialized for Gen%d\n",
			  INTEL_INFO(engine->dev)->gen);
		return 0;
	}

	/* some WA perform writes to scratch page, ensure it is valid */
	if (engine->scratch.obj == NULL) {
		DRM_ERROR("scratch page not allocated for %s\n", engine->name);
		return -EINVAL;
	}

	ret = lrc_setup_wa_ctx_obj(engine, PAGE_SIZE);
	if (ret) {
		DRM_DEBUG_DRIVER("Failed to setup context WA page: %d\n", ret);
		return ret;
	}

	page = i915_gem_object_get_dirty_page(wa_ctx->obj, 0);
	batch = kmap_atomic(page);
	offset = 0;

	if (INTEL_INFO(engine->dev)->gen == 8) {
		ret = gen8_init_indirectctx_bb(engine,
					       &wa_ctx->indirect_ctx,
					       batch,
					       &offset);
		if (ret)
			goto out;

		ret = gen8_init_perctx_bb(engine,
					  &wa_ctx->per_ctx,
					  batch,
					  &offset);
		if (ret)
			goto out;
	} else if (INTEL_INFO(engine->dev)->gen == 9) {
		ret = gen9_init_indirectctx_bb(engine,
					       &wa_ctx->indirect_ctx,
					       batch,
					       &offset);
		if (ret)
			goto out;

		ret = gen9_init_perctx_bb(engine,
					  &wa_ctx->per_ctx,
					  batch,
					  &offset);
		if (ret)
			goto out;
	}

out:
	kunmap_atomic(batch);
	if (ret)
		lrc_destroy_wa_ctx_obj(engine);

	return ret;
}

static void lrc_init_hws(struct intel_engine_cs *engine)
{
	struct drm_i915_private *dev_priv = engine->dev->dev_private;

	I915_WRITE(RING_HWS_PGA(engine->mmio_base),
		   (u32)engine->status_page.gfx_addr);
	POSTING_READ(RING_HWS_PGA(engine->mmio_base));
}

static int gen8_init_common_ring(struct intel_engine_cs *engine)
{
	struct drm_device *dev = engine->dev;
	struct drm_i915_private *dev_priv = dev->dev_private;
	unsigned int next_context_status_buffer_hw;

<<<<<<< HEAD
	I915_WRITE(RING_MODE_GEN7(ring),
=======
	lrc_init_hws(engine);

	I915_WRITE_IMR(engine,
		       ~(engine->irq_enable_mask | engine->irq_keep_mask));
	I915_WRITE(RING_HWSTAM(engine->mmio_base), 0xffffffff);

	I915_WRITE(RING_MODE_GEN7(engine),
>>>>>>> f67e69b3
		   _MASKED_BIT_DISABLE(GFX_REPLAY_MODE) |
		   _MASKED_BIT_ENABLE(GFX_RUN_LIST_ENABLE));
	POSTING_READ(RING_MODE_GEN7(engine));

	/*
	 * Instead of resetting the Context Status Buffer (CSB) read pointer to
	 * zero, we need to read the write pointer from hardware and use its
	 * value because "this register is power context save restored".
	 * Effectively, these states have been observed:
	 *
	 *      | Suspend-to-idle (freeze) | Suspend-to-RAM (mem) |
	 * BDW  | CSB regs not reset       | CSB regs reset       |
	 * CHT  | CSB regs not reset       | CSB regs not reset   |
	 * SKL  |         ?                |         ?            |
	 * BXT  |         ?                |         ?            |
	 */
	next_context_status_buffer_hw =
		GEN8_CSB_WRITE_PTR(I915_READ(RING_CONTEXT_STATUS_PTR(engine)));

	/*
	 * When the CSB registers are reset (also after power-up / gpu reset),
	 * CSB write pointer is set to all 1's, which is not valid, use '5' in
	 * this special case, so the first element read is CSB[0].
	 */
	if (next_context_status_buffer_hw == GEN8_CSB_PTR_MASK)
		next_context_status_buffer_hw = (GEN8_CSB_ENTRIES - 1);

	engine->next_context_status_buffer = next_context_status_buffer_hw;
	DRM_DEBUG_DRIVER("Execlists enabled for %s\n", engine->name);

	intel_engine_init_hangcheck(engine);

	return intel_mocs_init_engine(engine);
}

static int gen8_init_render_ring(struct intel_engine_cs *engine)
{
	struct drm_device *dev = engine->dev;
	struct drm_i915_private *dev_priv = dev->dev_private;
	int ret;

	ret = gen8_init_common_ring(engine);
	if (ret)
		return ret;

	/* We need to disable the AsyncFlip performance optimisations in order
	 * to use MI_WAIT_FOR_EVENT within the CS. It should already be
	 * programmed to '1' on all products.
	 *
	 * WaDisableAsyncFlipPerfMode:snb,ivb,hsw,vlv,bdw,chv
	 */
	I915_WRITE(MI_MODE, _MASKED_BIT_ENABLE(ASYNC_FLIP_PERF_DISABLE));

	I915_WRITE(INSTPM, _MASKED_BIT_ENABLE(INSTPM_FORCE_ORDERING));

	return init_workarounds_ring(engine);
}

static int gen9_init_render_ring(struct intel_engine_cs *engine)
{
	int ret;

	ret = gen8_init_common_ring(engine);
	if (ret)
		return ret;

	return init_workarounds_ring(engine);
}

static int intel_logical_ring_emit_pdps(struct drm_i915_gem_request *req)
{
	struct i915_hw_ppgtt *ppgtt = req->ctx->ppgtt;
	struct intel_engine_cs *engine = req->engine;
	struct intel_ringbuffer *ringbuf = req->ringbuf;
	const int num_lri_cmds = GEN8_LEGACY_PDPES * 2;
	int i, ret;

	ret = intel_logical_ring_begin(req, num_lri_cmds * 2 + 2);
	if (ret)
		return ret;

	intel_logical_ring_emit(ringbuf, MI_LOAD_REGISTER_IMM(num_lri_cmds));
	for (i = GEN8_LEGACY_PDPES - 1; i >= 0; i--) {
		const dma_addr_t pd_daddr = i915_page_dir_dma_addr(ppgtt, i);

<<<<<<< HEAD
		intel_logical_ring_emit_reg(ringbuf, GEN8_RING_PDP_UDW(ring, i));
		intel_logical_ring_emit(ringbuf, upper_32_bits(pd_daddr));
		intel_logical_ring_emit_reg(ringbuf, GEN8_RING_PDP_LDW(ring, i));
=======
		intel_logical_ring_emit_reg(ringbuf,
					    GEN8_RING_PDP_UDW(engine, i));
		intel_logical_ring_emit(ringbuf, upper_32_bits(pd_daddr));
		intel_logical_ring_emit_reg(ringbuf,
					    GEN8_RING_PDP_LDW(engine, i));
>>>>>>> f67e69b3
		intel_logical_ring_emit(ringbuf, lower_32_bits(pd_daddr));
	}

	intel_logical_ring_emit(ringbuf, MI_NOOP);
	intel_logical_ring_advance(ringbuf);

	return 0;
}

static int gen8_emit_bb_start(struct drm_i915_gem_request *req,
			      u64 offset, unsigned dispatch_flags)
{
	struct intel_ringbuffer *ringbuf = req->ringbuf;
	bool ppgtt = !(dispatch_flags & I915_DISPATCH_SECURE);
	int ret;

	/* Don't rely in hw updating PDPs, specially in lite-restore.
	 * Ideally, we should set Force PD Restore in ctx descriptor,
	 * but we can't. Force Restore would be a second option, but
	 * it is unsafe in case of lite-restore (because the ctx is
	 * not idle). PML4 is allocated during ppgtt init so this is
	 * not needed in 48-bit.*/
	if (req->ctx->ppgtt &&
	    (intel_engine_flag(req->engine) & req->ctx->ppgtt->pd_dirty_rings)) {
		if (!USES_FULL_48BIT_PPGTT(req->i915) &&
		    !intel_vgpu_active(req->i915->dev)) {
			ret = intel_logical_ring_emit_pdps(req);
			if (ret)
				return ret;
		}

		req->ctx->ppgtt->pd_dirty_rings &= ~intel_engine_flag(req->engine);
	}

	ret = intel_logical_ring_begin(req, 4);
	if (ret)
		return ret;

	/* FIXME(BDW): Address space and security selectors. */
	intel_logical_ring_emit(ringbuf, MI_BATCH_BUFFER_START_GEN8 |
				(ppgtt<<8) |
				(dispatch_flags & I915_DISPATCH_RS ?
				 MI_BATCH_RESOURCE_STREAMER : 0));
	intel_logical_ring_emit(ringbuf, lower_32_bits(offset));
	intel_logical_ring_emit(ringbuf, upper_32_bits(offset));
	intel_logical_ring_emit(ringbuf, MI_NOOP);
	intel_logical_ring_advance(ringbuf);

	return 0;
}

static bool gen8_logical_ring_get_irq(struct intel_engine_cs *engine)
{
	struct drm_device *dev = engine->dev;
	struct drm_i915_private *dev_priv = dev->dev_private;
	unsigned long flags;

	if (WARN_ON(!intel_irqs_enabled(dev_priv)))
		return false;

	spin_lock_irqsave(&dev_priv->irq_lock, flags);
	if (engine->irq_refcount++ == 0) {
		I915_WRITE_IMR(engine,
			       ~(engine->irq_enable_mask | engine->irq_keep_mask));
		POSTING_READ(RING_IMR(engine->mmio_base));
	}
	spin_unlock_irqrestore(&dev_priv->irq_lock, flags);

	return true;
}

static void gen8_logical_ring_put_irq(struct intel_engine_cs *engine)
{
	struct drm_device *dev = engine->dev;
	struct drm_i915_private *dev_priv = dev->dev_private;
	unsigned long flags;

	spin_lock_irqsave(&dev_priv->irq_lock, flags);
	if (--engine->irq_refcount == 0) {
		I915_WRITE_IMR(engine, ~engine->irq_keep_mask);
		POSTING_READ(RING_IMR(engine->mmio_base));
	}
	spin_unlock_irqrestore(&dev_priv->irq_lock, flags);
}

static int gen8_emit_flush(struct drm_i915_gem_request *request,
			   u32 invalidate_domains,
			   u32 unused)
{
	struct intel_ringbuffer *ringbuf = request->ringbuf;
	struct intel_engine_cs *engine = ringbuf->engine;
	struct drm_device *dev = engine->dev;
	struct drm_i915_private *dev_priv = dev->dev_private;
	uint32_t cmd;
	int ret;

	ret = intel_logical_ring_begin(request, 4);
	if (ret)
		return ret;

	cmd = MI_FLUSH_DW + 1;

	/* We always require a command barrier so that subsequent
	 * commands, such as breadcrumb interrupts, are strictly ordered
	 * wrt the contents of the write cache being flushed to memory
	 * (and thus being coherent from the CPU).
	 */
	cmd |= MI_FLUSH_DW_STORE_INDEX | MI_FLUSH_DW_OP_STOREDW;

	if (invalidate_domains & I915_GEM_GPU_DOMAINS) {
		cmd |= MI_INVALIDATE_TLB;
		if (engine == &dev_priv->engine[VCS])
			cmd |= MI_INVALIDATE_BSD;
	}

	intel_logical_ring_emit(ringbuf, cmd);
	intel_logical_ring_emit(ringbuf,
				I915_GEM_HWS_SCRATCH_ADDR |
				MI_FLUSH_DW_USE_GTT);
	intel_logical_ring_emit(ringbuf, 0); /* upper addr */
	intel_logical_ring_emit(ringbuf, 0); /* value */
	intel_logical_ring_advance(ringbuf);

	return 0;
}

static int gen8_emit_flush_render(struct drm_i915_gem_request *request,
				  u32 invalidate_domains,
				  u32 flush_domains)
{
	struct intel_ringbuffer *ringbuf = request->ringbuf;
	struct intel_engine_cs *engine = ringbuf->engine;
	u32 scratch_addr = engine->scratch.gtt_offset + 2 * CACHELINE_BYTES;
	bool vf_flush_wa = false;
	u32 flags = 0;
	int ret;

	flags |= PIPE_CONTROL_CS_STALL;

	if (flush_domains) {
		flags |= PIPE_CONTROL_RENDER_TARGET_CACHE_FLUSH;
		flags |= PIPE_CONTROL_DEPTH_CACHE_FLUSH;
		flags |= PIPE_CONTROL_DC_FLUSH_ENABLE;
		flags |= PIPE_CONTROL_FLUSH_ENABLE;
	}

	if (invalidate_domains) {
		flags |= PIPE_CONTROL_TLB_INVALIDATE;
		flags |= PIPE_CONTROL_INSTRUCTION_CACHE_INVALIDATE;
		flags |= PIPE_CONTROL_TEXTURE_CACHE_INVALIDATE;
		flags |= PIPE_CONTROL_VF_CACHE_INVALIDATE;
		flags |= PIPE_CONTROL_CONST_CACHE_INVALIDATE;
		flags |= PIPE_CONTROL_STATE_CACHE_INVALIDATE;
		flags |= PIPE_CONTROL_QW_WRITE;
		flags |= PIPE_CONTROL_GLOBAL_GTT_IVB;

		/*
		 * On GEN9: before VF_CACHE_INVALIDATE we need to emit a NULL
		 * pipe control.
		 */
		if (IS_GEN9(engine->dev))
			vf_flush_wa = true;
	}

	ret = intel_logical_ring_begin(request, vf_flush_wa ? 12 : 6);
	if (ret)
		return ret;

	if (vf_flush_wa) {
		intel_logical_ring_emit(ringbuf, GFX_OP_PIPE_CONTROL(6));
		intel_logical_ring_emit(ringbuf, 0);
		intel_logical_ring_emit(ringbuf, 0);
		intel_logical_ring_emit(ringbuf, 0);
		intel_logical_ring_emit(ringbuf, 0);
		intel_logical_ring_emit(ringbuf, 0);
	}

	intel_logical_ring_emit(ringbuf, GFX_OP_PIPE_CONTROL(6));
	intel_logical_ring_emit(ringbuf, flags);
	intel_logical_ring_emit(ringbuf, scratch_addr);
	intel_logical_ring_emit(ringbuf, 0);
	intel_logical_ring_emit(ringbuf, 0);
	intel_logical_ring_emit(ringbuf, 0);
	intel_logical_ring_advance(ringbuf);

	return 0;
}

static u32 gen8_get_seqno(struct intel_engine_cs *engine)
{
	return intel_read_status_page(engine, I915_GEM_HWS_INDEX);
}

static void gen8_set_seqno(struct intel_engine_cs *engine, u32 seqno)
{
	intel_write_status_page(engine, I915_GEM_HWS_INDEX, seqno);
}

static void bxt_a_seqno_barrier(struct intel_engine_cs *engine)
{
	/*
	 * On BXT A steppings there is a HW coherency issue whereby the
	 * MI_STORE_DATA_IMM storing the completed request's seqno
	 * occasionally doesn't invalidate the CPU cache. Work around this by
	 * clflushing the corresponding cacheline whenever the caller wants
	 * the coherency to be guaranteed. Note that this cacheline is known
	 * to be clean at this point, since we only write it in
	 * bxt_a_set_seqno(), where we also do a clflush after the write. So
	 * this clflush in practice becomes an invalidate operation.
	 */
	intel_flush_status_page(engine, I915_GEM_HWS_INDEX);
}

static void bxt_a_set_seqno(struct intel_engine_cs *engine, u32 seqno)
{
	intel_write_status_page(engine, I915_GEM_HWS_INDEX, seqno);

	/* See bxt_a_get_seqno() explaining the reason for the clflush. */
	intel_flush_status_page(engine, I915_GEM_HWS_INDEX);
}

/*
 * Reserve space for 2 NOOPs at the end of each request to be
 * used as a workaround for not being allowed to do lite
 * restore with HEAD==TAIL (WaIdleLiteRestore).
 */
#define WA_TAIL_DWORDS 2

static inline u32 hws_seqno_address(struct intel_engine_cs *engine)
{
	return engine->status_page.gfx_addr + I915_GEM_HWS_INDEX_ADDR;
}

static int gen8_emit_request(struct drm_i915_gem_request *request)
{
	struct intel_ringbuffer *ringbuf = request->ringbuf;
	int ret;

	ret = intel_logical_ring_begin(request, 6 + WA_TAIL_DWORDS);
	if (ret)
		return ret;

	/* w/a: bit 5 needs to be zero for MI_FLUSH_DW address. */
	BUILD_BUG_ON(I915_GEM_HWS_INDEX_ADDR & (1 << 5));

	intel_logical_ring_emit(ringbuf,
				(MI_FLUSH_DW + 1) | MI_FLUSH_DW_OP_STOREDW);
	intel_logical_ring_emit(ringbuf,
				hws_seqno_address(request->engine) |
				MI_FLUSH_DW_USE_GTT);
	intel_logical_ring_emit(ringbuf, 0);
	intel_logical_ring_emit(ringbuf, i915_gem_request_get_seqno(request));
	intel_logical_ring_emit(ringbuf, MI_USER_INTERRUPT);
	intel_logical_ring_emit(ringbuf, MI_NOOP);
	return intel_logical_ring_advance_and_submit(request);
}

static int gen8_emit_request_render(struct drm_i915_gem_request *request)
{
	struct intel_ringbuffer *ringbuf = request->ringbuf;
	int ret;

	ret = intel_logical_ring_begin(request, 8 + WA_TAIL_DWORDS);
	if (ret)
		return ret;

	/* We're using qword write, seqno should be aligned to 8 bytes. */
	BUILD_BUG_ON(I915_GEM_HWS_INDEX & 1);

	/* w/a for post sync ops following a GPGPU operation we
	 * need a prior CS_STALL, which is emitted by the flush
	 * following the batch.
	 */
	intel_logical_ring_emit(ringbuf, GFX_OP_PIPE_CONTROL(6));
	intel_logical_ring_emit(ringbuf,
				(PIPE_CONTROL_GLOBAL_GTT_IVB |
				 PIPE_CONTROL_CS_STALL |
				 PIPE_CONTROL_QW_WRITE));
	intel_logical_ring_emit(ringbuf, hws_seqno_address(request->engine));
	intel_logical_ring_emit(ringbuf, 0);
	intel_logical_ring_emit(ringbuf, i915_gem_request_get_seqno(request));
	/* We're thrashing one dword of HWS. */
	intel_logical_ring_emit(ringbuf, 0);
	intel_logical_ring_emit(ringbuf, MI_USER_INTERRUPT);
	intel_logical_ring_emit(ringbuf, MI_NOOP);
	return intel_logical_ring_advance_and_submit(request);
}

static int intel_lr_context_render_state_init(struct drm_i915_gem_request *req)
{
	struct render_state so;
	int ret;

	ret = i915_gem_render_state_prepare(req->engine, &so);
	if (ret)
		return ret;

	if (so.rodata == NULL)
		return 0;

	ret = req->engine->emit_bb_start(req, so.ggtt_offset,
				       I915_DISPATCH_SECURE);
	if (ret)
		goto out;

	ret = req->engine->emit_bb_start(req,
				       (so.ggtt_offset + so.aux_batch_offset),
				       I915_DISPATCH_SECURE);
	if (ret)
		goto out;

	i915_vma_move_to_active(i915_gem_obj_to_ggtt(so.obj), req);

out:
	i915_gem_render_state_fini(&so);
	return ret;
}

static int gen8_init_rcs_context(struct drm_i915_gem_request *req)
{
	int ret;

	ret = intel_logical_ring_workarounds_emit(req);
	if (ret)
		return ret;

	ret = intel_rcs_context_init_mocs(req);
	/*
	 * Failing to program the MOCS is non-fatal.The system will not
	 * run at peak performance. So generate an error and carry on.
	 */
	if (ret)
		DRM_ERROR("MOCS failed to program: expect performance issues.\n");

	return intel_lr_context_render_state_init(req);
}

/**
 * intel_logical_ring_cleanup() - deallocate the Engine Command Streamer
 *
 * @ring: Engine Command Streamer.
 *
 */
void intel_logical_ring_cleanup(struct intel_engine_cs *engine)
{
	struct drm_i915_private *dev_priv;

	if (!intel_engine_initialized(engine))
		return;

	/*
	 * Tasklet cannot be active at this point due intel_mark_active/idle
	 * so this is just for documentation.
	 */
	if (WARN_ON(test_bit(TASKLET_STATE_SCHED, &engine->irq_tasklet.state)))
		tasklet_kill(&engine->irq_tasklet);

	dev_priv = engine->dev->dev_private;

<<<<<<< HEAD
	if (ring->buffer) {
		intel_logical_ring_stop(ring);
		WARN_ON((I915_READ_MODE(ring) & MODE_IDLE) == 0);
=======
	if (engine->buffer) {
		intel_logical_ring_stop(engine);
		WARN_ON((I915_READ_MODE(engine) & MODE_IDLE) == 0);
>>>>>>> f67e69b3
	}

	if (engine->cleanup)
		engine->cleanup(engine);

	i915_cmd_parser_fini_ring(engine);
	i915_gem_batch_pool_fini(&engine->batch_pool);

	if (engine->status_page.obj) {
		i915_gem_object_unpin_map(engine->status_page.obj);
		engine->status_page.obj = NULL;
	}

<<<<<<< HEAD
	lrc_destroy_wa_ctx_obj(ring);
	ring->dev = NULL;
=======
	engine->idle_lite_restore_wa = 0;
	engine->disable_lite_restore_wa = false;
	engine->ctx_desc_template = 0;

	lrc_destroy_wa_ctx_obj(engine);
	engine->dev = NULL;
}

static void
logical_ring_default_vfuncs(struct drm_device *dev,
			    struct intel_engine_cs *engine)
{
	/* Default vfuncs which can be overriden by each engine. */
	engine->init_hw = gen8_init_common_ring;
	engine->emit_request = gen8_emit_request;
	engine->emit_flush = gen8_emit_flush;
	engine->irq_get = gen8_logical_ring_get_irq;
	engine->irq_put = gen8_logical_ring_put_irq;
	engine->emit_bb_start = gen8_emit_bb_start;
	engine->get_seqno = gen8_get_seqno;
	engine->set_seqno = gen8_set_seqno;
	if (IS_BXT_REVID(dev, 0, BXT_REVID_A1)) {
		engine->irq_seqno_barrier = bxt_a_seqno_barrier;
		engine->set_seqno = bxt_a_set_seqno;
	}
}

static inline void
logical_ring_default_irqs(struct intel_engine_cs *engine, unsigned shift)
{
	engine->irq_enable_mask = GT_RENDER_USER_INTERRUPT << shift;
	engine->irq_keep_mask = GT_CONTEXT_SWITCH_INTERRUPT << shift;
}

static int
lrc_setup_hws(struct intel_engine_cs *engine,
	      struct drm_i915_gem_object *dctx_obj)
{
	void *hws;

	/* The HWSP is part of the default context object in LRC mode. */
	engine->status_page.gfx_addr = i915_gem_obj_ggtt_offset(dctx_obj) +
				       LRC_PPHWSP_PN * PAGE_SIZE;
	hws = i915_gem_object_pin_map(dctx_obj);
	if (IS_ERR(hws))
		return PTR_ERR(hws);
	engine->status_page.page_addr = hws + LRC_PPHWSP_PN * PAGE_SIZE;
	engine->status_page.obj = dctx_obj;

	return 0;
>>>>>>> f67e69b3
}

static int
logical_ring_init(struct drm_device *dev, struct intel_engine_cs *engine)
{
	struct drm_i915_private *dev_priv = to_i915(dev);
	struct intel_context *dctx = dev_priv->kernel_context;
	enum forcewake_domains fw_domains;
	int ret;

	/* Intentionally left blank. */
	engine->buffer = NULL;

	engine->dev = dev;
	INIT_LIST_HEAD(&engine->active_list);
	INIT_LIST_HEAD(&engine->request_list);
	i915_gem_batch_pool_init(dev, &engine->batch_pool);
	init_waitqueue_head(&engine->irq_queue);

	INIT_LIST_HEAD(&engine->buffers);
	INIT_LIST_HEAD(&engine->execlist_queue);
	INIT_LIST_HEAD(&engine->execlist_retired_req_list);
	spin_lock_init(&engine->execlist_lock);

	tasklet_init(&engine->irq_tasklet,
		     intel_lrc_irq_handler, (unsigned long)engine);

	logical_ring_init_platform_invariants(engine);

	fw_domains = intel_uncore_forcewake_for_reg(dev_priv,
						    RING_ELSP(engine),
						    FW_REG_WRITE);

	fw_domains |= intel_uncore_forcewake_for_reg(dev_priv,
						     RING_CONTEXT_STATUS_PTR(engine),
						     FW_REG_READ | FW_REG_WRITE);

<<<<<<< HEAD
	INIT_LIST_HEAD(&ring->buffers);
	INIT_LIST_HEAD(&ring->execlist_queue);
	INIT_LIST_HEAD(&ring->execlist_retired_req_list);
	spin_lock_init(&ring->execlist_lock);
=======
	fw_domains |= intel_uncore_forcewake_for_reg(dev_priv,
						     RING_CONTEXT_STATUS_BUF_BASE(engine),
						     FW_REG_READ);
>>>>>>> f67e69b3

	engine->fw_domains = fw_domains;

	ret = i915_cmd_parser_init_ring(engine);
	if (ret)
		goto error;

	ret = intel_lr_context_deferred_alloc(dctx, engine);
	if (ret)
		goto error;

	/* As this is the default context, always pin it */
	ret = intel_lr_context_do_pin(dctx, engine);
	if (ret) {
		DRM_ERROR(
			"Failed to pin and map ringbuffer %s: %d\n",
<<<<<<< HEAD
			ring->name, ret);
		goto error;
	}

	return 0;

error:
	intel_logical_ring_cleanup(ring);
=======
			engine->name, ret);
		goto error;
	}

	/* And setup the hardware status page. */
	ret = lrc_setup_hws(engine, dctx->engine[engine->id].state);
	if (ret) {
		DRM_ERROR("Failed to set up hws %s: %d\n", engine->name, ret);
		goto error;
	}

	return 0;

error:
	intel_logical_ring_cleanup(engine);
>>>>>>> f67e69b3
	return ret;
}

static int logical_render_ring_init(struct drm_device *dev)
{
	struct drm_i915_private *dev_priv = dev->dev_private;
	struct intel_engine_cs *engine = &dev_priv->engine[RCS];
	int ret;

	engine->name = "render ring";
	engine->id = RCS;
	engine->exec_id = I915_EXEC_RENDER;
	engine->guc_id = GUC_RENDER_ENGINE;
	engine->mmio_base = RENDER_RING_BASE;

	logical_ring_default_irqs(engine, GEN8_RCS_IRQ_SHIFT);
	if (HAS_L3_DPF(dev))
		engine->irq_keep_mask |= GT_RENDER_L3_PARITY_ERROR_INTERRUPT;

	logical_ring_default_vfuncs(dev, engine);

	/* Override some for render ring. */
	if (INTEL_INFO(dev)->gen >= 9)
		engine->init_hw = gen9_init_render_ring;
	else
<<<<<<< HEAD
		ring->init_hw = gen8_init_render_ring;
	ring->init_context = gen8_init_rcs_context;
	ring->cleanup = intel_fini_pipe_control;
	if (IS_BXT_REVID(dev, 0, BXT_REVID_A1)) {
		ring->get_seqno = bxt_a_get_seqno;
		ring->set_seqno = bxt_a_set_seqno;
	} else {
		ring->get_seqno = gen8_get_seqno;
		ring->set_seqno = gen8_set_seqno;
	}
	ring->emit_request = gen8_emit_request;
	ring->emit_flush = gen8_emit_flush_render;
	ring->irq_get = gen8_logical_ring_get_irq;
	ring->irq_put = gen8_logical_ring_put_irq;
	ring->emit_bb_start = gen8_emit_bb_start;
=======
		engine->init_hw = gen8_init_render_ring;
	engine->init_context = gen8_init_rcs_context;
	engine->cleanup = intel_fini_pipe_control;
	engine->emit_flush = gen8_emit_flush_render;
	engine->emit_request = gen8_emit_request_render;
>>>>>>> f67e69b3

	engine->dev = dev;

	ret = intel_init_pipe_control(engine);
	if (ret)
		return ret;

	ret = intel_init_workaround_bb(engine);
	if (ret) {
		/*
		 * We continue even if we fail to initialize WA batch
		 * because we only expect rare glitches but nothing
		 * critical to prevent us from using GPU
		 */
		DRM_ERROR("WA batch buffer initialization failed: %d\n",
			  ret);
	}

	ret = logical_ring_init(dev, engine);
	if (ret) {
		lrc_destroy_wa_ctx_obj(engine);
	}

	return ret;
}

static int logical_bsd_ring_init(struct drm_device *dev)
{
	struct drm_i915_private *dev_priv = dev->dev_private;
<<<<<<< HEAD
	struct intel_engine_cs *ring = &dev_priv->ring[VCS];

	ring->name = "bsd ring";
	ring->id = VCS;
	ring->mmio_base = GEN6_BSD_RING_BASE;
	ring->irq_enable_mask =
		GT_RENDER_USER_INTERRUPT << GEN8_VCS1_IRQ_SHIFT;
	ring->irq_keep_mask =
		GT_CONTEXT_SWITCH_INTERRUPT << GEN8_VCS1_IRQ_SHIFT;

	ring->init_hw = gen8_init_common_ring;
	if (IS_BXT_REVID(dev, 0, BXT_REVID_A1)) {
		ring->get_seqno = bxt_a_get_seqno;
		ring->set_seqno = bxt_a_set_seqno;
	} else {
		ring->get_seqno = gen8_get_seqno;
		ring->set_seqno = gen8_set_seqno;
	}
	ring->emit_request = gen8_emit_request;
	ring->emit_flush = gen8_emit_flush;
	ring->irq_get = gen8_logical_ring_get_irq;
	ring->irq_put = gen8_logical_ring_put_irq;
	ring->emit_bb_start = gen8_emit_bb_start;
=======
	struct intel_engine_cs *engine = &dev_priv->engine[VCS];

	engine->name = "bsd ring";
	engine->id = VCS;
	engine->exec_id = I915_EXEC_BSD;
	engine->guc_id = GUC_VIDEO_ENGINE;
	engine->mmio_base = GEN6_BSD_RING_BASE;

	logical_ring_default_irqs(engine, GEN8_VCS1_IRQ_SHIFT);
	logical_ring_default_vfuncs(dev, engine);
>>>>>>> f67e69b3

	return logical_ring_init(dev, engine);
}

static int logical_bsd2_ring_init(struct drm_device *dev)
{
	struct drm_i915_private *dev_priv = dev->dev_private;
	struct intel_engine_cs *engine = &dev_priv->engine[VCS2];

	engine->name = "bsd2 ring";
	engine->id = VCS2;
	engine->exec_id = I915_EXEC_BSD;
	engine->guc_id = GUC_VIDEO_ENGINE2;
	engine->mmio_base = GEN8_BSD2_RING_BASE;

	logical_ring_default_irqs(engine, GEN8_VCS2_IRQ_SHIFT);
	logical_ring_default_vfuncs(dev, engine);

	return logical_ring_init(dev, engine);
}

static int logical_blt_ring_init(struct drm_device *dev)
{
	struct drm_i915_private *dev_priv = dev->dev_private;
<<<<<<< HEAD
	struct intel_engine_cs *ring = &dev_priv->ring[BCS];

	ring->name = "blitter ring";
	ring->id = BCS;
	ring->mmio_base = BLT_RING_BASE;
	ring->irq_enable_mask =
		GT_RENDER_USER_INTERRUPT << GEN8_BCS_IRQ_SHIFT;
	ring->irq_keep_mask =
		GT_CONTEXT_SWITCH_INTERRUPT << GEN8_BCS_IRQ_SHIFT;

	ring->init_hw = gen8_init_common_ring;
	if (IS_BXT_REVID(dev, 0, BXT_REVID_A1)) {
		ring->get_seqno = bxt_a_get_seqno;
		ring->set_seqno = bxt_a_set_seqno;
	} else {
		ring->get_seqno = gen8_get_seqno;
		ring->set_seqno = gen8_set_seqno;
	}
	ring->emit_request = gen8_emit_request;
	ring->emit_flush = gen8_emit_flush;
	ring->irq_get = gen8_logical_ring_get_irq;
	ring->irq_put = gen8_logical_ring_put_irq;
	ring->emit_bb_start = gen8_emit_bb_start;
=======
	struct intel_engine_cs *engine = &dev_priv->engine[BCS];
>>>>>>> f67e69b3

	engine->name = "blitter ring";
	engine->id = BCS;
	engine->exec_id = I915_EXEC_BLT;
	engine->guc_id = GUC_BLITTER_ENGINE;
	engine->mmio_base = BLT_RING_BASE;

	logical_ring_default_irqs(engine, GEN8_BCS_IRQ_SHIFT);
	logical_ring_default_vfuncs(dev, engine);

	return logical_ring_init(dev, engine);
}

static int logical_vebox_ring_init(struct drm_device *dev)
{
	struct drm_i915_private *dev_priv = dev->dev_private;
<<<<<<< HEAD
	struct intel_engine_cs *ring = &dev_priv->ring[VECS];

	ring->name = "video enhancement ring";
	ring->id = VECS;
	ring->mmio_base = VEBOX_RING_BASE;
	ring->irq_enable_mask =
		GT_RENDER_USER_INTERRUPT << GEN8_VECS_IRQ_SHIFT;
	ring->irq_keep_mask =
		GT_CONTEXT_SWITCH_INTERRUPT << GEN8_VECS_IRQ_SHIFT;

	ring->init_hw = gen8_init_common_ring;
	if (IS_BXT_REVID(dev, 0, BXT_REVID_A1)) {
		ring->get_seqno = bxt_a_get_seqno;
		ring->set_seqno = bxt_a_set_seqno;
	} else {
		ring->get_seqno = gen8_get_seqno;
		ring->set_seqno = gen8_set_seqno;
	}
	ring->emit_request = gen8_emit_request;
	ring->emit_flush = gen8_emit_flush;
	ring->irq_get = gen8_logical_ring_get_irq;
	ring->irq_put = gen8_logical_ring_put_irq;
	ring->emit_bb_start = gen8_emit_bb_start;
=======
	struct intel_engine_cs *engine = &dev_priv->engine[VECS];

	engine->name = "video enhancement ring";
	engine->id = VECS;
	engine->exec_id = I915_EXEC_VEBOX;
	engine->guc_id = GUC_VIDEOENHANCE_ENGINE;
	engine->mmio_base = VEBOX_RING_BASE;
>>>>>>> f67e69b3

	logical_ring_default_irqs(engine, GEN8_VECS_IRQ_SHIFT);
	logical_ring_default_vfuncs(dev, engine);

	return logical_ring_init(dev, engine);
}

/**
 * intel_logical_rings_init() - allocate, populate and init the Engine Command Streamers
 * @dev: DRM device.
 *
 * This function inits the engines for an Execlists submission style (the equivalent in the
 * legacy ringbuffer submission world would be i915_gem_init_engines). It does it only for
 * those engines that are present in the hardware.
 *
 * Return: non-zero if the initialization failed.
 */
int intel_logical_rings_init(struct drm_device *dev)
{
	struct drm_i915_private *dev_priv = dev->dev_private;
	int ret;

	ret = logical_render_ring_init(dev);
	if (ret)
		return ret;

	if (HAS_BSD(dev)) {
		ret = logical_bsd_ring_init(dev);
		if (ret)
			goto cleanup_render_ring;
	}

	if (HAS_BLT(dev)) {
		ret = logical_blt_ring_init(dev);
		if (ret)
			goto cleanup_bsd_ring;
	}

	if (HAS_VEBOX(dev)) {
		ret = logical_vebox_ring_init(dev);
		if (ret)
			goto cleanup_blt_ring;
	}

	if (HAS_BSD2(dev)) {
		ret = logical_bsd2_ring_init(dev);
		if (ret)
			goto cleanup_vebox_ring;
	}

	return 0;

cleanup_vebox_ring:
	intel_logical_ring_cleanup(&dev_priv->engine[VECS]);
cleanup_blt_ring:
	intel_logical_ring_cleanup(&dev_priv->engine[BCS]);
cleanup_bsd_ring:
	intel_logical_ring_cleanup(&dev_priv->engine[VCS]);
cleanup_render_ring:
	intel_logical_ring_cleanup(&dev_priv->engine[RCS]);

	return ret;
}

static u32
make_rpcs(struct drm_device *dev)
{
	u32 rpcs = 0;

	/*
	 * No explicit RPCS request is needed to ensure full
	 * slice/subslice/EU enablement prior to Gen9.
	*/
	if (INTEL_INFO(dev)->gen < 9)
		return 0;

	/*
	 * Starting in Gen9, render power gating can leave
	 * slice/subslice/EU in a partially enabled state. We
	 * must make an explicit request through RPCS for full
	 * enablement.
	*/
	if (INTEL_INFO(dev)->has_slice_pg) {
		rpcs |= GEN8_RPCS_S_CNT_ENABLE;
		rpcs |= INTEL_INFO(dev)->slice_total <<
			GEN8_RPCS_S_CNT_SHIFT;
		rpcs |= GEN8_RPCS_ENABLE;
	}

	if (INTEL_INFO(dev)->has_subslice_pg) {
		rpcs |= GEN8_RPCS_SS_CNT_ENABLE;
		rpcs |= INTEL_INFO(dev)->subslice_per_slice <<
			GEN8_RPCS_SS_CNT_SHIFT;
		rpcs |= GEN8_RPCS_ENABLE;
	}

	if (INTEL_INFO(dev)->has_eu_pg) {
		rpcs |= INTEL_INFO(dev)->eu_per_subslice <<
			GEN8_RPCS_EU_MIN_SHIFT;
		rpcs |= INTEL_INFO(dev)->eu_per_subslice <<
			GEN8_RPCS_EU_MAX_SHIFT;
		rpcs |= GEN8_RPCS_ENABLE;
	}

	return rpcs;
}

static u32 intel_lr_indirect_ctx_offset(struct intel_engine_cs *engine)
{
	u32 indirect_ctx_offset;

	switch (INTEL_INFO(engine->dev)->gen) {
	default:
		MISSING_CASE(INTEL_INFO(engine->dev)->gen);
		/* fall through */
	case 9:
		indirect_ctx_offset =
			GEN9_CTX_RCS_INDIRECT_CTX_OFFSET_DEFAULT;
		break;
	case 8:
		indirect_ctx_offset =
			GEN8_CTX_RCS_INDIRECT_CTX_OFFSET_DEFAULT;
		break;
	}

	return indirect_ctx_offset;
}

static int
populate_lr_context(struct intel_context *ctx,
		    struct drm_i915_gem_object *ctx_obj,
		    struct intel_engine_cs *engine,
		    struct intel_ringbuffer *ringbuf)
{
	struct drm_device *dev = engine->dev;
	struct drm_i915_private *dev_priv = dev->dev_private;
	struct i915_hw_ppgtt *ppgtt = ctx->ppgtt;
	void *vaddr;
	u32 *reg_state;
	int ret;

	if (!ppgtt)
		ppgtt = dev_priv->mm.aliasing_ppgtt;

	ret = i915_gem_object_set_to_cpu_domain(ctx_obj, true);
	if (ret) {
		DRM_DEBUG_DRIVER("Could not set to CPU domain\n");
		return ret;
	}

	vaddr = i915_gem_object_pin_map(ctx_obj);
	if (IS_ERR(vaddr)) {
		ret = PTR_ERR(vaddr);
		DRM_DEBUG_DRIVER("Could not map object pages! (%d)\n", ret);
		return ret;
	}
	ctx_obj->dirty = true;

	/* The second page of the context object contains some fields which must
	 * be set up prior to the first execution. */
<<<<<<< HEAD
	page = i915_gem_object_get_dirty_page(ctx_obj, LRC_STATE_PN);
	reg_state = kmap_atomic(page);
=======
	reg_state = vaddr + LRC_STATE_PN * PAGE_SIZE;
>>>>>>> f67e69b3

	/* A context is actually a big batch buffer with several MI_LOAD_REGISTER_IMM
	 * commands followed by (reg, value) pairs. The values we are setting here are
	 * only for the first context restore: on a subsequent save, the GPU will
	 * recreate this batchbuffer with new values (including all the missing
	 * MI_LOAD_REGISTER_IMM commands that we are not initializing here). */
	reg_state[CTX_LRI_HEADER_0] =
<<<<<<< HEAD
		MI_LOAD_REGISTER_IMM(ring->id == RCS ? 14 : 11) | MI_LRI_FORCE_POSTED;
	ASSIGN_CTX_REG(reg_state, CTX_CONTEXT_CONTROL, RING_CONTEXT_CONTROL(ring),
		       _MASKED_BIT_ENABLE(CTX_CTRL_INHIBIT_SYN_CTX_SWITCH |
					  CTX_CTRL_ENGINE_CTX_RESTORE_INHIBIT |
					  CTX_CTRL_RS_CTX_ENABLE));
	ASSIGN_CTX_REG(reg_state, CTX_RING_HEAD, RING_HEAD(ring->mmio_base), 0);
	ASSIGN_CTX_REG(reg_state, CTX_RING_TAIL, RING_TAIL(ring->mmio_base), 0);
	/* Ring buffer start address is not known until the buffer is pinned.
	 * It is written to the context image in execlists_update_context()
	 */
	ASSIGN_CTX_REG(reg_state, CTX_RING_BUFFER_START, RING_START(ring->mmio_base), 0);
	ASSIGN_CTX_REG(reg_state, CTX_RING_BUFFER_CONTROL, RING_CTL(ring->mmio_base),
		       ((ringbuf->size - PAGE_SIZE) & RING_NR_PAGES) | RING_VALID);
	ASSIGN_CTX_REG(reg_state, CTX_BB_HEAD_U, RING_BBADDR_UDW(ring->mmio_base), 0);
	ASSIGN_CTX_REG(reg_state, CTX_BB_HEAD_L, RING_BBADDR(ring->mmio_base), 0);
	ASSIGN_CTX_REG(reg_state, CTX_BB_STATE, RING_BBSTATE(ring->mmio_base),
		       RING_BB_PPGTT);
	ASSIGN_CTX_REG(reg_state, CTX_SECOND_BB_HEAD_U, RING_SBBADDR_UDW(ring->mmio_base), 0);
	ASSIGN_CTX_REG(reg_state, CTX_SECOND_BB_HEAD_L, RING_SBBADDR(ring->mmio_base), 0);
	ASSIGN_CTX_REG(reg_state, CTX_SECOND_BB_STATE, RING_SBBSTATE(ring->mmio_base), 0);
	if (ring->id == RCS) {
		ASSIGN_CTX_REG(reg_state, CTX_BB_PER_CTX_PTR, RING_BB_PER_CTX_PTR(ring->mmio_base), 0);
		ASSIGN_CTX_REG(reg_state, CTX_RCS_INDIRECT_CTX, RING_INDIRECT_CTX(ring->mmio_base), 0);
		ASSIGN_CTX_REG(reg_state, CTX_RCS_INDIRECT_CTX_OFFSET, RING_INDIRECT_CTX_OFFSET(ring->mmio_base), 0);
		if (ring->wa_ctx.obj) {
			struct i915_ctx_workarounds *wa_ctx = &ring->wa_ctx;
=======
		MI_LOAD_REGISTER_IMM(engine->id == RCS ? 14 : 11) | MI_LRI_FORCE_POSTED;
	ASSIGN_CTX_REG(reg_state, CTX_CONTEXT_CONTROL,
		       RING_CONTEXT_CONTROL(engine),
		       _MASKED_BIT_ENABLE(CTX_CTRL_INHIBIT_SYN_CTX_SWITCH |
					  CTX_CTRL_ENGINE_CTX_RESTORE_INHIBIT |
					  (HAS_RESOURCE_STREAMER(dev) ?
					    CTX_CTRL_RS_CTX_ENABLE : 0)));
	ASSIGN_CTX_REG(reg_state, CTX_RING_HEAD, RING_HEAD(engine->mmio_base),
		       0);
	ASSIGN_CTX_REG(reg_state, CTX_RING_TAIL, RING_TAIL(engine->mmio_base),
		       0);
	/* Ring buffer start address is not known until the buffer is pinned.
	 * It is written to the context image in execlists_update_context()
	 */
	ASSIGN_CTX_REG(reg_state, CTX_RING_BUFFER_START,
		       RING_START(engine->mmio_base), 0);
	ASSIGN_CTX_REG(reg_state, CTX_RING_BUFFER_CONTROL,
		       RING_CTL(engine->mmio_base),
		       ((ringbuf->size - PAGE_SIZE) & RING_NR_PAGES) | RING_VALID);
	ASSIGN_CTX_REG(reg_state, CTX_BB_HEAD_U,
		       RING_BBADDR_UDW(engine->mmio_base), 0);
	ASSIGN_CTX_REG(reg_state, CTX_BB_HEAD_L,
		       RING_BBADDR(engine->mmio_base), 0);
	ASSIGN_CTX_REG(reg_state, CTX_BB_STATE,
		       RING_BBSTATE(engine->mmio_base),
		       RING_BB_PPGTT);
	ASSIGN_CTX_REG(reg_state, CTX_SECOND_BB_HEAD_U,
		       RING_SBBADDR_UDW(engine->mmio_base), 0);
	ASSIGN_CTX_REG(reg_state, CTX_SECOND_BB_HEAD_L,
		       RING_SBBADDR(engine->mmio_base), 0);
	ASSIGN_CTX_REG(reg_state, CTX_SECOND_BB_STATE,
		       RING_SBBSTATE(engine->mmio_base), 0);
	if (engine->id == RCS) {
		ASSIGN_CTX_REG(reg_state, CTX_BB_PER_CTX_PTR,
			       RING_BB_PER_CTX_PTR(engine->mmio_base), 0);
		ASSIGN_CTX_REG(reg_state, CTX_RCS_INDIRECT_CTX,
			       RING_INDIRECT_CTX(engine->mmio_base), 0);
		ASSIGN_CTX_REG(reg_state, CTX_RCS_INDIRECT_CTX_OFFSET,
			       RING_INDIRECT_CTX_OFFSET(engine->mmio_base), 0);
		if (engine->wa_ctx.obj) {
			struct i915_ctx_workarounds *wa_ctx = &engine->wa_ctx;
>>>>>>> f67e69b3
			uint32_t ggtt_offset = i915_gem_obj_ggtt_offset(wa_ctx->obj);

			reg_state[CTX_RCS_INDIRECT_CTX+1] =
				(ggtt_offset + wa_ctx->indirect_ctx.offset * sizeof(uint32_t)) |
				(wa_ctx->indirect_ctx.size / CACHELINE_DWORDS);

			reg_state[CTX_RCS_INDIRECT_CTX_OFFSET+1] =
				intel_lr_indirect_ctx_offset(engine) << 6;

			reg_state[CTX_BB_PER_CTX_PTR+1] =
				(ggtt_offset + wa_ctx->per_ctx.offset * sizeof(uint32_t)) |
				0x01;
		}
	}
	reg_state[CTX_LRI_HEADER_1] = MI_LOAD_REGISTER_IMM(9) | MI_LRI_FORCE_POSTED;
<<<<<<< HEAD
	ASSIGN_CTX_REG(reg_state, CTX_CTX_TIMESTAMP, RING_CTX_TIMESTAMP(ring->mmio_base), 0);
	/* PDP values well be assigned later if needed */
	ASSIGN_CTX_REG(reg_state, CTX_PDP3_UDW, GEN8_RING_PDP_UDW(ring, 3), 0);
	ASSIGN_CTX_REG(reg_state, CTX_PDP3_LDW, GEN8_RING_PDP_LDW(ring, 3), 0);
	ASSIGN_CTX_REG(reg_state, CTX_PDP2_UDW, GEN8_RING_PDP_UDW(ring, 2), 0);
	ASSIGN_CTX_REG(reg_state, CTX_PDP2_LDW, GEN8_RING_PDP_LDW(ring, 2), 0);
	ASSIGN_CTX_REG(reg_state, CTX_PDP1_UDW, GEN8_RING_PDP_UDW(ring, 1), 0);
	ASSIGN_CTX_REG(reg_state, CTX_PDP1_LDW, GEN8_RING_PDP_LDW(ring, 1), 0);
	ASSIGN_CTX_REG(reg_state, CTX_PDP0_UDW, GEN8_RING_PDP_UDW(ring, 0), 0);
	ASSIGN_CTX_REG(reg_state, CTX_PDP0_LDW, GEN8_RING_PDP_LDW(ring, 0), 0);
=======
	ASSIGN_CTX_REG(reg_state, CTX_CTX_TIMESTAMP,
		       RING_CTX_TIMESTAMP(engine->mmio_base), 0);
	/* PDP values well be assigned later if needed */
	ASSIGN_CTX_REG(reg_state, CTX_PDP3_UDW, GEN8_RING_PDP_UDW(engine, 3),
		       0);
	ASSIGN_CTX_REG(reg_state, CTX_PDP3_LDW, GEN8_RING_PDP_LDW(engine, 3),
		       0);
	ASSIGN_CTX_REG(reg_state, CTX_PDP2_UDW, GEN8_RING_PDP_UDW(engine, 2),
		       0);
	ASSIGN_CTX_REG(reg_state, CTX_PDP2_LDW, GEN8_RING_PDP_LDW(engine, 2),
		       0);
	ASSIGN_CTX_REG(reg_state, CTX_PDP1_UDW, GEN8_RING_PDP_UDW(engine, 1),
		       0);
	ASSIGN_CTX_REG(reg_state, CTX_PDP1_LDW, GEN8_RING_PDP_LDW(engine, 1),
		       0);
	ASSIGN_CTX_REG(reg_state, CTX_PDP0_UDW, GEN8_RING_PDP_UDW(engine, 0),
		       0);
	ASSIGN_CTX_REG(reg_state, CTX_PDP0_LDW, GEN8_RING_PDP_LDW(engine, 0),
		       0);
>>>>>>> f67e69b3

	if (USES_FULL_48BIT_PPGTT(ppgtt->base.dev)) {
		/* 64b PPGTT (48bit canonical)
		 * PDP0_DESCRIPTOR contains the base address to PML4 and
		 * other PDP Descriptors are ignored.
		 */
		ASSIGN_CTX_PML4(ppgtt, reg_state);
	} else {
		/* 32b PPGTT
		 * PDP*_DESCRIPTOR contains the base address of space supported.
		 * With dynamic page allocation, PDPs may not be allocated at
		 * this point. Point the unallocated PDPs to the scratch page
		 */
		execlists_update_context_pdps(ppgtt, reg_state);
	}

	if (engine->id == RCS) {
		reg_state[CTX_LRI_HEADER_2] = MI_LOAD_REGISTER_IMM(1);
		ASSIGN_CTX_REG(reg_state, CTX_R_PWR_CLK_STATE, GEN8_R_PWR_CLK_STATE,
			       make_rpcs(dev));
	}

<<<<<<< HEAD
	kunmap_atomic(reg_state);
	i915_gem_object_unpin_pages(ctx_obj);
=======
	i915_gem_object_unpin_map(ctx_obj);
>>>>>>> f67e69b3

	return 0;
}

/**
 * intel_lr_context_free() - free the LRC specific bits of a context
 * @ctx: the LR context to free.
 *
 * The real context freeing is done in i915_gem_context_free: this only
 * takes care of the bits that are LRC related: the per-engine backing
 * objects and the logical ringbuffer.
 */
void intel_lr_context_free(struct intel_context *ctx)
{
	int i;

	for (i = I915_NUM_ENGINES; --i >= 0; ) {
		struct intel_ringbuffer *ringbuf = ctx->engine[i].ringbuf;
		struct drm_i915_gem_object *ctx_obj = ctx->engine[i].state;

		if (!ctx_obj)
			continue;

		if (ctx == ctx->i915->kernel_context) {
			intel_unpin_ringbuffer_obj(ringbuf);
			i915_gem_object_ggtt_unpin(ctx_obj);
			i915_gem_object_unpin_map(ctx_obj);
		}

		WARN_ON(ctx->engine[i].pin_count);
		intel_ringbuffer_free(ringbuf);
		drm_gem_object_unreference(&ctx_obj->base);
	}
}

/**
 * intel_lr_context_size() - return the size of the context for an engine
 * @ring: which engine to find the context size for
 *
 * Each engine may require a different amount of space for a context image,
 * so when allocating (or copying) an image, this function can be used to
 * find the right size for the specific engine.
 *
 * Return: size (in bytes) of an engine-specific context image
 *
 * Note: this size includes the HWSP, which is part of the context image
 * in LRC mode, but does not include the "shared data page" used with
 * GuC submission. The caller should account for this if using the GuC.
 */
uint32_t intel_lr_context_size(struct intel_engine_cs *engine)
{
	int ret = 0;

	WARN_ON(INTEL_INFO(engine->dev)->gen < 8);

	switch (engine->id) {
	case RCS:
		if (INTEL_INFO(engine->dev)->gen >= 9)
			ret = GEN9_LR_CONTEXT_RENDER_SIZE;
		else
			ret = GEN8_LR_CONTEXT_RENDER_SIZE;
		break;
	case VCS:
	case BCS:
	case VECS:
	case VCS2:
		ret = GEN8_LR_CONTEXT_OTHER_SIZE;
		break;
	}

	return ret;
}

/**
 * intel_lr_context_deferred_alloc() - create the LRC specific bits of a context
 * @ctx: LR context to create.
 * @ring: engine to be used with the context.
 *
 * This function can be called more than once, with different engines, if we plan
 * to use the context with them. The context backing objects and the ringbuffers
 * (specially the ringbuffer backing objects) suck a lot of memory up, and that's why
 * the creation is a deferred call: it's better to make sure first that we need to use
 * a given ring with the context.
 *
 * Return: non-zero on error.
 */

int intel_lr_context_deferred_alloc(struct intel_context *ctx,
				    struct intel_engine_cs *engine)
{
	struct drm_device *dev = engine->dev;
	struct drm_i915_gem_object *ctx_obj;
	uint32_t context_size;
	struct intel_ringbuffer *ringbuf;
	int ret;

	WARN_ON(ctx->legacy_hw_ctx.rcs_state != NULL);
	WARN_ON(ctx->engine[engine->id].state);

	context_size = round_up(intel_lr_context_size(engine), 4096);

	/* One extra page as the sharing data between driver and GuC */
	context_size += PAGE_SIZE * LRC_PPHWSP_PN;

	ctx_obj = i915_gem_alloc_object(dev, context_size);
	if (!ctx_obj) {
		DRM_DEBUG_DRIVER("Alloc LRC backing obj failed.\n");
		return -ENOMEM;
	}

	ringbuf = intel_engine_create_ringbuffer(engine, 4 * PAGE_SIZE);
	if (IS_ERR(ringbuf)) {
		ret = PTR_ERR(ringbuf);
		goto error_deref_obj;
	}

	ret = populate_lr_context(ctx, ctx_obj, engine, ringbuf);
	if (ret) {
		DRM_DEBUG_DRIVER("Failed to populate LRC: %d\n", ret);
		goto error_ringbuf;
	}

	ctx->engine[engine->id].ringbuf = ringbuf;
	ctx->engine[engine->id].state = ctx_obj;

	if (ctx != ctx->i915->kernel_context && engine->init_context) {
		struct drm_i915_gem_request *req;

		req = i915_gem_request_alloc(engine, ctx);
		if (IS_ERR(req)) {
			ret = PTR_ERR(req);
			DRM_ERROR("ring create req: %d\n", ret);
			goto error_ringbuf;
		}

		ret = engine->init_context(req);
		i915_add_request_no_flush(req);
		if (ret) {
			DRM_ERROR("ring init context: %d\n",
				ret);
			goto error_ringbuf;
		}
	}
	return 0;

error_ringbuf:
	intel_ringbuffer_free(ringbuf);
error_deref_obj:
	drm_gem_object_unreference(&ctx_obj->base);
	ctx->engine[engine->id].ringbuf = NULL;
	ctx->engine[engine->id].state = NULL;
	return ret;
}

void intel_lr_context_reset(struct drm_i915_private *dev_priv,
			    struct intel_context *ctx)
{
	struct intel_engine_cs *engine;

	for_each_engine(engine, dev_priv) {
		struct drm_i915_gem_object *ctx_obj =
				ctx->engine[engine->id].state;
		struct intel_ringbuffer *ringbuf =
				ctx->engine[engine->id].ringbuf;
		void *vaddr;
		uint32_t *reg_state;

		if (!ctx_obj)
			continue;

		vaddr = i915_gem_object_pin_map(ctx_obj);
		if (WARN_ON(IS_ERR(vaddr)))
			continue;
<<<<<<< HEAD
		}
		page = i915_gem_object_get_dirty_page(ctx_obj, LRC_STATE_PN);
		reg_state = kmap_atomic(page);
=======

		reg_state = vaddr + LRC_STATE_PN * PAGE_SIZE;
		ctx_obj->dirty = true;
>>>>>>> f67e69b3

		reg_state[CTX_RING_HEAD+1] = 0;
		reg_state[CTX_RING_TAIL+1] = 0;

		i915_gem_object_unpin_map(ctx_obj);

		ringbuf->head = 0;
		ringbuf->tail = 0;
	}
}<|MERGE_RESOLUTION|>--- conflicted
+++ resolved
@@ -323,13 +323,7 @@
 	desc |= lrca;					   /* bits 12-31 */
 	desc |= (lrca >> PAGE_SHIFT) << GEN8_CTX_ID_SHIFT; /* bits 32-51 */
 
-<<<<<<< HEAD
-	return (IS_SKL_REVID(dev, 0, SKL_REVID_B0) ||
-		IS_BXT_REVID(dev, 0, BXT_REVID_A1)) &&
-	       (ring->id == VCS || ring->id == VCS2);
-=======
 	ctx->engine[engine->id].lrc_desc = desc;
->>>>>>> f67e69b3
 }
 
 uint64_t intel_lr_context_descriptor(struct intel_context *ctx,
@@ -400,16 +394,11 @@
 	ASSIGN_CTX_PDP(ppgtt, reg_state, 0);
 }
 
-<<<<<<< HEAD
-	page = i915_gem_object_get_dirty_page(ctx_obj, LRC_STATE_PN);
-	reg_state = kmap_atomic(page);
-=======
 static void execlists_update_context(struct drm_i915_gem_request *rq)
 {
 	struct intel_engine_cs *engine = rq->engine;
 	struct i915_hw_ppgtt *ppgtt = rq->ctx->ppgtt;
 	uint32_t *reg_state = rq->ctx->engine[engine->id].lrc_reg_state;
->>>>>>> f67e69b3
 
 	reg_state[CTX_RING_TAIL+1] = rq->tail;
 
@@ -1250,21 +1239,13 @@
 	 * this batch updates GEN8_L3SQCREG4 with default value we need to
 	 * set this bit here to retain the WA during flush.
 	 */
-<<<<<<< HEAD
-	if (IS_SKL_REVID(ring->dev, 0, SKL_REVID_E0))
-=======
 	if (IS_SKL_REVID(engine->dev, 0, SKL_REVID_E0))
->>>>>>> f67e69b3
 		l3sqc4_flush |= GEN8_LQSC_RO_PERF_DIS;
 
 	wa_ctx_emit(batch, index, (MI_STORE_REGISTER_MEM_GEN8 |
 				   MI_SRM_LRM_GLOBAL_GTT));
 	wa_ctx_emit_reg(batch, index, GEN8_L3SQCREG4);
-<<<<<<< HEAD
-	wa_ctx_emit(batch, index, ring->scratch.gtt_offset + 256);
-=======
 	wa_ctx_emit(batch, index, engine->scratch.gtt_offset + 256);
->>>>>>> f67e69b3
 	wa_ctx_emit(batch, index, 0);
 
 	wa_ctx_emit(batch, index, MI_LOAD_REGISTER_IMM(1));
@@ -1282,11 +1263,7 @@
 	wa_ctx_emit(batch, index, (MI_LOAD_REGISTER_MEM_GEN8 |
 				   MI_SRM_LRM_GLOBAL_GTT));
 	wa_ctx_emit_reg(batch, index, GEN8_L3SQCREG4);
-<<<<<<< HEAD
-	wa_ctx_emit(batch, index, ring->scratch.gtt_offset + 256);
-=======
 	wa_ctx_emit(batch, index, engine->scratch.gtt_offset + 256);
->>>>>>> f67e69b3
 	wa_ctx_emit(batch, index, 0);
 
 	return index;
@@ -1608,9 +1585,6 @@
 	struct drm_i915_private *dev_priv = dev->dev_private;
 	unsigned int next_context_status_buffer_hw;
 
-<<<<<<< HEAD
-	I915_WRITE(RING_MODE_GEN7(ring),
-=======
 	lrc_init_hws(engine);
 
 	I915_WRITE_IMR(engine,
@@ -1618,7 +1592,6 @@
 	I915_WRITE(RING_HWSTAM(engine->mmio_base), 0xffffffff);
 
 	I915_WRITE(RING_MODE_GEN7(engine),
->>>>>>> f67e69b3
 		   _MASKED_BIT_DISABLE(GFX_REPLAY_MODE) |
 		   _MASKED_BIT_ENABLE(GFX_RUN_LIST_ENABLE));
 	POSTING_READ(RING_MODE_GEN7(engine));
@@ -1704,17 +1677,11 @@
 	for (i = GEN8_LEGACY_PDPES - 1; i >= 0; i--) {
 		const dma_addr_t pd_daddr = i915_page_dir_dma_addr(ppgtt, i);
 
-<<<<<<< HEAD
-		intel_logical_ring_emit_reg(ringbuf, GEN8_RING_PDP_UDW(ring, i));
-		intel_logical_ring_emit(ringbuf, upper_32_bits(pd_daddr));
-		intel_logical_ring_emit_reg(ringbuf, GEN8_RING_PDP_LDW(ring, i));
-=======
 		intel_logical_ring_emit_reg(ringbuf,
 					    GEN8_RING_PDP_UDW(engine, i));
 		intel_logical_ring_emit(ringbuf, upper_32_bits(pd_daddr));
 		intel_logical_ring_emit_reg(ringbuf,
 					    GEN8_RING_PDP_LDW(engine, i));
->>>>>>> f67e69b3
 		intel_logical_ring_emit(ringbuf, lower_32_bits(pd_daddr));
 	}
 
@@ -2074,15 +2041,9 @@
 
 	dev_priv = engine->dev->dev_private;
 
-<<<<<<< HEAD
-	if (ring->buffer) {
-		intel_logical_ring_stop(ring);
-		WARN_ON((I915_READ_MODE(ring) & MODE_IDLE) == 0);
-=======
 	if (engine->buffer) {
 		intel_logical_ring_stop(engine);
 		WARN_ON((I915_READ_MODE(engine) & MODE_IDLE) == 0);
->>>>>>> f67e69b3
 	}
 
 	if (engine->cleanup)
@@ -2096,10 +2057,6 @@
 		engine->status_page.obj = NULL;
 	}
 
-<<<<<<< HEAD
-	lrc_destroy_wa_ctx_obj(ring);
-	ring->dev = NULL;
-=======
 	engine->idle_lite_restore_wa = 0;
 	engine->disable_lite_restore_wa = false;
 	engine->ctx_desc_template = 0;
@@ -2150,7 +2107,6 @@
 	engine->status_page.obj = dctx_obj;
 
 	return 0;
->>>>>>> f67e69b3
 }
 
 static int
@@ -2188,16 +2144,9 @@
 						     RING_CONTEXT_STATUS_PTR(engine),
 						     FW_REG_READ | FW_REG_WRITE);
 
-<<<<<<< HEAD
-	INIT_LIST_HEAD(&ring->buffers);
-	INIT_LIST_HEAD(&ring->execlist_queue);
-	INIT_LIST_HEAD(&ring->execlist_retired_req_list);
-	spin_lock_init(&ring->execlist_lock);
-=======
 	fw_domains |= intel_uncore_forcewake_for_reg(dev_priv,
 						     RING_CONTEXT_STATUS_BUF_BASE(engine),
 						     FW_REG_READ);
->>>>>>> f67e69b3
 
 	engine->fw_domains = fw_domains;
 
@@ -2214,16 +2163,6 @@
 	if (ret) {
 		DRM_ERROR(
 			"Failed to pin and map ringbuffer %s: %d\n",
-<<<<<<< HEAD
-			ring->name, ret);
-		goto error;
-	}
-
-	return 0;
-
-error:
-	intel_logical_ring_cleanup(ring);
-=======
 			engine->name, ret);
 		goto error;
 	}
@@ -2239,7 +2178,6 @@
 
 error:
 	intel_logical_ring_cleanup(engine);
->>>>>>> f67e69b3
 	return ret;
 }
 
@@ -2265,29 +2203,11 @@
 	if (INTEL_INFO(dev)->gen >= 9)
 		engine->init_hw = gen9_init_render_ring;
 	else
-<<<<<<< HEAD
-		ring->init_hw = gen8_init_render_ring;
-	ring->init_context = gen8_init_rcs_context;
-	ring->cleanup = intel_fini_pipe_control;
-	if (IS_BXT_REVID(dev, 0, BXT_REVID_A1)) {
-		ring->get_seqno = bxt_a_get_seqno;
-		ring->set_seqno = bxt_a_set_seqno;
-	} else {
-		ring->get_seqno = gen8_get_seqno;
-		ring->set_seqno = gen8_set_seqno;
-	}
-	ring->emit_request = gen8_emit_request;
-	ring->emit_flush = gen8_emit_flush_render;
-	ring->irq_get = gen8_logical_ring_get_irq;
-	ring->irq_put = gen8_logical_ring_put_irq;
-	ring->emit_bb_start = gen8_emit_bb_start;
-=======
 		engine->init_hw = gen8_init_render_ring;
 	engine->init_context = gen8_init_rcs_context;
 	engine->cleanup = intel_fini_pipe_control;
 	engine->emit_flush = gen8_emit_flush_render;
 	engine->emit_request = gen8_emit_request_render;
->>>>>>> f67e69b3
 
 	engine->dev = dev;
 
@@ -2317,31 +2237,6 @@
 static int logical_bsd_ring_init(struct drm_device *dev)
 {
 	struct drm_i915_private *dev_priv = dev->dev_private;
-<<<<<<< HEAD
-	struct intel_engine_cs *ring = &dev_priv->ring[VCS];
-
-	ring->name = "bsd ring";
-	ring->id = VCS;
-	ring->mmio_base = GEN6_BSD_RING_BASE;
-	ring->irq_enable_mask =
-		GT_RENDER_USER_INTERRUPT << GEN8_VCS1_IRQ_SHIFT;
-	ring->irq_keep_mask =
-		GT_CONTEXT_SWITCH_INTERRUPT << GEN8_VCS1_IRQ_SHIFT;
-
-	ring->init_hw = gen8_init_common_ring;
-	if (IS_BXT_REVID(dev, 0, BXT_REVID_A1)) {
-		ring->get_seqno = bxt_a_get_seqno;
-		ring->set_seqno = bxt_a_set_seqno;
-	} else {
-		ring->get_seqno = gen8_get_seqno;
-		ring->set_seqno = gen8_set_seqno;
-	}
-	ring->emit_request = gen8_emit_request;
-	ring->emit_flush = gen8_emit_flush;
-	ring->irq_get = gen8_logical_ring_get_irq;
-	ring->irq_put = gen8_logical_ring_put_irq;
-	ring->emit_bb_start = gen8_emit_bb_start;
-=======
 	struct intel_engine_cs *engine = &dev_priv->engine[VCS];
 
 	engine->name = "bsd ring";
@@ -2352,7 +2247,6 @@
 
 	logical_ring_default_irqs(engine, GEN8_VCS1_IRQ_SHIFT);
 	logical_ring_default_vfuncs(dev, engine);
->>>>>>> f67e69b3
 
 	return logical_ring_init(dev, engine);
 }
@@ -2377,33 +2271,7 @@
 static int logical_blt_ring_init(struct drm_device *dev)
 {
 	struct drm_i915_private *dev_priv = dev->dev_private;
-<<<<<<< HEAD
-	struct intel_engine_cs *ring = &dev_priv->ring[BCS];
-
-	ring->name = "blitter ring";
-	ring->id = BCS;
-	ring->mmio_base = BLT_RING_BASE;
-	ring->irq_enable_mask =
-		GT_RENDER_USER_INTERRUPT << GEN8_BCS_IRQ_SHIFT;
-	ring->irq_keep_mask =
-		GT_CONTEXT_SWITCH_INTERRUPT << GEN8_BCS_IRQ_SHIFT;
-
-	ring->init_hw = gen8_init_common_ring;
-	if (IS_BXT_REVID(dev, 0, BXT_REVID_A1)) {
-		ring->get_seqno = bxt_a_get_seqno;
-		ring->set_seqno = bxt_a_set_seqno;
-	} else {
-		ring->get_seqno = gen8_get_seqno;
-		ring->set_seqno = gen8_set_seqno;
-	}
-	ring->emit_request = gen8_emit_request;
-	ring->emit_flush = gen8_emit_flush;
-	ring->irq_get = gen8_logical_ring_get_irq;
-	ring->irq_put = gen8_logical_ring_put_irq;
-	ring->emit_bb_start = gen8_emit_bb_start;
-=======
 	struct intel_engine_cs *engine = &dev_priv->engine[BCS];
->>>>>>> f67e69b3
 
 	engine->name = "blitter ring";
 	engine->id = BCS;
@@ -2420,31 +2288,6 @@
 static int logical_vebox_ring_init(struct drm_device *dev)
 {
 	struct drm_i915_private *dev_priv = dev->dev_private;
-<<<<<<< HEAD
-	struct intel_engine_cs *ring = &dev_priv->ring[VECS];
-
-	ring->name = "video enhancement ring";
-	ring->id = VECS;
-	ring->mmio_base = VEBOX_RING_BASE;
-	ring->irq_enable_mask =
-		GT_RENDER_USER_INTERRUPT << GEN8_VECS_IRQ_SHIFT;
-	ring->irq_keep_mask =
-		GT_CONTEXT_SWITCH_INTERRUPT << GEN8_VECS_IRQ_SHIFT;
-
-	ring->init_hw = gen8_init_common_ring;
-	if (IS_BXT_REVID(dev, 0, BXT_REVID_A1)) {
-		ring->get_seqno = bxt_a_get_seqno;
-		ring->set_seqno = bxt_a_set_seqno;
-	} else {
-		ring->get_seqno = gen8_get_seqno;
-		ring->set_seqno = gen8_set_seqno;
-	}
-	ring->emit_request = gen8_emit_request;
-	ring->emit_flush = gen8_emit_flush;
-	ring->irq_get = gen8_logical_ring_get_irq;
-	ring->irq_put = gen8_logical_ring_put_irq;
-	ring->emit_bb_start = gen8_emit_bb_start;
-=======
 	struct intel_engine_cs *engine = &dev_priv->engine[VECS];
 
 	engine->name = "video enhancement ring";
@@ -2452,7 +2295,6 @@
 	engine->exec_id = I915_EXEC_VEBOX;
 	engine->guc_id = GUC_VIDEOENHANCE_ENGINE;
 	engine->mmio_base = VEBOX_RING_BASE;
->>>>>>> f67e69b3
 
 	logical_ring_default_irqs(engine, GEN8_VECS_IRQ_SHIFT);
 	logical_ring_default_vfuncs(dev, engine);
@@ -2613,12 +2455,7 @@
 
 	/* The second page of the context object contains some fields which must
 	 * be set up prior to the first execution. */
-<<<<<<< HEAD
-	page = i915_gem_object_get_dirty_page(ctx_obj, LRC_STATE_PN);
-	reg_state = kmap_atomic(page);
-=======
 	reg_state = vaddr + LRC_STATE_PN * PAGE_SIZE;
->>>>>>> f67e69b3
 
 	/* A context is actually a big batch buffer with several MI_LOAD_REGISTER_IMM
 	 * commands followed by (reg, value) pairs. The values we are setting here are
@@ -2626,34 +2463,6 @@
 	 * recreate this batchbuffer with new values (including all the missing
 	 * MI_LOAD_REGISTER_IMM commands that we are not initializing here). */
 	reg_state[CTX_LRI_HEADER_0] =
-<<<<<<< HEAD
-		MI_LOAD_REGISTER_IMM(ring->id == RCS ? 14 : 11) | MI_LRI_FORCE_POSTED;
-	ASSIGN_CTX_REG(reg_state, CTX_CONTEXT_CONTROL, RING_CONTEXT_CONTROL(ring),
-		       _MASKED_BIT_ENABLE(CTX_CTRL_INHIBIT_SYN_CTX_SWITCH |
-					  CTX_CTRL_ENGINE_CTX_RESTORE_INHIBIT |
-					  CTX_CTRL_RS_CTX_ENABLE));
-	ASSIGN_CTX_REG(reg_state, CTX_RING_HEAD, RING_HEAD(ring->mmio_base), 0);
-	ASSIGN_CTX_REG(reg_state, CTX_RING_TAIL, RING_TAIL(ring->mmio_base), 0);
-	/* Ring buffer start address is not known until the buffer is pinned.
-	 * It is written to the context image in execlists_update_context()
-	 */
-	ASSIGN_CTX_REG(reg_state, CTX_RING_BUFFER_START, RING_START(ring->mmio_base), 0);
-	ASSIGN_CTX_REG(reg_state, CTX_RING_BUFFER_CONTROL, RING_CTL(ring->mmio_base),
-		       ((ringbuf->size - PAGE_SIZE) & RING_NR_PAGES) | RING_VALID);
-	ASSIGN_CTX_REG(reg_state, CTX_BB_HEAD_U, RING_BBADDR_UDW(ring->mmio_base), 0);
-	ASSIGN_CTX_REG(reg_state, CTX_BB_HEAD_L, RING_BBADDR(ring->mmio_base), 0);
-	ASSIGN_CTX_REG(reg_state, CTX_BB_STATE, RING_BBSTATE(ring->mmio_base),
-		       RING_BB_PPGTT);
-	ASSIGN_CTX_REG(reg_state, CTX_SECOND_BB_HEAD_U, RING_SBBADDR_UDW(ring->mmio_base), 0);
-	ASSIGN_CTX_REG(reg_state, CTX_SECOND_BB_HEAD_L, RING_SBBADDR(ring->mmio_base), 0);
-	ASSIGN_CTX_REG(reg_state, CTX_SECOND_BB_STATE, RING_SBBSTATE(ring->mmio_base), 0);
-	if (ring->id == RCS) {
-		ASSIGN_CTX_REG(reg_state, CTX_BB_PER_CTX_PTR, RING_BB_PER_CTX_PTR(ring->mmio_base), 0);
-		ASSIGN_CTX_REG(reg_state, CTX_RCS_INDIRECT_CTX, RING_INDIRECT_CTX(ring->mmio_base), 0);
-		ASSIGN_CTX_REG(reg_state, CTX_RCS_INDIRECT_CTX_OFFSET, RING_INDIRECT_CTX_OFFSET(ring->mmio_base), 0);
-		if (ring->wa_ctx.obj) {
-			struct i915_ctx_workarounds *wa_ctx = &ring->wa_ctx;
-=======
 		MI_LOAD_REGISTER_IMM(engine->id == RCS ? 14 : 11) | MI_LRI_FORCE_POSTED;
 	ASSIGN_CTX_REG(reg_state, CTX_CONTEXT_CONTROL,
 		       RING_CONTEXT_CONTROL(engine),
@@ -2695,7 +2504,6 @@
 			       RING_INDIRECT_CTX_OFFSET(engine->mmio_base), 0);
 		if (engine->wa_ctx.obj) {
 			struct i915_ctx_workarounds *wa_ctx = &engine->wa_ctx;
->>>>>>> f67e69b3
 			uint32_t ggtt_offset = i915_gem_obj_ggtt_offset(wa_ctx->obj);
 
 			reg_state[CTX_RCS_INDIRECT_CTX+1] =
@@ -2711,18 +2519,6 @@
 		}
 	}
 	reg_state[CTX_LRI_HEADER_1] = MI_LOAD_REGISTER_IMM(9) | MI_LRI_FORCE_POSTED;
-<<<<<<< HEAD
-	ASSIGN_CTX_REG(reg_state, CTX_CTX_TIMESTAMP, RING_CTX_TIMESTAMP(ring->mmio_base), 0);
-	/* PDP values well be assigned later if needed */
-	ASSIGN_CTX_REG(reg_state, CTX_PDP3_UDW, GEN8_RING_PDP_UDW(ring, 3), 0);
-	ASSIGN_CTX_REG(reg_state, CTX_PDP3_LDW, GEN8_RING_PDP_LDW(ring, 3), 0);
-	ASSIGN_CTX_REG(reg_state, CTX_PDP2_UDW, GEN8_RING_PDP_UDW(ring, 2), 0);
-	ASSIGN_CTX_REG(reg_state, CTX_PDP2_LDW, GEN8_RING_PDP_LDW(ring, 2), 0);
-	ASSIGN_CTX_REG(reg_state, CTX_PDP1_UDW, GEN8_RING_PDP_UDW(ring, 1), 0);
-	ASSIGN_CTX_REG(reg_state, CTX_PDP1_LDW, GEN8_RING_PDP_LDW(ring, 1), 0);
-	ASSIGN_CTX_REG(reg_state, CTX_PDP0_UDW, GEN8_RING_PDP_UDW(ring, 0), 0);
-	ASSIGN_CTX_REG(reg_state, CTX_PDP0_LDW, GEN8_RING_PDP_LDW(ring, 0), 0);
-=======
 	ASSIGN_CTX_REG(reg_state, CTX_CTX_TIMESTAMP,
 		       RING_CTX_TIMESTAMP(engine->mmio_base), 0);
 	/* PDP values well be assigned later if needed */
@@ -2742,7 +2538,6 @@
 		       0);
 	ASSIGN_CTX_REG(reg_state, CTX_PDP0_LDW, GEN8_RING_PDP_LDW(engine, 0),
 		       0);
->>>>>>> f67e69b3
 
 	if (USES_FULL_48BIT_PPGTT(ppgtt->base.dev)) {
 		/* 64b PPGTT (48bit canonical)
@@ -2765,12 +2560,7 @@
 			       make_rpcs(dev));
 	}
 
-<<<<<<< HEAD
-	kunmap_atomic(reg_state);
-	i915_gem_object_unpin_pages(ctx_obj);
-=======
 	i915_gem_object_unpin_map(ctx_obj);
->>>>>>> f67e69b3
 
 	return 0;
 }
@@ -2944,15 +2734,9 @@
 		vaddr = i915_gem_object_pin_map(ctx_obj);
 		if (WARN_ON(IS_ERR(vaddr)))
 			continue;
-<<<<<<< HEAD
-		}
-		page = i915_gem_object_get_dirty_page(ctx_obj, LRC_STATE_PN);
-		reg_state = kmap_atomic(page);
-=======
 
 		reg_state = vaddr + LRC_STATE_PN * PAGE_SIZE;
 		ctx_obj->dirty = true;
->>>>>>> f67e69b3
 
 		reg_state[CTX_RING_HEAD+1] = 0;
 		reg_state[CTX_RING_TAIL+1] = 0;
