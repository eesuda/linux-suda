--- conflicted
+++ resolved
@@ -33,16 +33,6 @@
 #include <uapi/drm/i915_drm.h>
 #include <uapi/drm/drm_fourcc.h>
 
-<<<<<<< HEAD
-#include <drm/drmP.h>
-#include "i915_reg.h"
-#include "intel_bios.h"
-#include "intel_ringbuffer.h"
-#include "intel_lrc.h"
-#include "i915_gem_gtt.h"
-#include "i915_gem_render_state.h"
-=======
->>>>>>> f67e69b3
 #include <linux/io-mapping.h>
 #include <linux/i2c.h>
 #include <linux/i2c-algo-bit.h>
@@ -76,11 +66,7 @@
 
 #define DRIVER_NAME		"i915"
 #define DRIVER_DESC		"Intel Graphics"
-<<<<<<< HEAD
-#define DRIVER_DATE		"20151218"
-=======
 #define DRIVER_DATE		"20160411"
->>>>>>> f67e69b3
 
 #undef WARN_ON
 /* Many gcc seem to no see through this and fall over :( */
@@ -227,11 +213,8 @@
 	POWER_DOMAIN_TRANSCODER_B,
 	POWER_DOMAIN_TRANSCODER_C,
 	POWER_DOMAIN_TRANSCODER_EDP,
-<<<<<<< HEAD
-=======
 	POWER_DOMAIN_TRANSCODER_DSI_A,
 	POWER_DOMAIN_TRANSCODER_DSI_C,
->>>>>>> f67e69b3
 	POWER_DOMAIN_PORT_DDI_A_LANES,
 	POWER_DOMAIN_PORT_DDI_B_LANES,
 	POWER_DOMAIN_PORT_DDI_C_LANES,
@@ -599,35 +582,12 @@
 struct drm_i915_display_funcs {
 	int (*get_display_clock_speed)(struct drm_device *dev);
 	int (*get_fifo_size)(struct drm_device *dev, int plane);
-<<<<<<< HEAD
-	/**
-	 * find_dpll() - Find the best values for the PLL
-	 * @limit: limits for the PLL
-	 * @crtc: current CRTC
-	 * @target: target frequency in kHz
-	 * @refclk: reference clock frequency in kHz
-	 * @match_clock: if provided, @best_clock P divider must
-	 *               match the P divider from @match_clock
-	 *               used for LVDS downclocking
-	 * @best_clock: best PLL values found
-	 *
-	 * Returns true on success, false on failure.
-	 */
-	bool (*find_dpll)(const struct intel_limit *limit,
-			  struct intel_crtc_state *crtc_state,
-			  int target, int refclk,
-			  struct dpll *match_clock,
-			  struct dpll *best_clock);
-	int (*compute_pipe_wm)(struct intel_crtc *crtc,
-			       struct drm_atomic_state *state);
-=======
 	int (*compute_pipe_wm)(struct intel_crtc_state *cstate);
 	int (*compute_intermediate_wm)(struct drm_device *dev,
 				       struct intel_crtc *intel_crtc,
 				       struct intel_crtc_state *newstate);
 	void (*initial_watermarks)(struct intel_crtc_state *cstate);
 	void (*optimize_watermarks)(struct intel_crtc_state *cstate);
->>>>>>> f67e69b3
 	void (*update_wm)(struct drm_crtc *crtc);
 	int (*modeset_calc_cdclk)(struct drm_atomic_state *state);
 	void (*modeset_commit_cdclk)(struct drm_atomic_state *state);
@@ -721,11 +681,7 @@
 		enum forcewake_domain_id id;
 		enum forcewake_domains mask;
 		unsigned wake_count;
-<<<<<<< HEAD
-		struct timer_list timer;
-=======
 		struct hrtimer timer;
->>>>>>> f67e69b3
 		i915_reg_t reg_set;
 		u32 val_set;
 		u32 val_clear;
@@ -738,19 +694,11 @@
 };
 
 /* Iterate over initialised fw domains */
-<<<<<<< HEAD
-#define for_each_fw_domain_mask(domain__, mask__, dev_priv__, i__) \
-	for ((i__) = 0, (domain__) = &(dev_priv__)->uncore.fw_domain[0]; \
-	     (i__) < FW_DOMAIN_ID_COUNT; \
-	     (i__)++, (domain__) = &(dev_priv__)->uncore.fw_domain[i__]) \
-		for_each_if (((mask__) & (dev_priv__)->uncore.fw_domains) & (1 << (i__)))
-=======
 #define for_each_fw_domain_masked(domain__, mask__, dev_priv__) \
 	for ((domain__) = &(dev_priv__)->uncore.fw_domain[0]; \
 	     (domain__) < &(dev_priv__)->uncore.fw_domain[FW_DOMAIN_ID_COUNT]; \
 	     (domain__)++) \
 		for_each_if ((mask__) & (domain__)->mask)
->>>>>>> f67e69b3
 
 #define for_each_fw_domain(domain__, dev_priv__) \
 	for_each_fw_domain_masked(domain__, FORCEWAKE_ALL, dev_priv__)
@@ -769,10 +717,7 @@
 	i915_reg_t mmioaddr[8];
 	uint32_t mmiodata[8];
 	uint32_t dc_state;
-<<<<<<< HEAD
-=======
 	uint32_t allowed_dc_mask;
->>>>>>> f67e69b3
 };
 
 #define DEV_INFO_FOR_EACH_FLAG(func, sep) \
@@ -950,21 +895,6 @@
 
 	bool enabled;
 	bool active;
-<<<<<<< HEAD
-
-	struct intel_fbc_work {
-		bool scheduled;
-		struct work_struct work;
-		struct drm_framebuffer *fb;
-		unsigned long enable_jiffies;
-	} work;
-
-	const char *no_fbc_reason;
-
-	bool (*is_active)(struct drm_i915_private *dev_priv);
-	void (*activate)(struct intel_crtc *crtc);
-	void (*deactivate)(struct drm_i915_private *dev_priv);
-=======
 
 	struct intel_fbc_state_cache {
 		struct {
@@ -1012,7 +942,6 @@
 	} work;
 
 	const char *no_fbc_reason;
->>>>>>> f67e69b3
 };
 
 /**
@@ -2088,12 +2017,6 @@
 	return container_of(guc, struct drm_i915_private, guc);
 }
 
-<<<<<<< HEAD
-/* Iterate over initialised rings */
-#define for_each_ring(ring__, dev_priv__, i__) \
-	for ((i__) = 0; (i__) < I915_NUM_RINGS; (i__)++) \
-		for_each_if ((((ring__) = &(dev_priv__)->ring[(i__)]), intel_ring_initialized((ring__))))
-=======
 /* Simple iterator over all initialised engines */
 #define for_each_engine(engine__, dev_priv__) \
 	for ((engine__) = &(dev_priv__)->engine[0]; \
@@ -2116,7 +2039,6 @@
 	     (engine__)++) \
 		for_each_if (((mask__) & intel_engine_flag(engine__)) && \
 			     intel_engine_initialized(engine__))
->>>>>>> f67e69b3
 
 enum hdmi_force_audio {
 	HDMI_AUDIO_OFF_DVI = -2,	/* no aux data for HDMI-DVI converter */
@@ -2670,21 +2592,12 @@
 #define SKL_REVID_F0		0x5
 
 #define IS_SKL_REVID(p, since, until) (IS_SKYLAKE(p) && IS_REVID(p, since, until))
-<<<<<<< HEAD
 
 #define BXT_REVID_A0		0x0
 #define BXT_REVID_A1		0x1
 #define BXT_REVID_B0		0x3
 #define BXT_REVID_C0		0x9
 
-=======
-
-#define BXT_REVID_A0		0x0
-#define BXT_REVID_A1		0x1
-#define BXT_REVID_B0		0x3
-#define BXT_REVID_C0		0x9
-
->>>>>>> f67e69b3
 #define IS_BXT_REVID(p, since, until) (IS_BROXTON(p) && IS_REVID(p, since, until))
 
 /*
@@ -2771,11 +2684,7 @@
 #define HAS_RUNTIME_PM(dev)	(IS_GEN6(dev) || IS_HASWELL(dev) || \
 				 IS_BROADWELL(dev) || IS_VALLEYVIEW(dev) || \
 				 IS_CHERRYVIEW(dev) || IS_SKYLAKE(dev) || \
-<<<<<<< HEAD
-				 IS_KABYLAKE(dev))
-=======
 				 IS_KABYLAKE(dev) || IS_BROXTON(dev))
->>>>>>> f67e69b3
 #define HAS_RC6(dev)		(INTEL_INFO(dev)->gen >= 6)
 #define HAS_RC6p(dev)		(INTEL_INFO(dev)->gen == 6 || IS_IVYBRIDGE(dev))
 
@@ -2831,46 +2740,6 @@
 extern int i915_suspend_switcheroo(struct drm_device *dev, pm_message_t state);
 extern int i915_resume_switcheroo(struct drm_device *dev);
 
-<<<<<<< HEAD
-/* i915_params.c */
-struct i915_params {
-	int modeset;
-	int panel_ignore_lid;
-	int semaphores;
-	int lvds_channel_mode;
-	int panel_use_ssc;
-	int vbt_sdvo_panel_type;
-	int enable_rc6;
-	int enable_dc;
-	int enable_fbc;
-	int enable_ppgtt;
-	int enable_execlists;
-	int enable_psr;
-	unsigned int preliminary_hw_support;
-	int disable_power_well;
-	int enable_ips;
-	int invert_brightness;
-	int enable_cmd_parser;
-	/* leave bools at the end to not create holes */
-	bool enable_hangcheck;
-	bool fastboot;
-	bool prefault_disable;
-	bool load_detect_test;
-	bool reset;
-	bool disable_display;
-	bool disable_vtd_wa;
-	bool enable_guc_submission;
-	int guc_log_level;
-	int use_mmio_flip;
-	int mmio_debug;
-	bool verbose_state_checks;
-	bool nuclear_pageflip;
-	int edp_vswing;
-};
-extern struct i915_params i915 __read_mostly;
-
-				/* i915_dma.c */
-=======
 /* i915_dma.c */
 void __printf(3, 4)
 __i915_printk(struct drm_i915_private *dev_priv, const char *level,
@@ -2879,7 +2748,6 @@
 #define i915_report_error(dev_priv, fmt, ...)				   \
 	__i915_printk(dev_priv, KERN_ERR, fmt, ##__VA_ARGS__)
 
->>>>>>> f67e69b3
 extern int i915_driver_load(struct drm_device *, unsigned long flags);
 extern int i915_driver_unload(struct drm_device *);
 extern int i915_driver_open(struct drm_device *dev, struct drm_file *file);
@@ -3611,15 +3479,12 @@
 /* intel_bios.c */
 int intel_bios_init(struct drm_i915_private *dev_priv);
 bool intel_bios_is_valid_vbt(const void *buf, size_t size);
-<<<<<<< HEAD
-=======
 bool intel_bios_is_tv_present(struct drm_i915_private *dev_priv);
 bool intel_bios_is_lvds_present(struct drm_i915_private *dev_priv, u8 *i2c_pin);
 bool intel_bios_is_port_edp(struct drm_i915_private *dev_priv, enum port port);
 bool intel_bios_is_dsi_present(struct drm_i915_private *dev_priv, enum port *port);
 bool intel_bios_is_port_hpd_inverted(struct drm_i915_private *dev_priv,
 				     enum port port);
->>>>>>> f67e69b3
 
 /* intel_opregion.c */
 #ifdef CONFIG_ACPI
