--- conflicted
+++ resolved
@@ -99,11 +99,7 @@
 	void __iomem *virtual_start;
 	struct i915_vma *vma;
 
-<<<<<<< HEAD
-	struct intel_engine_cs *ring;
-=======
 	struct intel_engine_cs *engine;
->>>>>>> f67e69b3
 	struct list_head link;
 
 	u32 head;
@@ -255,11 +251,7 @@
 				/* our mbox written by others */
 				u32		wait[I915_NUM_ENGINES];
 				/* mboxes this ring signals to */
-<<<<<<< HEAD
-				i915_reg_t	signal[I915_NUM_RINGS];
-=======
 				i915_reg_t	signal[I915_NUM_ENGINES];
->>>>>>> f67e69b3
 			} mbox;
 			u64		signal_ggtt[I915_NUM_ENGINES];
 		};
@@ -359,15 +351,9 @@
 };
 
 static inline bool
-<<<<<<< HEAD
-intel_ring_initialized(struct intel_engine_cs *ring)
-{
-	return ring->dev != NULL;
-=======
 intel_engine_initialized(struct intel_engine_cs *engine)
 {
 	return engine->dev != NULL;
->>>>>>> f67e69b3
 }
 
 static inline unsigned
@@ -461,21 +447,12 @@
 	iowrite32(data, ringbuf->virtual_start + ringbuf->tail);
 	ringbuf->tail += 4;
 }
-<<<<<<< HEAD
-static inline void intel_ring_emit_reg(struct intel_engine_cs *ring,
-				       i915_reg_t reg)
-{
-	intel_ring_emit(ring, i915_mmio_reg_offset(reg));
-}
-static inline void intel_ring_advance(struct intel_engine_cs *ring)
-=======
 static inline void intel_ring_emit_reg(struct intel_engine_cs *engine,
 				       i915_reg_t reg)
 {
 	intel_ring_emit(engine, i915_mmio_reg_offset(reg));
 }
 static inline void intel_ring_advance(struct intel_engine_cs *engine)
->>>>>>> f67e69b3
 {
 	struct intel_ringbuffer *ringbuf = engine->buffer;
 	ringbuf->tail &= ringbuf->size - 1;
