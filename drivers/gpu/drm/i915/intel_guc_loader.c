/*
 * Copyright © 2014 Intel Corporation
 *
 * Permission is hereby granted, free of charge, to any person obtaining a
 * copy of this software and associated documentation files (the "Software"),
 * to deal in the Software without restriction, including without limitation
 * the rights to use, copy, modify, merge, publish, distribute, sublicense,
 * and/or sell copies of the Software, and to permit persons to whom the
 * Software is furnished to do so, subject to the following conditions:
 *
 * The above copyright notice and this permission notice (including the next
 * paragraph) shall be included in all copies or substantial portions of the
 * Software.
 *
 * THE SOFTWARE IS PROVIDED "AS IS", WITHOUT WARRANTY OF ANY KIND, EXPRESS OR
 * IMPLIED, INCLUDING BUT NOT LIMITED TO THE WARRANTIES OF MERCHANTABILITY,
 * FITNESS FOR A PARTICULAR PURPOSE AND NONINFRINGEMENT.  IN NO EVENT SHALL
 * THE AUTHORS OR COPYRIGHT HOLDERS BE LIABLE FOR ANY CLAIM, DAMAGES OR OTHER
 * LIABILITY, WHETHER IN AN ACTION OF CONTRACT, TORT OR OTHERWISE, ARISING
 * FROM, OUT OF OR IN CONNECTION WITH THE SOFTWARE OR THE USE OR OTHER DEALINGS
 * IN THE SOFTWARE.
 *
 * Authors:
 *    Vinit Azad <vinit.azad@intel.com>
 *    Ben Widawsky <ben@bwidawsk.net>
 *    Dave Gordon <david.s.gordon@intel.com>
 *    Alex Dai <yu.dai@intel.com>
 */
#include <linux/firmware.h>
#include "i915_drv.h"
#include "intel_guc.h"

/**
 * DOC: GuC-specific firmware loader
 *
 * intel_guc:
 * Top level structure of guc. It handles firmware loading and manages client
 * pool and doorbells. intel_guc owns a i915_guc_client to replace the legacy
 * ExecList submission.
 *
 * Firmware versioning:
 * The firmware build process will generate a version header file with major and
 * minor version defined. The versions are built into CSS header of firmware.
 * i915 kernel driver set the minimal firmware version required per platform.
 * The firmware installation package will install (symbolic link) proper version
 * of firmware.
 *
 * GuC address space:
 * GuC does not allow any gfx GGTT address that falls into range [0, WOPCM_TOP),
 * which is reserved for Boot ROM, SRAM and WOPCM. Currently this top address is
 * 512K. In order to exclude 0-512K address space from GGTT, all gfx objects
 * used by GuC is pinned with PIN_OFFSET_BIAS along with size of WOPCM.
 *
 * Firmware log:
 * Firmware log is enabled by setting i915.guc_log_level to non-negative level.
 * Log data is printed out via reading debugfs i915_guc_log_dump. Reading from
 * i915_guc_load_status will print out firmware loading status and scratch
 * registers value.
 *
 */

#define I915_SKL_GUC_UCODE "i915/skl_guc_ver6.bin"
MODULE_FIRMWARE(I915_SKL_GUC_UCODE);

/* User-friendly representation of an enum */
const char *intel_guc_fw_status_repr(enum intel_guc_fw_status status)
{
	switch (status) {
	case GUC_FIRMWARE_FAIL:
		return "FAIL";
	case GUC_FIRMWARE_NONE:
		return "NONE";
	case GUC_FIRMWARE_PENDING:
		return "PENDING";
	case GUC_FIRMWARE_SUCCESS:
		return "SUCCESS";
	default:
		return "UNKNOWN!";
	}
};

static void direct_interrupts_to_host(struct drm_i915_private *dev_priv)
{
	struct intel_engine_cs *engine;
	int irqs;

	/* tell all command streamers NOT to forward interrupts and vblank to GuC */
	irqs = _MASKED_FIELD(GFX_FORWARD_VBLANK_MASK, GFX_FORWARD_VBLANK_NEVER);
	irqs |= _MASKED_BIT_DISABLE(GFX_INTERRUPT_STEERING);
	for_each_engine(engine, dev_priv)
		I915_WRITE(RING_MODE_GEN7(engine), irqs);

	/* route all GT interrupts to the host */
	I915_WRITE(GUC_BCS_RCS_IER, 0);
	I915_WRITE(GUC_VCS2_VCS1_IER, 0);
	I915_WRITE(GUC_WD_VECS_IER, 0);
}

static void direct_interrupts_to_guc(struct drm_i915_private *dev_priv)
{
	struct intel_engine_cs *engine;
	int irqs;

	/* tell all command streamers to forward interrupts and vblank to GuC */
	irqs = _MASKED_FIELD(GFX_FORWARD_VBLANK_MASK, GFX_FORWARD_VBLANK_ALWAYS);
	irqs |= _MASKED_BIT_ENABLE(GFX_INTERRUPT_STEERING);
	for_each_engine(engine, dev_priv)
		I915_WRITE(RING_MODE_GEN7(engine), irqs);

	/* route USER_INTERRUPT to Host, all others are sent to GuC. */
	irqs = GT_RENDER_USER_INTERRUPT << GEN8_RCS_IRQ_SHIFT |
	       GT_RENDER_USER_INTERRUPT << GEN8_BCS_IRQ_SHIFT;
	/* These three registers have the same bit definitions */
	I915_WRITE(GUC_BCS_RCS_IER, ~irqs);
	I915_WRITE(GUC_VCS2_VCS1_IER, ~irqs);
	I915_WRITE(GUC_WD_VECS_IER, ~irqs);
}

static u32 get_gttype(struct drm_i915_private *dev_priv)
{
	/* XXX: GT type based on PCI device ID? field seems unused by fw */
	return 0;
}

static u32 get_core_family(struct drm_i915_private *dev_priv)
{
	switch (INTEL_INFO(dev_priv)->gen) {
	case 9:
		return GFXCORE_FAMILY_GEN9;

	default:
		DRM_ERROR("GUC: unsupported core family\n");
		return GFXCORE_FAMILY_UNKNOWN;
	}
}

static void set_guc_init_params(struct drm_i915_private *dev_priv)
{
	struct intel_guc *guc = &dev_priv->guc;
	u32 params[GUC_CTL_MAX_DWORDS];
	int i;

	memset(&params, 0, sizeof(params));

	params[GUC_CTL_DEVICE_INFO] |=
		(get_gttype(dev_priv) << GUC_CTL_GTTYPE_SHIFT) |
		(get_core_family(dev_priv) << GUC_CTL_COREFAMILY_SHIFT);

	/*
	 * GuC ARAT increment is 10 ns. GuC default scheduler quantum is one
	 * second. This ARAR is calculated by:
	 * Scheduler-Quantum-in-ns / ARAT-increment-in-ns = 1000000000 / 10
	 */
	params[GUC_CTL_ARAT_HIGH] = 0;
	params[GUC_CTL_ARAT_LOW] = 100000000;

	params[GUC_CTL_WA] |= GUC_CTL_WA_UK_BY_DRIVER;

	params[GUC_CTL_FEATURE] |= GUC_CTL_DISABLE_SCHEDULER |
			GUC_CTL_VCS2_ENABLED;

	if (i915.guc_log_level >= 0) {
		params[GUC_CTL_LOG_PARAMS] = guc->log_flags;
		params[GUC_CTL_DEBUG] =
			i915.guc_log_level << GUC_LOG_VERBOSITY_SHIFT;
	}

	if (guc->ads_obj) {
		u32 ads = (u32)i915_gem_obj_ggtt_offset(guc->ads_obj)
				>> PAGE_SHIFT;
		params[GUC_CTL_DEBUG] |= ads << GUC_ADS_ADDR_SHIFT;
		params[GUC_CTL_DEBUG] |= GUC_ADS_ENABLED;
	}

	/* If GuC submission is enabled, set up additional parameters here */
	if (i915.enable_guc_submission) {
		u32 pgs = i915_gem_obj_ggtt_offset(dev_priv->guc.ctx_pool_obj);
		u32 ctx_in_16 = GUC_MAX_GPU_CONTEXTS / 16;

		pgs >>= PAGE_SHIFT;
		params[GUC_CTL_CTXINFO] = (pgs << GUC_CTL_BASE_ADDR_SHIFT) |
			(ctx_in_16 << GUC_CTL_CTXNUM_IN16_SHIFT);

		params[GUC_CTL_FEATURE] |= GUC_CTL_KERNEL_SUBMISSIONS;

		/* Unmask this bit to enable the GuC's internal scheduler */
		params[GUC_CTL_FEATURE] &= ~GUC_CTL_DISABLE_SCHEDULER;
	}

	I915_WRITE(SOFT_SCRATCH(0), 0);

	for (i = 0; i < GUC_CTL_MAX_DWORDS; i++)
		I915_WRITE(SOFT_SCRATCH(1 + i), params[i]);
}

/*
 * Read the GuC status register (GUC_STATUS) and store it in the
 * specified location; then return a boolean indicating whether
 * the value matches either of two values representing completion
 * of the GuC boot process.
 *
 * This is used for polling the GuC status in a wait_for()
 * loop below.
 */
static inline bool guc_ucode_response(struct drm_i915_private *dev_priv,
				      u32 *status)
{
	u32 val = I915_READ(GUC_STATUS);
	u32 uk_val = val & GS_UKERNEL_MASK;
	*status = val;
	return (uk_val == GS_UKERNEL_READY ||
		((val & GS_MIA_CORE_STATE) && uk_val == GS_UKERNEL_LAPIC_DONE));
}

/*
 * Transfer the firmware image to RAM for execution by the microcontroller.
 *
 * Architecturally, the DMA engine is bidirectional, and can potentially even
 * transfer between GTT locations. This functionality is left out of the API
 * for now as there is no need for it.
 *
 * Note that GuC needs the CSS header plus uKernel code to be copied by the
 * DMA engine in one operation, whereas the RSA signature is loaded via MMIO.
 */
static int guc_ucode_xfer_dma(struct drm_i915_private *dev_priv)
{
	struct intel_guc_fw *guc_fw = &dev_priv->guc.guc_fw;
	struct drm_i915_gem_object *fw_obj = guc_fw->guc_fw_obj;
	unsigned long offset;
	struct sg_table *sg = fw_obj->pages;
	u32 status, rsa[UOS_RSA_SCRATCH_MAX_COUNT];
	int i, ret = 0;

	/* where RSA signature starts */
	offset = guc_fw->rsa_offset;

	/* Copy RSA signature from the fw image to HW for verification */
	sg_pcopy_to_buffer(sg->sgl, sg->nents, rsa, sizeof(rsa), offset);
	for (i = 0; i < UOS_RSA_SCRATCH_MAX_COUNT; i++)
		I915_WRITE(UOS_RSA_SCRATCH(i), rsa[i]);

	/* The header plus uCode will be copied to WOPCM via DMA, excluding any
	 * other components */
	I915_WRITE(DMA_COPY_SIZE, guc_fw->header_size + guc_fw->ucode_size);

	/* Set the source address for the new blob */
	offset = i915_gem_obj_ggtt_offset(fw_obj) + guc_fw->header_offset;
	I915_WRITE(DMA_ADDR_0_LOW, lower_32_bits(offset));
	I915_WRITE(DMA_ADDR_0_HIGH, upper_32_bits(offset) & 0xFFFF);

	/*
	 * Set the DMA destination. Current uCode expects the code to be
	 * loaded at 8k; locations below this are used for the stack.
	 */
	I915_WRITE(DMA_ADDR_1_LOW, 0x2000);
	I915_WRITE(DMA_ADDR_1_HIGH, DMA_ADDRESS_SPACE_WOPCM);

	/* Finally start the DMA */
	I915_WRITE(DMA_CTRL, _MASKED_BIT_ENABLE(UOS_MOVE | START_DMA));

	/*
	 * Wait for the DMA to complete & the GuC to start up.
	 * NB: Docs recommend not using the interrupt for completion.
	 * Measurements indicate this should take no more than 20ms, so a
	 * timeout here indicates that the GuC has failed and is unusable.
	 * (Higher levels of the driver will attempt to fall back to
	 * execlist mode if this happens.)
	 */
	ret = wait_for(guc_ucode_response(dev_priv, &status), 100);

	DRM_DEBUG_DRIVER("DMA status 0x%x, GuC status 0x%x\n",
			I915_READ(DMA_CTRL), status);

	if ((status & GS_BOOTROM_MASK) == GS_BOOTROM_RSA_FAILED) {
		DRM_ERROR("GuC firmware signature verification failed\n");
		ret = -ENOEXEC;
	}

	DRM_DEBUG_DRIVER("returning %d\n", ret);

	return ret;
}

/*
 * Load the GuC firmware blob into the MinuteIA.
 */
static int guc_ucode_xfer(struct drm_i915_private *dev_priv)
{
	struct intel_guc_fw *guc_fw = &dev_priv->guc.guc_fw;
	struct drm_device *dev = dev_priv->dev;
	int ret;

	ret = i915_gem_object_set_to_gtt_domain(guc_fw->guc_fw_obj, false);
	if (ret) {
		DRM_DEBUG_DRIVER("set-domain failed %d\n", ret);
		return ret;
	}

	ret = i915_gem_obj_ggtt_pin(guc_fw->guc_fw_obj, 0, 0);
	if (ret) {
		DRM_DEBUG_DRIVER("pin failed %d\n", ret);
		return ret;
	}

	/* Invalidate GuC TLB to let GuC take the latest updates to GTT. */
	I915_WRITE(GEN8_GTCR, GEN8_GTCR_INVALIDATE);

	intel_uncore_forcewake_get(dev_priv, FORCEWAKE_ALL);

	/* init WOPCM */
	I915_WRITE(GUC_WOPCM_SIZE, GUC_WOPCM_SIZE_VALUE);
	I915_WRITE(DMA_GUC_WOPCM_OFFSET, GUC_WOPCM_OFFSET_VALUE);

	/* Enable MIA caching. GuC clock gating is disabled. */
	I915_WRITE(GUC_SHIM_CONTROL, GUC_SHIM_CONTROL_VALUE);

	/* WaDisableMinuteIaClockGating:skl,bxt */
	if (IS_SKL_REVID(dev, 0, SKL_REVID_B0) ||
	    IS_BXT_REVID(dev, 0, BXT_REVID_A1)) {
		I915_WRITE(GUC_SHIM_CONTROL, (I915_READ(GUC_SHIM_CONTROL) &
					      ~GUC_ENABLE_MIA_CLOCK_GATING));
	}

	/* WaC6DisallowByGfxPause*/
	I915_WRITE(GEN6_GFXPAUSE, 0x30FFF);

	if (IS_BROXTON(dev))
		I915_WRITE(GEN9LP_GT_PM_CONFIG, GT_DOORBELL_ENABLE);
	else
		I915_WRITE(GEN9_GT_PM_CONFIG, GT_DOORBELL_ENABLE);

	if (IS_GEN9(dev)) {
		/* DOP Clock Gating Enable for GuC clocks */
		I915_WRITE(GEN7_MISCCPCTL, (GEN8_DOP_CLOCK_GATE_GUC_ENABLE |
					    I915_READ(GEN7_MISCCPCTL)));

		/* allows for 5us before GT can go to RC6 */
		I915_WRITE(GUC_ARAT_C6DIS, 0x1FF);
	}

	set_guc_init_params(dev_priv);

	ret = guc_ucode_xfer_dma(dev_priv);

	intel_uncore_forcewake_put(dev_priv, FORCEWAKE_ALL);

	/*
	 * We keep the object pages for reuse during resume. But we can unpin it
	 * now that DMA has completed, so it doesn't continue to take up space.
	 */
	i915_gem_object_ggtt_unpin(guc_fw->guc_fw_obj);

	return ret;
}

static int i915_reset_guc(struct drm_i915_private *dev_priv)
{
	int ret;
	u32 guc_status;

	ret = intel_guc_reset(dev_priv);
	if (ret) {
		DRM_ERROR("GuC reset failed, ret = %d\n", ret);
		return ret;
	}

	guc_status = I915_READ(GUC_STATUS);
	WARN(!(guc_status & GS_MIA_IN_RESET),
	     "GuC status: 0x%x, MIA core expected to be in reset\n", guc_status);

	return ret;
}

/**
 * intel_guc_ucode_load() - load GuC uCode into the device
 * @dev:	drm device
 *
 * Called from gem_init_hw() during driver loading and also after a GPU reset.
 *
 * The firmware image should have already been fetched into memory by the
 * earlier call to intel_guc_ucode_init(), so here we need only check that
 * is succeeded, and then transfer the image to the h/w.
 *
 * Return:	non-zero code on error
 */
int intel_guc_ucode_load(struct drm_device *dev)
{
	struct drm_i915_private *dev_priv = dev->dev_private;
	struct intel_guc_fw *guc_fw = &dev_priv->guc.guc_fw;
	int retries, err = 0;

	if (!i915.enable_guc_submission)
		return 0;

	if (!i915.enable_guc_submission)
		return 0;

	DRM_DEBUG_DRIVER("GuC fw status: fetch %s, load %s\n",
		intel_guc_fw_status_repr(guc_fw->guc_fw_fetch_status),
		intel_guc_fw_status_repr(guc_fw->guc_fw_load_status));

	direct_interrupts_to_host(dev_priv);

	if (guc_fw->guc_fw_fetch_status == GUC_FIRMWARE_NONE)
		return 0;

	if (guc_fw->guc_fw_fetch_status == GUC_FIRMWARE_SUCCESS &&
	    guc_fw->guc_fw_load_status == GUC_FIRMWARE_FAIL)
		return -ENOEXEC;

	guc_fw->guc_fw_load_status = GUC_FIRMWARE_PENDING;

	DRM_DEBUG_DRIVER("GuC fw fetch status %s\n",
		intel_guc_fw_status_repr(guc_fw->guc_fw_fetch_status));

	switch (guc_fw->guc_fw_fetch_status) {
	case GUC_FIRMWARE_FAIL:
		/* something went wrong :( */
		err = -EIO;
		goto fail;

	case GUC_FIRMWARE_NONE:
	case GUC_FIRMWARE_PENDING:
	default:
		/* "can't happen" */
		WARN_ONCE(1, "GuC fw %s invalid guc_fw_fetch_status %s [%d]\n",
			guc_fw->guc_fw_path,
			intel_guc_fw_status_repr(guc_fw->guc_fw_fetch_status),
			guc_fw->guc_fw_fetch_status);
		err = -ENXIO;
		goto fail;

	case GUC_FIRMWARE_SUCCESS:
		break;
	}

	err = i915_guc_submission_init(dev);
	if (err)
		goto fail;

	/*
	 * WaEnableuKernelHeaderValidFix:skl,bxt
	 * For BXT, this is only upto B0 but below WA is required for later
	 * steppings also so this is extended as well.
	 */
	/* WaEnableGuCBootHashCheckNotSet:skl,bxt */
	for (retries = 3; ; ) {
		/*
		 * Always reset the GuC just before (re)loading, so
		 * that the state and timing are fairly predictable
		 */
		err = i915_reset_guc(dev_priv);
		if (err) {
			DRM_ERROR("GuC reset failed, err %d\n", err);
			goto fail;
		}

		err = guc_ucode_xfer(dev_priv);
		if (!err)
			break;

		if (--retries == 0)
			goto fail;

		DRM_INFO("GuC fw load failed, err %d; will reset and "
			"retry %d more time(s)\n", err, retries);
	}

	guc_fw->guc_fw_load_status = GUC_FIRMWARE_SUCCESS;

	DRM_DEBUG_DRIVER("GuC fw status: fetch %s, load %s\n",
		intel_guc_fw_status_repr(guc_fw->guc_fw_fetch_status),
		intel_guc_fw_status_repr(guc_fw->guc_fw_load_status));

	if (i915.enable_guc_submission) {
		/* The execbuf_client will be recreated. Release it first. */
		i915_guc_submission_disable(dev);

		err = i915_guc_submission_enable(dev);
		if (err)
			goto fail;
		direct_interrupts_to_guc(dev_priv);
	}

	return 0;

fail:
	DRM_ERROR("GuC firmware load failed, err %d\n", err);
	if (guc_fw->guc_fw_load_status == GUC_FIRMWARE_PENDING)
		guc_fw->guc_fw_load_status = GUC_FIRMWARE_FAIL;

	direct_interrupts_to_host(dev_priv);
	i915_guc_submission_disable(dev);
	i915_guc_submission_fini(dev);

	return err;
}

static void guc_fw_fetch(struct drm_device *dev, struct intel_guc_fw *guc_fw)
{
	struct drm_i915_gem_object *obj;
	const struct firmware *fw;
	struct guc_css_header *css;
	size_t size;
	int err;

	DRM_DEBUG_DRIVER("before requesting firmware: GuC fw fetch status %s\n",
		intel_guc_fw_status_repr(guc_fw->guc_fw_fetch_status));

	err = request_firmware(&fw, guc_fw->guc_fw_path, &dev->pdev->dev);
	if (err)
		goto fail;
	if (!fw)
		goto fail;

	DRM_DEBUG_DRIVER("fetch GuC fw from %s succeeded, fw %p\n",
		guc_fw->guc_fw_path, fw);

	/* Check the size of the blob before examining buffer contents */
	if (fw->size < sizeof(struct guc_css_header)) {
		DRM_ERROR("Firmware header is missing\n");
<<<<<<< HEAD
		goto fail;
	}

	css = (struct guc_css_header *)fw->data;

	/* Firmware bits always start from header */
	guc_fw->header_offset = 0;
	guc_fw->header_size = (css->header_size_dw - css->modulus_size_dw -
		css->key_size_dw - css->exponent_size_dw) * sizeof(u32);

	if (guc_fw->header_size != sizeof(struct guc_css_header)) {
		DRM_ERROR("CSS header definition mismatch\n");
		goto fail;
	}

=======
		goto fail;
	}

	css = (struct guc_css_header *)fw->data;

	/* Firmware bits always start from header */
	guc_fw->header_offset = 0;
	guc_fw->header_size = (css->header_size_dw - css->modulus_size_dw -
		css->key_size_dw - css->exponent_size_dw) * sizeof(u32);

	if (guc_fw->header_size != sizeof(struct guc_css_header)) {
		DRM_ERROR("CSS header definition mismatch\n");
		goto fail;
	}

>>>>>>> f67e69b3
	/* then, uCode */
	guc_fw->ucode_offset = guc_fw->header_offset + guc_fw->header_size;
	guc_fw->ucode_size = (css->size_dw - css->header_size_dw) * sizeof(u32);

	/* now RSA */
	if (css->key_size_dw != UOS_RSA_SCRATCH_MAX_COUNT) {
		DRM_ERROR("RSA key size is bad\n");
		goto fail;
	}
	guc_fw->rsa_offset = guc_fw->ucode_offset + guc_fw->ucode_size;
	guc_fw->rsa_size = css->key_size_dw * sizeof(u32);

	/* At least, it should have header, uCode and RSA. Size of all three. */
	size = guc_fw->header_size + guc_fw->ucode_size + guc_fw->rsa_size;
	if (fw->size < size) {
		DRM_ERROR("Missing firmware components\n");
		goto fail;
	}

	/* Header and uCode will be loaded to WOPCM. Size of the two. */
	size = guc_fw->header_size + guc_fw->ucode_size;

	/* Top 32k of WOPCM is reserved (8K stack + 24k RC6 context). */
	if (size > GUC_WOPCM_SIZE_VALUE - 0x8000) {
		DRM_ERROR("Firmware is too large to fit in WOPCM\n");
		goto fail;
	}

	/*
	 * The GuC firmware image has the version number embedded at a well-known
	 * offset within the firmware blob; note that major / minor version are
	 * TWO bytes each (i.e. u16), although all pointers and offsets are defined
	 * in terms of bytes (u8).
	 */
	guc_fw->guc_fw_major_found = css->guc_sw_version >> 16;
	guc_fw->guc_fw_minor_found = css->guc_sw_version & 0xFFFF;

	if (guc_fw->guc_fw_major_found != guc_fw->guc_fw_major_wanted ||
	    guc_fw->guc_fw_minor_found < guc_fw->guc_fw_minor_wanted) {
		DRM_ERROR("GuC firmware version %d.%d, required %d.%d\n",
			guc_fw->guc_fw_major_found, guc_fw->guc_fw_minor_found,
			guc_fw->guc_fw_major_wanted, guc_fw->guc_fw_minor_wanted);
		err = -ENOEXEC;
		goto fail;
	}

	DRM_DEBUG_DRIVER("firmware version %d.%d OK (minimum %d.%d)\n",
			guc_fw->guc_fw_major_found, guc_fw->guc_fw_minor_found,
			guc_fw->guc_fw_major_wanted, guc_fw->guc_fw_minor_wanted);

	mutex_lock(&dev->struct_mutex);
	obj = i915_gem_object_create_from_data(dev, fw->data, fw->size);
	mutex_unlock(&dev->struct_mutex);
	if (IS_ERR_OR_NULL(obj)) {
		err = obj ? PTR_ERR(obj) : -ENOMEM;
		goto fail;
	}

	guc_fw->guc_fw_obj = obj;
	guc_fw->guc_fw_size = fw->size;

	DRM_DEBUG_DRIVER("GuC fw fetch status SUCCESS, obj %p\n",
			guc_fw->guc_fw_obj);

	release_firmware(fw);
	guc_fw->guc_fw_fetch_status = GUC_FIRMWARE_SUCCESS;
	return;

fail:
	DRM_DEBUG_DRIVER("GuC fw fetch status FAIL; err %d, fw %p, obj %p\n",
		err, fw, guc_fw->guc_fw_obj);
	DRM_ERROR("Failed to fetch GuC firmware from %s (error %d)\n",
		  guc_fw->guc_fw_path, err);

	mutex_lock(&dev->struct_mutex);
	obj = guc_fw->guc_fw_obj;
	if (obj)
		drm_gem_object_unreference(&obj->base);
	guc_fw->guc_fw_obj = NULL;
	mutex_unlock(&dev->struct_mutex);

	release_firmware(fw);		/* OK even if fw is NULL */
	guc_fw->guc_fw_fetch_status = GUC_FIRMWARE_FAIL;
}

/**
 * intel_guc_ucode_init() - define parameters and fetch firmware
 * @dev:	drm device
 *
 * Called early during driver load, but after GEM is initialised.
 *
 * The firmware will be transferred to the GuC's memory later,
 * when intel_guc_ucode_load() is called.
 */
void intel_guc_ucode_init(struct drm_device *dev)
{
	struct drm_i915_private *dev_priv = dev->dev_private;
	struct intel_guc_fw *guc_fw = &dev_priv->guc.guc_fw;
	const char *fw_path;

	if (!HAS_GUC_SCHED(dev))
		i915.enable_guc_submission = false;

	if (!HAS_GUC_UCODE(dev)) {
		fw_path = NULL;
	} else if (IS_SKYLAKE(dev)) {
		fw_path = I915_SKL_GUC_UCODE;
		guc_fw->guc_fw_major_wanted = 6;
		guc_fw->guc_fw_minor_wanted = 1;
	} else {
		i915.enable_guc_submission = false;
		fw_path = "";	/* unknown device */
	}

	if (!i915.enable_guc_submission)
		return;

	guc_fw->guc_dev = dev;
	guc_fw->guc_fw_path = fw_path;
	guc_fw->guc_fw_fetch_status = GUC_FIRMWARE_NONE;
	guc_fw->guc_fw_load_status = GUC_FIRMWARE_NONE;

	if (fw_path == NULL)
		return;

	if (*fw_path == '\0') {
		DRM_ERROR("No GuC firmware known for this platform\n");
		guc_fw->guc_fw_fetch_status = GUC_FIRMWARE_FAIL;
		return;
	}

	guc_fw->guc_fw_fetch_status = GUC_FIRMWARE_PENDING;
	DRM_DEBUG_DRIVER("GuC firmware pending, path %s\n", fw_path);
	guc_fw_fetch(dev, guc_fw);
	/* status must now be FAIL or SUCCESS */
}

/**
 * intel_guc_ucode_fini() - clean up all allocated resources
 * @dev:	drm device
 */
void intel_guc_ucode_fini(struct drm_device *dev)
{
	struct drm_i915_private *dev_priv = dev->dev_private;
	struct intel_guc_fw *guc_fw = &dev_priv->guc.guc_fw;

	mutex_lock(&dev->struct_mutex);
	direct_interrupts_to_host(dev_priv);
	i915_guc_submission_disable(dev);
	i915_guc_submission_fini(dev);

	if (guc_fw->guc_fw_obj)
		drm_gem_object_unreference(&guc_fw->guc_fw_obj->base);
	guc_fw->guc_fw_obj = NULL;
	mutex_unlock(&dev->struct_mutex);

	guc_fw->guc_fw_fetch_status = GUC_FIRMWARE_NONE;
}<|MERGE_RESOLUTION|>--- conflicted
+++ resolved
@@ -519,7 +519,6 @@
 	/* Check the size of the blob before examining buffer contents */
 	if (fw->size < sizeof(struct guc_css_header)) {
 		DRM_ERROR("Firmware header is missing\n");
-<<<<<<< HEAD
 		goto fail;
 	}
 
@@ -535,23 +534,6 @@
 		goto fail;
 	}
 
-=======
-		goto fail;
-	}
-
-	css = (struct guc_css_header *)fw->data;
-
-	/* Firmware bits always start from header */
-	guc_fw->header_offset = 0;
-	guc_fw->header_size = (css->header_size_dw - css->modulus_size_dw -
-		css->key_size_dw - css->exponent_size_dw) * sizeof(u32);
-
-	if (guc_fw->header_size != sizeof(struct guc_css_header)) {
-		DRM_ERROR("CSS header definition mismatch\n");
-		goto fail;
-	}
-
->>>>>>> f67e69b3
 	/* then, uCode */
 	guc_fw->ucode_offset = guc_fw->header_offset + guc_fw->header_size;
 	guc_fw->ucode_size = (css->size_dw - css->header_size_dw) * sizeof(u32);
