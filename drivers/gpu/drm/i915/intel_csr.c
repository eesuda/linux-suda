--- conflicted
+++ resolved
@@ -50,10 +50,7 @@
 MODULE_FIRMWARE(I915_CSR_BXT);
 
 #define SKL_CSR_VERSION_REQUIRED	CSR_VERSION(1, 23)
-<<<<<<< HEAD
-=======
 #define BXT_CSR_VERSION_REQUIRED	CSR_VERSION(1, 7)
->>>>>>> f67e69b3
 
 #define CSR_MAX_FW_SIZE			0x2FFF
 #define CSR_DEFAULT_FW_OFFSET		0xFFFFFFFF
@@ -192,30 +189,6 @@
 	{'B', '0'}, {'B', '1'}, {'B', '2'}
 };
 
-<<<<<<< HEAD
-static const struct stepping_info *intel_get_stepping_info(struct drm_device *dev)
-{
-	const struct stepping_info *si;
-	unsigned int size;
-
-	if (IS_KABYLAKE(dev)) {
-		size = ARRAY_SIZE(kbl_stepping_info);
-		si = kbl_stepping_info;
-	} else if (IS_SKYLAKE(dev)) {
-		size = ARRAY_SIZE(skl_stepping_info);
-		si = skl_stepping_info;
-	} else if (IS_BROXTON(dev)) {
-		size = ARRAY_SIZE(bxt_stepping_info);
-		si = bxt_stepping_info;
-	} else {
-		return NULL;
-	}
-
-	if (INTEL_REVID(dev) < size)
-		return si + INTEL_REVID(dev);
-
-	return NULL;
-=======
 static const struct stepping_info no_stepping_info = { '*', '*' };
 
 static const struct stepping_info *
@@ -259,7 +232,6 @@
 		I915_WRITE(DC_STATE_DEBUG, val);
 		POSTING_READ(DC_STATE_DEBUG);
 	}
->>>>>>> f67e69b3
 }
 
 /**
@@ -295,39 +267,17 @@
 	}
 
 	dev_priv->csr.dc_state = 0;
-<<<<<<< HEAD
-=======
 
 	gen9_set_dc_state_debugmask(dev_priv);
->>>>>>> f67e69b3
 }
 
 static uint32_t *parse_csr_fw(struct drm_i915_private *dev_priv,
 			      const struct firmware *fw)
 {
-<<<<<<< HEAD
-	struct drm_device *dev = dev_priv->dev;
-=======
->>>>>>> f67e69b3
 	struct intel_css_header *css_header;
 	struct intel_package_header *package_header;
 	struct intel_dmc_header *dmc_header;
 	struct intel_csr *csr = &dev_priv->csr;
-<<<<<<< HEAD
-	const struct stepping_info *stepping_info = intel_get_stepping_info(dev);
-	char stepping, substepping;
-	uint32_t dmc_offset = CSR_DEFAULT_FW_OFFSET, readcount = 0, nbytes;
-	uint32_t i;
-	uint32_t *dmc_payload;
-
-	if (!fw)
-		return NULL;
-
-	if (!stepping_info) {
-		DRM_ERROR("Unknown stepping info, firmware loading failed\n");
-		return NULL;
-	}
-=======
 	const struct stepping_info *si = intel_get_stepping_info(dev_priv);
 	uint32_t dmc_offset = CSR_DEFAULT_FW_OFFSET, readcount = 0, nbytes;
 	uint32_t i;
@@ -336,7 +286,6 @@
 
 	if (!fw)
 		return NULL;
->>>>>>> f67e69b3
 
 	stepping = stepping_info->stepping;
 	substepping = stepping_info->substepping;
@@ -352,16 +301,6 @@
 
 	csr->version = css_header->version;
 
-<<<<<<< HEAD
-	if (IS_SKYLAKE(dev) && csr->version < SKL_CSR_VERSION_REQUIRED) {
-		DRM_INFO("Refusing to load old Skylake DMC firmware v%u.%u,"
-			 " please upgrade to v%u.%u or later"
-			 " [https://01.org/linuxgraphics/intel-linux-graphics-firmwares].\n",
-			 CSR_VERSION_MAJOR(csr->version),
-			 CSR_VERSION_MINOR(csr->version),
-			 CSR_VERSION_MAJOR(SKL_CSR_VERSION_REQUIRED),
-			 CSR_VERSION_MINOR(SKL_CSR_VERSION_REQUIRED));
-=======
 	if (IS_SKYLAKE(dev_priv) || IS_KABYLAKE(dev_priv)) {
 		required_min_version = SKL_CSR_VERSION_REQUIRED;
 	} else if (IS_BROXTON(dev_priv)) {
@@ -379,7 +318,6 @@
 			 CSR_VERSION_MINOR(csr->version),
 			 CSR_VERSION_MAJOR(required_min_version),
 			 CSR_VERSION_MINOR(required_min_version));
->>>>>>> f67e69b3
 		return NULL;
 	}
 
@@ -399,11 +337,7 @@
 	/* Search for dmc_offset to find firware binary. */
 	for (i = 0; i < package_header->num_entries; i++) {
 		if (package_header->fw_info[i].substepping == '*' &&
-<<<<<<< HEAD
-		    stepping == package_header->fw_info[i].stepping) {
-=======
 		    si->stepping == package_header->fw_info[i].stepping) {
->>>>>>> f67e69b3
 			dmc_offset = package_header->fw_info[i].offset;
 			break;
 		} else if (si->stepping == package_header->fw_info[i].stepping &&
@@ -415,12 +349,8 @@
 			dmc_offset = package_header->fw_info[i].offset;
 	}
 	if (dmc_offset == CSR_DEFAULT_FW_OFFSET) {
-<<<<<<< HEAD
-		DRM_ERROR("Firmware not supported for %c stepping\n", stepping);
-=======
 		DRM_ERROR("Firmware not supported for %c stepping\n",
 			  si->stepping);
->>>>>>> f67e69b3
 		return NULL;
 	}
 	readcount += dmc_offset;
@@ -466,10 +396,7 @@
 		return NULL;
 	}
 
-<<<<<<< HEAD
-	memcpy(dmc_payload, &fw->data[readcount], nbytes);
-
-	return dmc_payload;
+	return memcpy(dmc_payload, &fw->data[readcount], nbytes);
 }
 
 static void csr_load_work_fn(struct work_struct *work)
@@ -484,41 +411,12 @@
 
 	ret = request_firmware(&fw, dev_priv->csr.fw_path,
 			       &dev_priv->dev->pdev->dev);
-	if (!fw)
-		goto out;
-
-	dev_priv->csr.dmc_payload = parse_csr_fw(dev_priv, fw);
-	if (!dev_priv->csr.dmc_payload)
-		goto out;
-
-	/* load csr program during system boot, as needed for DC states */
-	intel_csr_load_program(dev_priv);
-
-out:
-	if (dev_priv->csr.dmc_payload) {
-=======
-	return memcpy(dmc_payload, &fw->data[readcount], nbytes);
-}
-
-static void csr_load_work_fn(struct work_struct *work)
-{
-	struct drm_i915_private *dev_priv;
-	struct intel_csr *csr;
-	const struct firmware *fw;
-	int ret;
-
-	dev_priv = container_of(work, typeof(*dev_priv), csr.work);
-	csr = &dev_priv->csr;
-
-	ret = request_firmware(&fw, dev_priv->csr.fw_path,
-			       &dev_priv->dev->pdev->dev);
 	if (fw)
 		dev_priv->csr.dmc_payload = parse_csr_fw(dev_priv, fw);
 
 	if (dev_priv->csr.dmc_payload) {
 		intel_csr_load_program(dev_priv);
 
->>>>>>> f67e69b3
 		intel_display_power_put(dev_priv, POWER_DOMAIN_INIT);
 
 		DRM_INFO("Finished loading %s (v%u.%u)\n",
@@ -526,14 +424,10 @@
 			 CSR_VERSION_MAJOR(csr->version),
 			 CSR_VERSION_MINOR(csr->version));
 	} else {
-<<<<<<< HEAD
-		DRM_ERROR("Failed to load DMC firmware, disabling rpm\n");
-=======
 		dev_notice(dev_priv->dev->dev,
 			   "Failed to load DMC firmware"
 			   " [" FIRMWARE_URL "],"
 			   " disabling runtime power management.\n");
->>>>>>> f67e69b3
 	}
 
 	release_firmware(fw);
@@ -555,11 +449,7 @@
 	if (!HAS_CSR(dev_priv))
 		return;
 
-<<<<<<< HEAD
-	if (IS_SKYLAKE(dev_priv))
-=======
 	if (IS_SKYLAKE(dev_priv) || IS_KABYLAKE(dev_priv))
->>>>>>> f67e69b3
 		csr->fw_path = I915_CSR_SKL;
 	else if (IS_BROXTON(dev_priv))
 		csr->fw_path = I915_CSR_BXT;
@@ -580,27 +470,13 @@
 }
 
 /**
-<<<<<<< HEAD
- * intel_csr_ucode_fini() - unload the CSR firmware.
- * @dev_priv: i915 drm device.
-=======
  * intel_csr_ucode_suspend() - prepare CSR firmware before system suspend
  * @dev_priv: i915 drm device
->>>>>>> f67e69b3
  *
  * Prepare the DMC firmware before entering system suspend. This includes
  * flushing pending work items and releasing any resources acquired during
  * init.
  */
-<<<<<<< HEAD
-void intel_csr_ucode_fini(struct drm_i915_private *dev_priv)
-{
-	if (!HAS_CSR(dev_priv))
-		return;
-
-	flush_work(&dev_priv->csr.work);
-
-=======
 void intel_csr_ucode_suspend(struct drm_i915_private *dev_priv)
 {
 	if (!HAS_CSR(dev_priv))
@@ -647,6 +523,5 @@
 
 	intel_csr_ucode_suspend(dev_priv);
 
->>>>>>> f67e69b3
 	kfree(dev_priv->csr.dmc_payload);
 }