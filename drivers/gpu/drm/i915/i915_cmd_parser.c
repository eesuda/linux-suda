/*
 * Copyright © 2013 Intel Corporation
 *
 * Permission is hereby granted, free of charge, to any person obtaining a
 * copy of this software and associated documentation files (the "Software"),
 * to deal in the Software without restriction, including without limitation
 * the rights to use, copy, modify, merge, publish, distribute, sublicense,
 * and/or sell copies of the Software, and to permit persons to whom the
 * Software is furnished to do so, subject to the following conditions:
 *
 * The above copyright notice and this permission notice (including the next
 * paragraph) shall be included in all copies or substantial portions of the
 * Software.
 *
 * THE SOFTWARE IS PROVIDED "AS IS", WITHOUT WARRANTY OF ANY KIND, EXPRESS OR
 * IMPLIED, INCLUDING BUT NOT LIMITED TO THE WARRANTIES OF MERCHANTABILITY,
 * FITNESS FOR A PARTICULAR PURPOSE AND NONINFRINGEMENT.  IN NO EVENT SHALL
 * THE AUTHORS OR COPYRIGHT HOLDERS BE LIABLE FOR ANY CLAIM, DAMAGES OR OTHER
 * LIABILITY, WHETHER IN AN ACTION OF CONTRACT, TORT OR OTHERWISE, ARISING
 * FROM, OUT OF OR IN CONNECTION WITH THE SOFTWARE OR THE USE OR OTHER DEALINGS
 * IN THE SOFTWARE.
 *
 * Authors:
 *    Brad Volkin <bradley.d.volkin@intel.com>
 *
 */

#include "i915_drv.h"

/**
 * DOC: batch buffer command parser
 *
 * Motivation:
 * Certain OpenGL features (e.g. transform feedback, performance monitoring)
 * require userspace code to submit batches containing commands such as
 * MI_LOAD_REGISTER_IMM to access various registers. Unfortunately, some
 * generations of the hardware will noop these commands in "unsecure" batches
 * (which includes all userspace batches submitted via i915) even though the
 * commands may be safe and represent the intended programming model of the
 * device.
 *
 * The software command parser is similar in operation to the command parsing
 * done in hardware for unsecure batches. However, the software parser allows
 * some operations that would be noop'd by hardware, if the parser determines
 * the operation is safe, and submits the batch as "secure" to prevent hardware
 * parsing.
 *
 * Threats:
 * At a high level, the hardware (and software) checks attempt to prevent
 * granting userspace undue privileges. There are three categories of privilege.
 *
 * First, commands which are explicitly defined as privileged or which should
 * only be used by the kernel driver. The parser generally rejects such
 * commands, though it may allow some from the drm master process.
 *
 * Second, commands which access registers. To support correct/enhanced
 * userspace functionality, particularly certain OpenGL extensions, the parser
 * provides a whitelist of registers which userspace may safely access (for both
 * normal and drm master processes).
 *
 * Third, commands which access privileged memory (i.e. GGTT, HWS page, etc).
 * The parser always rejects such commands.
 *
 * The majority of the problematic commands fall in the MI_* range, with only a
 * few specific commands on each ring (e.g. PIPE_CONTROL and MI_FLUSH_DW).
 *
 * Implementation:
 * Each ring maintains tables of commands and registers which the parser uses in
 * scanning batch buffers submitted to that ring.
 *
 * Since the set of commands that the parser must check for is significantly
 * smaller than the number of commands supported, the parser tables contain only
 * those commands required by the parser. This generally works because command
 * opcode ranges have standard command length encodings. So for commands that
 * the parser does not need to check, it can easily skip them. This is
 * implemented via a per-ring length decoding vfunc.
 *
 * Unfortunately, there are a number of commands that do not follow the standard
 * length encoding for their opcode range, primarily amongst the MI_* commands.
 * To handle this, the parser provides a way to define explicit "skip" entries
 * in the per-ring command tables.
 *
 * Other command table entries map fairly directly to high level categories
 * mentioned above: rejected, master-only, register whitelist. The parser
 * implements a number of checks, including the privileged memory checks, via a
 * general bitmasking mechanism.
 */

#define STD_MI_OPCODE_MASK  0xFF800000
#define STD_3D_OPCODE_MASK  0xFFFF0000
#define STD_2D_OPCODE_MASK  0xFFC00000
#define STD_MFX_OPCODE_MASK 0xFFFF0000

#define CMD(op, opm, f, lm, fl, ...)				\
	{							\
		.flags = (fl) | ((f) ? CMD_DESC_FIXED : 0),	\
		.cmd = { (op), (opm) },				\
		.length = { (lm) },				\
		__VA_ARGS__					\
	}

/* Convenience macros to compress the tables */
#define SMI STD_MI_OPCODE_MASK
#define S3D STD_3D_OPCODE_MASK
#define S2D STD_2D_OPCODE_MASK
#define SMFX STD_MFX_OPCODE_MASK
#define F true
#define S CMD_DESC_SKIP
#define R CMD_DESC_REJECT
#define W CMD_DESC_REGISTER
#define B CMD_DESC_BITMASK
#define M CMD_DESC_MASTER

/*            Command                          Mask   Fixed Len   Action
	      ---------------------------------------------------------- */
static const struct drm_i915_cmd_descriptor common_cmds[] = {
	CMD(  MI_NOOP,                          SMI,    F,  1,      S  ),
	CMD(  MI_USER_INTERRUPT,                SMI,    F,  1,      R  ),
	CMD(  MI_WAIT_FOR_EVENT,                SMI,    F,  1,      M  ),
	CMD(  MI_ARB_CHECK,                     SMI,    F,  1,      S  ),
	CMD(  MI_REPORT_HEAD,                   SMI,    F,  1,      S  ),
	CMD(  MI_SUSPEND_FLUSH,                 SMI,    F,  1,      S  ),
	CMD(  MI_SEMAPHORE_MBOX,                SMI,   !F,  0xFF,   R  ),
	CMD(  MI_STORE_DWORD_INDEX,             SMI,   !F,  0xFF,   R  ),
	CMD(  MI_LOAD_REGISTER_IMM(1),          SMI,   !F,  0xFF,   W,
	      .reg = { .offset = 1, .mask = 0x007FFFFC, .step = 2 }    ),
	CMD(  MI_STORE_REGISTER_MEM,            SMI,    F,  3,     W | B,
	      .reg = { .offset = 1, .mask = 0x007FFFFC },
	      .bits = {{
			.offset = 0,
			.mask = MI_GLOBAL_GTT,
			.expected = 0,
	      }},						       ),
	CMD(  MI_LOAD_REGISTER_MEM,             SMI,    F,  3,     W | B,
	      .reg = { .offset = 1, .mask = 0x007FFFFC },
	      .bits = {{
			.offset = 0,
			.mask = MI_GLOBAL_GTT,
			.expected = 0,
	      }},						       ),
	/*
	 * MI_BATCH_BUFFER_START requires some special handling. It's not
	 * really a 'skip' action but it doesn't seem like it's worth adding
	 * a new action. See i915_parse_cmds().
	 */
	CMD(  MI_BATCH_BUFFER_START,            SMI,   !F,  0xFF,   S  ),
};

static const struct drm_i915_cmd_descriptor render_cmds[] = {
	CMD(  MI_FLUSH,                         SMI,    F,  1,      S  ),
	CMD(  MI_ARB_ON_OFF,                    SMI,    F,  1,      R  ),
	CMD(  MI_PREDICATE,                     SMI,    F,  1,      S  ),
	CMD(  MI_TOPOLOGY_FILTER,               SMI,    F,  1,      S  ),
	CMD(  MI_SET_APPID,                     SMI,    F,  1,      S  ),
	CMD(  MI_DISPLAY_FLIP,                  SMI,   !F,  0xFF,   R  ),
	CMD(  MI_SET_CONTEXT,                   SMI,   !F,  0xFF,   R  ),
	CMD(  MI_URB_CLEAR,                     SMI,   !F,  0xFF,   S  ),
	CMD(  MI_STORE_DWORD_IMM,               SMI,   !F,  0x3F,   B,
	      .bits = {{
			.offset = 0,
			.mask = MI_GLOBAL_GTT,
			.expected = 0,
	      }},						       ),
	CMD(  MI_UPDATE_GTT,                    SMI,   !F,  0xFF,   R  ),
	CMD(  MI_CLFLUSH,                       SMI,   !F,  0x3FF,  B,
	      .bits = {{
			.offset = 0,
			.mask = MI_GLOBAL_GTT,
			.expected = 0,
	      }},						       ),
	CMD(  MI_REPORT_PERF_COUNT,             SMI,   !F,  0x3F,   B,
	      .bits = {{
			.offset = 1,
			.mask = MI_REPORT_PERF_COUNT_GGTT,
			.expected = 0,
	      }},						       ),
	CMD(  MI_CONDITIONAL_BATCH_BUFFER_END,  SMI,   !F,  0xFF,   B,
	      .bits = {{
			.offset = 0,
			.mask = MI_GLOBAL_GTT,
			.expected = 0,
	      }},						       ),
	CMD(  GFX_OP_3DSTATE_VF_STATISTICS,     S3D,    F,  1,      S  ),
	CMD(  PIPELINE_SELECT,                  S3D,    F,  1,      S  ),
	CMD(  MEDIA_VFE_STATE,			S3D,   !F,  0xFFFF, B,
	      .bits = {{
			.offset = 2,
			.mask = MEDIA_VFE_STATE_MMIO_ACCESS_MASK,
			.expected = 0,
	      }},						       ),
	CMD(  GPGPU_OBJECT,                     S3D,   !F,  0xFF,   S  ),
	CMD(  GPGPU_WALKER,                     S3D,   !F,  0xFF,   S  ),
	CMD(  GFX_OP_3DSTATE_SO_DECL_LIST,      S3D,   !F,  0x1FF,  S  ),
	CMD(  GFX_OP_PIPE_CONTROL(5),           S3D,   !F,  0xFF,   B,
	      .bits = {{
			.offset = 1,
			.mask = (PIPE_CONTROL_MMIO_WRITE | PIPE_CONTROL_NOTIFY),
			.expected = 0,
	      },
	      {
			.offset = 1,
		        .mask = (PIPE_CONTROL_GLOBAL_GTT_IVB |
				 PIPE_CONTROL_STORE_DATA_INDEX),
			.expected = 0,
			.condition_offset = 1,
			.condition_mask = PIPE_CONTROL_POST_SYNC_OP_MASK,
	      }},						       ),
};

static const struct drm_i915_cmd_descriptor hsw_render_cmds[] = {
	CMD(  MI_SET_PREDICATE,                 SMI,    F,  1,      S  ),
	CMD(  MI_RS_CONTROL,                    SMI,    F,  1,      S  ),
	CMD(  MI_URB_ATOMIC_ALLOC,              SMI,    F,  1,      S  ),
	CMD(  MI_SET_APPID,                     SMI,    F,  1,      S  ),
	CMD(  MI_RS_CONTEXT,                    SMI,    F,  1,      S  ),
	CMD(  MI_LOAD_SCAN_LINES_INCL,          SMI,   !F,  0x3F,   M  ),
	CMD(  MI_LOAD_SCAN_LINES_EXCL,          SMI,   !F,  0x3F,   R  ),
	CMD(  MI_LOAD_REGISTER_REG,             SMI,   !F,  0xFF,   R  ),
	CMD(  MI_RS_STORE_DATA_IMM,             SMI,   !F,  0xFF,   S  ),
	CMD(  MI_LOAD_URB_MEM,                  SMI,   !F,  0xFF,   S  ),
	CMD(  MI_STORE_URB_MEM,                 SMI,   !F,  0xFF,   S  ),
	CMD(  GFX_OP_3DSTATE_DX9_CONSTANTF_VS,  S3D,   !F,  0x7FF,  S  ),
	CMD(  GFX_OP_3DSTATE_DX9_CONSTANTF_PS,  S3D,   !F,  0x7FF,  S  ),

	CMD(  GFX_OP_3DSTATE_BINDING_TABLE_EDIT_VS,  S3D,   !F,  0x1FF,  S  ),
	CMD(  GFX_OP_3DSTATE_BINDING_TABLE_EDIT_GS,  S3D,   !F,  0x1FF,  S  ),
	CMD(  GFX_OP_3DSTATE_BINDING_TABLE_EDIT_HS,  S3D,   !F,  0x1FF,  S  ),
	CMD(  GFX_OP_3DSTATE_BINDING_TABLE_EDIT_DS,  S3D,   !F,  0x1FF,  S  ),
	CMD(  GFX_OP_3DSTATE_BINDING_TABLE_EDIT_PS,  S3D,   !F,  0x1FF,  S  ),
};

static const struct drm_i915_cmd_descriptor video_cmds[] = {
	CMD(  MI_ARB_ON_OFF,                    SMI,    F,  1,      R  ),
	CMD(  MI_SET_APPID,                     SMI,    F,  1,      S  ),
	CMD(  MI_STORE_DWORD_IMM,               SMI,   !F,  0xFF,   B,
	      .bits = {{
			.offset = 0,
			.mask = MI_GLOBAL_GTT,
			.expected = 0,
	      }},						       ),
	CMD(  MI_UPDATE_GTT,                    SMI,   !F,  0x3F,   R  ),
	CMD(  MI_FLUSH_DW,                      SMI,   !F,  0x3F,   B,
	      .bits = {{
			.offset = 0,
			.mask = MI_FLUSH_DW_NOTIFY,
			.expected = 0,
	      },
	      {
			.offset = 1,
			.mask = MI_FLUSH_DW_USE_GTT,
			.expected = 0,
			.condition_offset = 0,
			.condition_mask = MI_FLUSH_DW_OP_MASK,
	      },
	      {
			.offset = 0,
			.mask = MI_FLUSH_DW_STORE_INDEX,
			.expected = 0,
			.condition_offset = 0,
			.condition_mask = MI_FLUSH_DW_OP_MASK,
	      }},						       ),
	CMD(  MI_CONDITIONAL_BATCH_BUFFER_END,  SMI,   !F,  0xFF,   B,
	      .bits = {{
			.offset = 0,
			.mask = MI_GLOBAL_GTT,
			.expected = 0,
	      }},						       ),
	/*
	 * MFX_WAIT doesn't fit the way we handle length for most commands.
	 * It has a length field but it uses a non-standard length bias.
	 * It is always 1 dword though, so just treat it as fixed length.
	 */
	CMD(  MFX_WAIT,                         SMFX,   F,  1,      S  ),
};

static const struct drm_i915_cmd_descriptor vecs_cmds[] = {
	CMD(  MI_ARB_ON_OFF,                    SMI,    F,  1,      R  ),
	CMD(  MI_SET_APPID,                     SMI,    F,  1,      S  ),
	CMD(  MI_STORE_DWORD_IMM,               SMI,   !F,  0xFF,   B,
	      .bits = {{
			.offset = 0,
			.mask = MI_GLOBAL_GTT,
			.expected = 0,
	      }},						       ),
	CMD(  MI_UPDATE_GTT,                    SMI,   !F,  0x3F,   R  ),
	CMD(  MI_FLUSH_DW,                      SMI,   !F,  0x3F,   B,
	      .bits = {{
			.offset = 0,
			.mask = MI_FLUSH_DW_NOTIFY,
			.expected = 0,
	      },
	      {
			.offset = 1,
			.mask = MI_FLUSH_DW_USE_GTT,
			.expected = 0,
			.condition_offset = 0,
			.condition_mask = MI_FLUSH_DW_OP_MASK,
	      },
	      {
			.offset = 0,
			.mask = MI_FLUSH_DW_STORE_INDEX,
			.expected = 0,
			.condition_offset = 0,
			.condition_mask = MI_FLUSH_DW_OP_MASK,
	      }},						       ),
	CMD(  MI_CONDITIONAL_BATCH_BUFFER_END,  SMI,   !F,  0xFF,   B,
	      .bits = {{
			.offset = 0,
			.mask = MI_GLOBAL_GTT,
			.expected = 0,
	      }},						       ),
};

static const struct drm_i915_cmd_descriptor blt_cmds[] = {
	CMD(  MI_DISPLAY_FLIP,                  SMI,   !F,  0xFF,   R  ),
	CMD(  MI_STORE_DWORD_IMM,               SMI,   !F,  0x3FF,  B,
	      .bits = {{
			.offset = 0,
			.mask = MI_GLOBAL_GTT,
			.expected = 0,
	      }},						       ),
	CMD(  MI_UPDATE_GTT,                    SMI,   !F,  0x3F,   R  ),
	CMD(  MI_FLUSH_DW,                      SMI,   !F,  0x3F,   B,
	      .bits = {{
			.offset = 0,
			.mask = MI_FLUSH_DW_NOTIFY,
			.expected = 0,
	      },
	      {
			.offset = 1,
			.mask = MI_FLUSH_DW_USE_GTT,
			.expected = 0,
			.condition_offset = 0,
			.condition_mask = MI_FLUSH_DW_OP_MASK,
	      },
	      {
			.offset = 0,
			.mask = MI_FLUSH_DW_STORE_INDEX,
			.expected = 0,
			.condition_offset = 0,
			.condition_mask = MI_FLUSH_DW_OP_MASK,
	      }},						       ),
	CMD(  COLOR_BLT,                        S2D,   !F,  0x3F,   S  ),
	CMD(  SRC_COPY_BLT,                     S2D,   !F,  0x3F,   S  ),
};

static const struct drm_i915_cmd_descriptor hsw_blt_cmds[] = {
	CMD(  MI_LOAD_SCAN_LINES_INCL,          SMI,   !F,  0x3F,   M  ),
	CMD(  MI_LOAD_SCAN_LINES_EXCL,          SMI,   !F,  0x3F,   R  ),
};

#undef CMD
#undef SMI
#undef S3D
#undef S2D
#undef SMFX
#undef F
#undef S
#undef R
#undef W
#undef B
#undef M

static const struct drm_i915_cmd_table gen7_render_cmds[] = {
	{ common_cmds, ARRAY_SIZE(common_cmds) },
	{ render_cmds, ARRAY_SIZE(render_cmds) },
};

static const struct drm_i915_cmd_table hsw_render_ring_cmds[] = {
	{ common_cmds, ARRAY_SIZE(common_cmds) },
	{ render_cmds, ARRAY_SIZE(render_cmds) },
	{ hsw_render_cmds, ARRAY_SIZE(hsw_render_cmds) },
};

static const struct drm_i915_cmd_table gen7_video_cmds[] = {
	{ common_cmds, ARRAY_SIZE(common_cmds) },
	{ video_cmds, ARRAY_SIZE(video_cmds) },
};

static const struct drm_i915_cmd_table hsw_vebox_cmds[] = {
	{ common_cmds, ARRAY_SIZE(common_cmds) },
	{ vecs_cmds, ARRAY_SIZE(vecs_cmds) },
};

static const struct drm_i915_cmd_table gen7_blt_cmds[] = {
	{ common_cmds, ARRAY_SIZE(common_cmds) },
	{ blt_cmds, ARRAY_SIZE(blt_cmds) },
};

static const struct drm_i915_cmd_table hsw_blt_ring_cmds[] = {
	{ common_cmds, ARRAY_SIZE(common_cmds) },
	{ blt_cmds, ARRAY_SIZE(blt_cmds) },
	{ hsw_blt_cmds, ARRAY_SIZE(hsw_blt_cmds) },
};

/*
 * Register whitelists, sorted by increasing register offset.
 */

/*
 * An individual whitelist entry granting access to register addr.  If
 * mask is non-zero the argument of immediate register writes will be
 * AND-ed with mask, and the command will be rejected if the result
 * doesn't match value.
 *
 * Registers with non-zero mask are only allowed to be written using
 * LRI.
 */
struct drm_i915_reg_descriptor {
	i915_reg_t addr;
	u32 mask;
	u32 value;
};

/* Convenience macro for adding 32-bit registers. */
#define REG32(_reg, ...) \
	{ .addr = (_reg), __VA_ARGS__ }

/*
 * Convenience macro for adding 64-bit registers.
 *
 * Some registers that userspace accesses are 64 bits. The register
 * access commands only allow 32-bit accesses. Hence, we have to include
 * entries for both halves of the 64-bit registers.
 */
#define REG64(_reg) \
	{ .addr = _reg }, \
	{ .addr = _reg ## _UDW }

#define REG64_IDX(_reg, idx) \
	{ .addr = _reg(idx) }, \
	{ .addr = _reg ## _UDW(idx) }

static const struct drm_i915_reg_descriptor gen7_render_regs[] = {
	REG64(GPGPU_THREADS_DISPATCHED),
	REG64(HS_INVOCATION_COUNT),
	REG64(DS_INVOCATION_COUNT),
	REG64(IA_VERTICES_COUNT),
	REG64(IA_PRIMITIVES_COUNT),
	REG64(VS_INVOCATION_COUNT),
	REG64(GS_INVOCATION_COUNT),
	REG64(GS_PRIMITIVES_COUNT),
	REG64(CL_INVOCATION_COUNT),
	REG64(CL_PRIMITIVES_COUNT),
	REG64(PS_INVOCATION_COUNT),
	REG64(PS_DEPTH_COUNT),
	REG64_IDX(RING_TIMESTAMP, RENDER_RING_BASE),
	REG32(OACONTROL), /* Only allowed for LRI and SRM. See below. */
	REG64(MI_PREDICATE_SRC0),
	REG64(MI_PREDICATE_SRC1),
	REG32(GEN7_3DPRIM_END_OFFSET),
	REG32(GEN7_3DPRIM_START_VERTEX),
	REG32(GEN7_3DPRIM_VERTEX_COUNT),
	REG32(GEN7_3DPRIM_INSTANCE_COUNT),
	REG32(GEN7_3DPRIM_START_INSTANCE),
	REG32(GEN7_3DPRIM_BASE_VERTEX),
	REG32(GEN7_GPGPU_DISPATCHDIMX),
	REG32(GEN7_GPGPU_DISPATCHDIMY),
	REG32(GEN7_GPGPU_DISPATCHDIMZ),
	REG64_IDX(GEN7_SO_NUM_PRIMS_WRITTEN, 0),
	REG64_IDX(GEN7_SO_NUM_PRIMS_WRITTEN, 1),
	REG64_IDX(GEN7_SO_NUM_PRIMS_WRITTEN, 2),
	REG64_IDX(GEN7_SO_NUM_PRIMS_WRITTEN, 3),
	REG64_IDX(GEN7_SO_PRIM_STORAGE_NEEDED, 0),
	REG64_IDX(GEN7_SO_PRIM_STORAGE_NEEDED, 1),
	REG64_IDX(GEN7_SO_PRIM_STORAGE_NEEDED, 2),
	REG64_IDX(GEN7_SO_PRIM_STORAGE_NEEDED, 3),
	REG32(GEN7_SO_WRITE_OFFSET(0)),
	REG32(GEN7_SO_WRITE_OFFSET(1)),
	REG32(GEN7_SO_WRITE_OFFSET(2)),
	REG32(GEN7_SO_WRITE_OFFSET(3)),
	REG32(GEN7_L3SQCREG1),
	REG32(GEN7_L3CNTLREG2),
	REG32(GEN7_L3CNTLREG3),
};

static const struct drm_i915_reg_descriptor hsw_render_regs[] = {
	REG64_IDX(HSW_CS_GPR, 0),
	REG64_IDX(HSW_CS_GPR, 1),
	REG64_IDX(HSW_CS_GPR, 2),
	REG64_IDX(HSW_CS_GPR, 3),
	REG64_IDX(HSW_CS_GPR, 4),
	REG64_IDX(HSW_CS_GPR, 5),
	REG64_IDX(HSW_CS_GPR, 6),
	REG64_IDX(HSW_CS_GPR, 7),
	REG64_IDX(HSW_CS_GPR, 8),
	REG64_IDX(HSW_CS_GPR, 9),
	REG64_IDX(HSW_CS_GPR, 10),
	REG64_IDX(HSW_CS_GPR, 11),
	REG64_IDX(HSW_CS_GPR, 12),
	REG64_IDX(HSW_CS_GPR, 13),
	REG64_IDX(HSW_CS_GPR, 14),
	REG64_IDX(HSW_CS_GPR, 15),
	REG32(HSW_SCRATCH1,
	      .mask = ~HSW_SCRATCH1_L3_DATA_ATOMICS_DISABLE,
	      .value = 0),
	REG32(HSW_ROW_CHICKEN3,
	      .mask = ~(HSW_ROW_CHICKEN3_L3_GLOBAL_ATOMICS_DISABLE << 16 |
                        HSW_ROW_CHICKEN3_L3_GLOBAL_ATOMICS_DISABLE),
	      .value = 0),
};

static const struct drm_i915_reg_descriptor gen7_blt_regs[] = {
	REG32(BCS_SWCTRL),
};

static const struct drm_i915_reg_descriptor ivb_master_regs[] = {
	REG32(FORCEWAKE_MT),
	REG32(DERRMR),
	REG32(GEN7_PIPE_DE_LOAD_SL(PIPE_A)),
	REG32(GEN7_PIPE_DE_LOAD_SL(PIPE_B)),
	REG32(GEN7_PIPE_DE_LOAD_SL(PIPE_C)),
};

static const struct drm_i915_reg_descriptor hsw_master_regs[] = {
	REG32(FORCEWAKE_MT),
	REG32(DERRMR),
};

#undef REG64
#undef REG32

struct drm_i915_reg_table {
	const struct drm_i915_reg_descriptor *regs;
	int num_regs;
	bool master;
};

static const struct drm_i915_reg_table ivb_render_reg_tables[] = {
	{ gen7_render_regs, ARRAY_SIZE(gen7_render_regs), false },
	{ ivb_master_regs, ARRAY_SIZE(ivb_master_regs), true },
};

static const struct drm_i915_reg_table ivb_blt_reg_tables[] = {
	{ gen7_blt_regs, ARRAY_SIZE(gen7_blt_regs), false },
	{ ivb_master_regs, ARRAY_SIZE(ivb_master_regs), true },
};

static const struct drm_i915_reg_table hsw_render_reg_tables[] = {
	{ gen7_render_regs, ARRAY_SIZE(gen7_render_regs), false },
	{ hsw_render_regs, ARRAY_SIZE(hsw_render_regs), false },
	{ hsw_master_regs, ARRAY_SIZE(hsw_master_regs), true },
};

static const struct drm_i915_reg_table hsw_blt_reg_tables[] = {
	{ gen7_blt_regs, ARRAY_SIZE(gen7_blt_regs), false },
	{ hsw_master_regs, ARRAY_SIZE(hsw_master_regs), true },
};

static u32 gen7_render_get_cmd_length_mask(u32 cmd_header)
{
	u32 client = (cmd_header & INSTR_CLIENT_MASK) >> INSTR_CLIENT_SHIFT;
	u32 subclient =
		(cmd_header & INSTR_SUBCLIENT_MASK) >> INSTR_SUBCLIENT_SHIFT;

	if (client == INSTR_MI_CLIENT)
		return 0x3F;
	else if (client == INSTR_RC_CLIENT) {
		if (subclient == INSTR_MEDIA_SUBCLIENT)
			return 0xFFFF;
		else
			return 0xFF;
	}

	DRM_DEBUG_DRIVER("CMD: Abnormal rcs cmd length! 0x%08X\n", cmd_header);
	return 0;
}

static u32 gen7_bsd_get_cmd_length_mask(u32 cmd_header)
{
	u32 client = (cmd_header & INSTR_CLIENT_MASK) >> INSTR_CLIENT_SHIFT;
	u32 subclient =
		(cmd_header & INSTR_SUBCLIENT_MASK) >> INSTR_SUBCLIENT_SHIFT;
	u32 op = (cmd_header & INSTR_26_TO_24_MASK) >> INSTR_26_TO_24_SHIFT;

	if (client == INSTR_MI_CLIENT)
		return 0x3F;
	else if (client == INSTR_RC_CLIENT) {
		if (subclient == INSTR_MEDIA_SUBCLIENT) {
			if (op == 6)
				return 0xFFFF;
			else
				return 0xFFF;
		} else
			return 0xFF;
	}

	DRM_DEBUG_DRIVER("CMD: Abnormal bsd cmd length! 0x%08X\n", cmd_header);
	return 0;
}

static u32 gen7_blt_get_cmd_length_mask(u32 cmd_header)
{
	u32 client = (cmd_header & INSTR_CLIENT_MASK) >> INSTR_CLIENT_SHIFT;

	if (client == INSTR_MI_CLIENT)
		return 0x3F;
	else if (client == INSTR_BC_CLIENT)
		return 0xFF;

	DRM_DEBUG_DRIVER("CMD: Abnormal blt cmd length! 0x%08X\n", cmd_header);
	return 0;
}

static bool validate_cmds_sorted(struct intel_engine_cs *engine,
				 const struct drm_i915_cmd_table *cmd_tables,
				 int cmd_table_count)
{
	int i;
	bool ret = true;

	if (!cmd_tables || cmd_table_count == 0)
		return true;

	for (i = 0; i < cmd_table_count; i++) {
		const struct drm_i915_cmd_table *table = &cmd_tables[i];
		u32 previous = 0;
		int j;

		for (j = 0; j < table->count; j++) {
			const struct drm_i915_cmd_descriptor *desc =
				&table->table[j];
			u32 curr = desc->cmd.value & desc->cmd.mask;

			if (curr < previous) {
				DRM_ERROR("CMD: table not sorted ring=%d table=%d entry=%d cmd=0x%08X prev=0x%08X\n",
					  engine->id, i, j, curr, previous);
				ret = false;
			}

			previous = curr;
		}
	}

	return ret;
}

static bool check_sorted(int ring_id,
			 const struct drm_i915_reg_descriptor *reg_table,
			 int reg_count)
{
	int i;
	u32 previous = 0;
	bool ret = true;

	for (i = 0; i < reg_count; i++) {
		u32 curr = i915_mmio_reg_offset(reg_table[i].addr);

		if (curr < previous) {
			DRM_ERROR("CMD: table not sorted ring=%d entry=%d reg=0x%08X prev=0x%08X\n",
				  ring_id, i, curr, previous);
			ret = false;
		}

		previous = curr;
	}

	return ret;
}

static bool validate_regs_sorted(struct intel_engine_cs *engine)
{
	int i;
	const struct drm_i915_reg_table *table;

	for (i = 0; i < engine->reg_table_count; i++) {
		table = &engine->reg_tables[i];
		if (!check_sorted(engine->id, table->regs, table->num_regs))
			return false;
	}

	return true;
}

struct cmd_node {
	const struct drm_i915_cmd_descriptor *desc;
	struct hlist_node node;
};

/*
 * Different command ranges have different numbers of bits for the opcode. For
 * example, MI commands use bits 31:23 while 3D commands use bits 31:16. The
 * problem is that, for example, MI commands use bits 22:16 for other fields
 * such as GGTT vs PPGTT bits. If we include those bits in the mask then when
 * we mask a command from a batch it could hash to the wrong bucket due to
 * non-opcode bits being set. But if we don't include those bits, some 3D
 * commands may hash to the same bucket due to not including opcode bits that
 * make the command unique. For now, we will risk hashing to the same bucket.
 *
 * If we attempt to generate a perfect hash, we should be able to look at bits
 * 31:29 of a command from a batch buffer and use the full mask for that
 * client. The existing INSTR_CLIENT_MASK/SHIFT defines can be used for this.
 */
#define CMD_HASH_MASK STD_MI_OPCODE_MASK

static int init_hash_table(struct intel_engine_cs *engine,
			   const struct drm_i915_cmd_table *cmd_tables,
			   int cmd_table_count)
{
	int i, j;

	hash_init(engine->cmd_hash);

	for (i = 0; i < cmd_table_count; i++) {
		const struct drm_i915_cmd_table *table = &cmd_tables[i];

		for (j = 0; j < table->count; j++) {
			const struct drm_i915_cmd_descriptor *desc =
				&table->table[j];
			struct cmd_node *desc_node =
				kmalloc(sizeof(*desc_node), GFP_KERNEL);

			if (!desc_node)
				return -ENOMEM;

			desc_node->desc = desc;
			hash_add(engine->cmd_hash, &desc_node->node,
				 desc->cmd.value & CMD_HASH_MASK);
		}
	}

	return 0;
}

static void fini_hash_table(struct intel_engine_cs *engine)
{
	struct hlist_node *tmp;
	struct cmd_node *desc_node;
	int i;

	hash_for_each_safe(engine->cmd_hash, i, tmp, desc_node, node) {
		hash_del(&desc_node->node);
		kfree(desc_node);
	}
}

/**
 * i915_cmd_parser_init_ring() - set cmd parser related fields for a ringbuffer
 * @ring: the ringbuffer to initialize
 *
 * Optionally initializes fields related to batch buffer command parsing in the
 * struct intel_engine_cs based on whether the platform requires software
 * command parsing.
 *
 * Return: non-zero if initialization fails
 */
int i915_cmd_parser_init_ring(struct intel_engine_cs *engine)
{
	const struct drm_i915_cmd_table *cmd_tables;
	int cmd_table_count;
	int ret;

	if (!IS_GEN7(engine->dev))
		return 0;

	switch (engine->id) {
	case RCS:
		if (IS_HASWELL(engine->dev)) {
			cmd_tables = hsw_render_ring_cmds;
			cmd_table_count =
				ARRAY_SIZE(hsw_render_ring_cmds);
		} else {
			cmd_tables = gen7_render_cmds;
			cmd_table_count = ARRAY_SIZE(gen7_render_cmds);
		}

		if (IS_HASWELL(engine->dev)) {
			engine->reg_tables = hsw_render_reg_tables;
			engine->reg_table_count = ARRAY_SIZE(hsw_render_reg_tables);
		} else {
			engine->reg_tables = ivb_render_reg_tables;
			engine->reg_table_count = ARRAY_SIZE(ivb_render_reg_tables);
		}

		engine->get_cmd_length_mask = gen7_render_get_cmd_length_mask;
		break;
	case VCS:
		cmd_tables = gen7_video_cmds;
		cmd_table_count = ARRAY_SIZE(gen7_video_cmds);
		engine->get_cmd_length_mask = gen7_bsd_get_cmd_length_mask;
		break;
	case BCS:
		if (IS_HASWELL(engine->dev)) {
			cmd_tables = hsw_blt_ring_cmds;
			cmd_table_count = ARRAY_SIZE(hsw_blt_ring_cmds);
		} else {
			cmd_tables = gen7_blt_cmds;
			cmd_table_count = ARRAY_SIZE(gen7_blt_cmds);
		}

		if (IS_HASWELL(engine->dev)) {
			engine->reg_tables = hsw_blt_reg_tables;
			engine->reg_table_count = ARRAY_SIZE(hsw_blt_reg_tables);
		} else {
			engine->reg_tables = ivb_blt_reg_tables;
			engine->reg_table_count = ARRAY_SIZE(ivb_blt_reg_tables);
		}

		engine->get_cmd_length_mask = gen7_blt_get_cmd_length_mask;
		break;
	case VECS:
		cmd_tables = hsw_vebox_cmds;
		cmd_table_count = ARRAY_SIZE(hsw_vebox_cmds);
		/* VECS can use the same length_mask function as VCS */
		engine->get_cmd_length_mask = gen7_bsd_get_cmd_length_mask;
		break;
	default:
		DRM_ERROR("CMD: cmd_parser_init with unknown ring: %d\n",
			  engine->id);
		BUG();
	}

	BUG_ON(!validate_cmds_sorted(engine, cmd_tables, cmd_table_count));
	BUG_ON(!validate_regs_sorted(engine));

	WARN_ON(!hash_empty(engine->cmd_hash));

	ret = init_hash_table(engine, cmd_tables, cmd_table_count);
	if (ret) {
		DRM_ERROR("CMD: cmd_parser_init failed!\n");
		fini_hash_table(engine);
		return ret;
	}

	engine->needs_cmd_parser = true;

	return 0;
}

/**
 * i915_cmd_parser_fini_ring() - clean up cmd parser related fields
 * @ring: the ringbuffer to clean up
 *
 * Releases any resources related to command parsing that may have been
 * initialized for the specified ring.
 */
void i915_cmd_parser_fini_ring(struct intel_engine_cs *engine)
{
	if (!engine->needs_cmd_parser)
		return;

	fini_hash_table(engine);
}

static const struct drm_i915_cmd_descriptor*
find_cmd_in_table(struct intel_engine_cs *engine,
		  u32 cmd_header)
{
	struct cmd_node *desc_node;

	hash_for_each_possible(engine->cmd_hash, desc_node, node,
			       cmd_header & CMD_HASH_MASK) {
		const struct drm_i915_cmd_descriptor *desc = desc_node->desc;
		u32 masked_cmd = desc->cmd.mask & cmd_header;
		u32 masked_value = desc->cmd.value & desc->cmd.mask;

		if (masked_cmd == masked_value)
			return desc;
	}

	return NULL;
}

/*
 * Returns a pointer to a descriptor for the command specified by cmd_header.
 *
 * The caller must supply space for a default descriptor via the default_desc
 * parameter. If no descriptor for the specified command exists in the ring's
 * command parser tables, this function fills in default_desc based on the
 * ring's default length encoding and returns default_desc.
 */
static const struct drm_i915_cmd_descriptor*
find_cmd(struct intel_engine_cs *engine,
	 u32 cmd_header,
	 struct drm_i915_cmd_descriptor *default_desc)
{
	const struct drm_i915_cmd_descriptor *desc;
	u32 mask;

	desc = find_cmd_in_table(engine, cmd_header);
	if (desc)
		return desc;

	mask = engine->get_cmd_length_mask(cmd_header);
	if (!mask)
		return NULL;

	BUG_ON(!default_desc);
	default_desc->flags = CMD_DESC_SKIP;
	default_desc->length.mask = mask;

	return default_desc;
}

static const struct drm_i915_reg_descriptor *
find_reg(const struct drm_i915_reg_descriptor *table,
	 int count, u32 addr)
{
	int i;

	for (i = 0; i < count; i++) {
		if (i915_mmio_reg_offset(table[i].addr) == addr)
			return &table[i];
	}

<<<<<<< HEAD
		for (i = 0; i < count; i++) {
			if (i915_mmio_reg_offset(table[i].addr) == addr)
				return &table[i];
=======
	return NULL;
}

static const struct drm_i915_reg_descriptor *
find_reg_in_tables(const struct drm_i915_reg_table *tables,
		   int count, bool is_master, u32 addr)
{
	int i;
	const struct drm_i915_reg_table *table;
	const struct drm_i915_reg_descriptor *reg;

	for (i = 0; i < count; i++) {
		table = &tables[i];
		if (!table->master || is_master) {
			reg = find_reg(table->regs, table->num_regs,
				       addr);
			if (reg != NULL)
				return reg;
>>>>>>> f67e69b3
		}
	}

	return NULL;
}

static u32 *vmap_batch(struct drm_i915_gem_object *obj,
		       unsigned start, unsigned len)
{
	int i;
	void *addr = NULL;
	struct sg_page_iter sg_iter;
	int first_page = start >> PAGE_SHIFT;
	int last_page = (len + start + 4095) >> PAGE_SHIFT;
	int npages = last_page - first_page;
	struct page **pages;

	pages = drm_malloc_ab(npages, sizeof(*pages));
	if (pages == NULL) {
		DRM_DEBUG_DRIVER("Failed to get space for pages\n");
		goto finish;
	}

	i = 0;
	for_each_sg_page(obj->pages->sgl, &sg_iter, obj->pages->nents, first_page) {
		pages[i++] = sg_page_iter_page(&sg_iter);
		if (i == npages)
			break;
	}

	addr = vmap(pages, i, 0, PAGE_KERNEL);
	if (addr == NULL) {
		DRM_DEBUG_DRIVER("Failed to vmap pages\n");
		goto finish;
	}

finish:
	if (pages)
		drm_free_large(pages);
	return (u32*)addr;
}

/* Returns a vmap'd pointer to dest_obj, which the caller must unmap */
static u32 *copy_batch(struct drm_i915_gem_object *dest_obj,
		       struct drm_i915_gem_object *src_obj,
		       u32 batch_start_offset,
		       u32 batch_len)
{
	int needs_clflush = 0;
	void *src_base, *src;
	void *dst = NULL;
	int ret;

	if (batch_len > dest_obj->base.size ||
	    batch_len + batch_start_offset > src_obj->base.size)
		return ERR_PTR(-E2BIG);

	if (WARN_ON(dest_obj->pages_pin_count == 0))
		return ERR_PTR(-ENODEV);

	ret = i915_gem_obj_prepare_shmem_read(src_obj, &needs_clflush);
	if (ret) {
		DRM_DEBUG_DRIVER("CMD: failed to prepare shadow batch\n");
		return ERR_PTR(ret);
	}

	src_base = vmap_batch(src_obj, batch_start_offset, batch_len);
	if (!src_base) {
		DRM_DEBUG_DRIVER("CMD: Failed to vmap batch\n");
		ret = -ENOMEM;
		goto unpin_src;
	}

	ret = i915_gem_object_set_to_cpu_domain(dest_obj, true);
	if (ret) {
		DRM_DEBUG_DRIVER("CMD: Failed to set shadow batch to CPU\n");
		goto unmap_src;
	}

	dst = vmap_batch(dest_obj, 0, batch_len);
	if (!dst) {
		DRM_DEBUG_DRIVER("CMD: Failed to vmap shadow batch\n");
		ret = -ENOMEM;
		goto unmap_src;
	}

	src = src_base + offset_in_page(batch_start_offset);
	if (needs_clflush)
		drm_clflush_virt_range(src, batch_len);

	memcpy(dst, src, batch_len);

unmap_src:
	vunmap(src_base);
unpin_src:
	i915_gem_object_unpin_pages(src_obj);

	return ret ? ERR_PTR(ret) : dst;
}

/**
 * i915_needs_cmd_parser() - should a given ring use software command parsing?
 * @ring: the ring in question
 *
 * Only certain platforms require software batch buffer command parsing, and
 * only when enabled via module parameter.
 *
 * Return: true if the ring requires software command parsing
 */
bool i915_needs_cmd_parser(struct intel_engine_cs *engine)
{
	if (!engine->needs_cmd_parser)
		return false;

	if (!USES_PPGTT(engine->dev))
		return false;

	return (i915.enable_cmd_parser == 1);
}

static bool check_cmd(const struct intel_engine_cs *engine,
		      const struct drm_i915_cmd_descriptor *desc,
		      const u32 *cmd, u32 length,
		      const bool is_master,
		      bool *oacontrol_set)
{
	if (desc->flags & CMD_DESC_REJECT) {
		DRM_DEBUG_DRIVER("CMD: Rejected command: 0x%08X\n", *cmd);
		return false;
	}

	if ((desc->flags & CMD_DESC_MASTER) && !is_master) {
		DRM_DEBUG_DRIVER("CMD: Rejected master-only command: 0x%08X\n",
				 *cmd);
		return false;
	}

	if (desc->flags & CMD_DESC_REGISTER) {
		/*
		 * Get the distance between individual register offset
		 * fields if the command can perform more than one
		 * access at a time.
		 */
		const u32 step = desc->reg.step ? desc->reg.step : length;
		u32 offset;

		for (offset = desc->reg.offset; offset < length;
		     offset += step) {
			const u32 reg_addr = cmd[offset] & desc->reg.mask;
			const struct drm_i915_reg_descriptor *reg =
				find_reg_in_tables(engine->reg_tables,
						   engine->reg_table_count,
						   is_master,
						   reg_addr);

			if (!reg) {
				DRM_DEBUG_DRIVER("CMD: Rejected register 0x%08X in command: 0x%08X (ring=%d)\n",
						 reg_addr, *cmd, engine->id);
				return false;
			}

			/*
			 * OACONTROL requires some special handling for
			 * writes. We want to make sure that any batch which
			 * enables OA also disables it before the end of the
			 * batch. The goal is to prevent one process from
			 * snooping on the perf data from another process. To do
			 * that, we need to check the value that will be written
			 * to the register. Hence, limit OACONTROL writes to
			 * only MI_LOAD_REGISTER_IMM commands.
			 */
			if (reg_addr == i915_mmio_reg_offset(OACONTROL)) {
				if (desc->cmd.value == MI_LOAD_REGISTER_MEM) {
					DRM_DEBUG_DRIVER("CMD: Rejected LRM to OACONTROL\n");
					return false;
				}

				if (desc->cmd.value == MI_LOAD_REGISTER_IMM(1))
					*oacontrol_set = (cmd[offset + 1] != 0);
			}

			/*
			 * Check the value written to the register against the
			 * allowed mask/value pair given in the whitelist entry.
			 */
			if (reg->mask) {
				if (desc->cmd.value == MI_LOAD_REGISTER_MEM) {
					DRM_DEBUG_DRIVER("CMD: Rejected LRM to masked register 0x%08X\n",
							 reg_addr);
					return false;
				}

				if (desc->cmd.value == MI_LOAD_REGISTER_IMM(1) &&
				    (offset + 2 > length ||
				     (cmd[offset + 1] & reg->mask) != reg->value)) {
					DRM_DEBUG_DRIVER("CMD: Rejected LRI to masked register 0x%08X\n",
							 reg_addr);
					return false;
				}
			}
		}
	}

	if (desc->flags & CMD_DESC_BITMASK) {
		int i;

		for (i = 0; i < MAX_CMD_DESC_BITMASKS; i++) {
			u32 dword;

			if (desc->bits[i].mask == 0)
				break;

			if (desc->bits[i].condition_mask != 0) {
				u32 offset =
					desc->bits[i].condition_offset;
				u32 condition = cmd[offset] &
					desc->bits[i].condition_mask;

				if (condition == 0)
					continue;
			}

			dword = cmd[desc->bits[i].offset] &
				desc->bits[i].mask;

			if (dword != desc->bits[i].expected) {
				DRM_DEBUG_DRIVER("CMD: Rejected command 0x%08X for bitmask 0x%08X (exp=0x%08X act=0x%08X) (ring=%d)\n",
						 *cmd,
						 desc->bits[i].mask,
						 desc->bits[i].expected,
						 dword, engine->id);
				return false;
			}
		}
	}

	return true;
}

#define LENGTH_BIAS 2

/**
 * i915_parse_cmds() - parse a submitted batch buffer for privilege violations
 * @ring: the ring on which the batch is to execute
 * @batch_obj: the batch buffer in question
 * @shadow_batch_obj: copy of the batch buffer in question
 * @batch_start_offset: byte offset in the batch at which execution starts
 * @batch_len: length of the commands in batch_obj
 * @is_master: is the submitting process the drm master?
 *
 * Parses the specified batch buffer looking for privilege violations as
 * described in the overview.
 *
 * Return: non-zero if the parser finds violations or otherwise fails; -EACCES
 * if the batch appears legal but should use hardware parsing
 */
int i915_parse_cmds(struct intel_engine_cs *engine,
		    struct drm_i915_gem_object *batch_obj,
		    struct drm_i915_gem_object *shadow_batch_obj,
		    u32 batch_start_offset,
		    u32 batch_len,
		    bool is_master)
{
	u32 *cmd, *batch_base, *batch_end;
	struct drm_i915_cmd_descriptor default_desc = { 0 };
	bool oacontrol_set = false; /* OACONTROL tracking. See check_cmd() */
	int ret = 0;

	batch_base = copy_batch(shadow_batch_obj, batch_obj,
				batch_start_offset, batch_len);
	if (IS_ERR(batch_base)) {
		DRM_DEBUG_DRIVER("CMD: Failed to copy batch\n");
		return PTR_ERR(batch_base);
	}

	/*
	 * We use the batch length as size because the shadow object is as
	 * large or larger and copy_batch() will write MI_NOPs to the extra
	 * space. Parsing should be faster in some cases this way.
	 */
	batch_end = batch_base + (batch_len / sizeof(*batch_end));

	cmd = batch_base;
	while (cmd < batch_end) {
		const struct drm_i915_cmd_descriptor *desc;
		u32 length;

		if (*cmd == MI_BATCH_BUFFER_END)
			break;

		desc = find_cmd(engine, *cmd, &default_desc);
		if (!desc) {
			DRM_DEBUG_DRIVER("CMD: Unrecognized command: 0x%08X\n",
					 *cmd);
			ret = -EINVAL;
			break;
		}

		/*
		 * If the batch buffer contains a chained batch, return an
		 * error that tells the caller to abort and dispatch the
		 * workload as a non-secure batch.
		 */
		if (desc->cmd.value == MI_BATCH_BUFFER_START) {
			ret = -EACCES;
			break;
		}

		if (desc->flags & CMD_DESC_FIXED)
			length = desc->length.fixed;
		else
			length = ((*cmd & desc->length.mask) + LENGTH_BIAS);

		if ((batch_end - cmd) < length) {
			DRM_DEBUG_DRIVER("CMD: Command length exceeds batch length: 0x%08X length=%u batchlen=%td\n",
					 *cmd,
					 length,
					 batch_end - cmd);
			ret = -EINVAL;
			break;
		}

		if (!check_cmd(engine, desc, cmd, length, is_master,
			       &oacontrol_set)) {
			ret = -EINVAL;
			break;
		}

		cmd += length;
	}

	if (oacontrol_set) {
		DRM_DEBUG_DRIVER("CMD: batch set OACONTROL but did not clear it\n");
		ret = -EINVAL;
	}

	if (cmd >= batch_end) {
		DRM_DEBUG_DRIVER("CMD: Got to the end of the buffer w/o a BBE cmd!\n");
		ret = -EINVAL;
	}

	vunmap(batch_base);

	return ret;
}

/**
 * i915_cmd_parser_get_version() - get the cmd parser version number
 *
 * The cmd parser maintains a simple increasing integer version number suitable
 * for passing to userspace clients to determine what operations are permitted.
 *
 * Return: the current version number of the cmd parser
 */
int i915_cmd_parser_get_version(void)
{
	/*
	 * Command parser version history
	 *
	 * 1. Initial version. Checks batches and reports violations, but leaves
	 *    hardware parsing enabled (so does not allow new use cases).
	 * 2. Allow access to the MI_PREDICATE_SRC0 and
	 *    MI_PREDICATE_SRC1 registers.
	 * 3. Allow access to the GPGPU_THREADS_DISPATCHED register.
	 * 4. L3 atomic chicken bits of HSW_SCRATCH1 and HSW_ROW_CHICKEN3.
	 * 5. GPGPU dispatch compute indirect registers.
	 * 6. TIMESTAMP register and Haswell CS GPR registers
	 */
	return 6;
}<|MERGE_RESOLUTION|>--- conflicted
+++ resolved
@@ -903,11 +903,6 @@
 			return &table[i];
 	}
 
-<<<<<<< HEAD
-		for (i = 0; i < count; i++) {
-			if (i915_mmio_reg_offset(table[i].addr) == addr)
-				return &table[i];
-=======
 	return NULL;
 }
 
@@ -926,7 +921,6 @@
 				       addr);
 			if (reg != NULL)
 				return reg;
->>>>>>> f67e69b3
 		}
 	}
 
