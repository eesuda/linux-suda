--- conflicted
+++ resolved
@@ -2864,11 +2864,7 @@
 {
 	struct intel_ringbuffer *buffer;
 
-<<<<<<< HEAD
-	while (!list_empty(&ring->active_list)) {
-=======
 	while (!list_empty(&engine->active_list)) {
->>>>>>> f67e69b3
 		struct drm_i915_gem_object *obj;
 
 		obj = list_first_entry(&engine->active_list,
@@ -2885,16 +2881,6 @@
 	 */
 
 	if (i915.enable_execlists) {
-<<<<<<< HEAD
-		spin_lock_irq(&ring->execlist_lock);
-
-		/* list_splice_tail_init checks for empty lists */
-		list_splice_tail_init(&ring->execlist_queue,
-				      &ring->execlist_retired_req_list);
-
-		spin_unlock_irq(&ring->execlist_lock);
-		intel_execlists_retire_requests(ring);
-=======
 		/* Ensure irq handler finishes or is cancelled. */
 		tasklet_kill(&engine->irq_tasklet);
 
@@ -2905,7 +2891,6 @@
 		spin_unlock_bh(&engine->execlist_lock);
 
 		intel_execlists_retire_requests(engine);
->>>>>>> f67e69b3
 	}
 
 	/*
@@ -2932,19 +2917,12 @@
 	 * upon reset is less than when we start. Do one more pass over
 	 * all the ringbuffers to reset last_retired_head.
 	 */
-<<<<<<< HEAD
-	list_for_each_entry(buffer, &ring->buffers, link) {
-		buffer->last_retired_head = buffer->tail;
-		intel_ring_update_space(buffer);
-	}
-=======
 	list_for_each_entry(buffer, &engine->buffers, link) {
 		buffer->last_retired_head = buffer->tail;
 		intel_ring_update_space(buffer);
 	}
 
 	intel_ring_init_seqno(engine, engine->last_submitted_seqno);
->>>>>>> f67e69b3
 }
 
 void i915_gem_reset(struct drm_device *dev)
@@ -3081,11 +3059,7 @@
 			return;
 
 	/* we probably should sync with hangcheck here, using cancel_work_sync.
-<<<<<<< HEAD
-	 * Also locking seems to be fubar here, ring->request_list is protected
-=======
 	 * Also locking seems to be fubar here, engine->request_list is protected
->>>>>>> f67e69b3
 	 * by dev->struct_mutex. */
 
 	intel_mark_idle(dev);
@@ -4006,11 +3980,7 @@
 		 * cacheline, whereas normally such cachelines would get
 		 * invalidated.
 		 */
-<<<<<<< HEAD
-		if (IS_BXT_REVID(dev, 0, BXT_REVID_A1))
-=======
 		if (!HAS_LLC(dev) && !HAS_SNOOP(dev))
->>>>>>> f67e69b3
 			return -ENODEV;
 
 		level = I915_CACHE_LLC;
@@ -4670,11 +4640,7 @@
 				     struct i915_address_space *vm)
 {
 	struct i915_vma *vma;
-<<<<<<< HEAD
-	list_for_each_entry(vma, &obj->vma_list, vma_link) {
-=======
 	list_for_each_entry(vma, &obj->vma_list, obj_link) {
->>>>>>> f67e69b3
 		if (vma->ggtt_view.type == I915_GGTT_VIEW_NORMAL &&
 		    vma->vm == vm)
 			return vma;
@@ -4778,15 +4744,9 @@
 	 * at initialization time.
 	 */
 	for (i = 0; i < GEN7_L3LOG_SIZE / 4; i++) {
-<<<<<<< HEAD
-		intel_ring_emit(ring, MI_LOAD_REGISTER_IMM(1));
-		intel_ring_emit_reg(ring, GEN7_L3LOG(slice, i));
-		intel_ring_emit(ring, remap_info[i]);
-=======
 		intel_ring_emit(engine, MI_LOAD_REGISTER_IMM(1));
 		intel_ring_emit_reg(engine, GEN7_L3LOG(slice, i));
 		intel_ring_emit(engine, remap_info[i]);
->>>>>>> f67e69b3
 	}
 
 	intel_ring_advance(engine);
@@ -5161,20 +5121,6 @@
 
 	dev_priv->relative_constants_mode = I915_EXEC_CONSTANTS_REL_GENERAL;
 
-<<<<<<< HEAD
-	if (INTEL_INFO(dev)->gen >= 7 && !IS_VALLEYVIEW(dev) && !IS_CHERRYVIEW(dev))
-		dev_priv->num_fence_regs = 32;
-	else if (INTEL_INFO(dev)->gen >= 4 || IS_I945G(dev) || IS_I945GM(dev) || IS_G33(dev))
-		dev_priv->num_fence_regs = 16;
-	else
-		dev_priv->num_fence_regs = 8;
-
-	if (intel_vgpu_active(dev))
-		dev_priv->num_fence_regs =
-				I915_READ(vgtif_reg(avail_rs.fence_num));
-
-=======
->>>>>>> f67e69b3
 	/*
 	 * Set initial sequence number for requests.
 	 * Using this number allows the wraparound to happen early,
