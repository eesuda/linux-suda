--- conflicted
+++ resolved
@@ -1324,104 +1324,45 @@
 		tasklet_schedule(&engine->irq_tasklet);
 }
 
-<<<<<<< HEAD
-static __always_inline void
-gen8_cs_irq_handler(struct intel_engine_cs *ring, u32 iir, int test_shift)
-{
-	if (iir & (GT_RENDER_USER_INTERRUPT << test_shift))
-		notify_ring(ring);
-	if (iir & (GT_CONTEXT_SWITCH_INTERRUPT << test_shift))
-		intel_lrc_irq_handler(ring);
-}
-
-static irqreturn_t gen8_gt_irq_handler(struct drm_i915_private *dev_priv,
-				       u32 master_ctl)
-=======
 static irqreturn_t gen8_gt_irq_ack(struct drm_i915_private *dev_priv,
 				   u32 master_ctl,
 				   u32 gt_iir[4])
->>>>>>> f67e69b3
 {
 	irqreturn_t ret = IRQ_NONE;
 
 	if (master_ctl & (GEN8_GT_RCS_IRQ | GEN8_GT_BCS_IRQ)) {
-<<<<<<< HEAD
-		u32 iir = I915_READ_FW(GEN8_GT_IIR(0));
-		if (iir) {
-			I915_WRITE_FW(GEN8_GT_IIR(0), iir);
-			ret = IRQ_HANDLED;
-
-			gen8_cs_irq_handler(&dev_priv->ring[RCS],
-					iir, GEN8_RCS_IRQ_SHIFT);
-
-			gen8_cs_irq_handler(&dev_priv->ring[BCS],
-					iir, GEN8_BCS_IRQ_SHIFT);
-=======
 		gt_iir[0] = I915_READ_FW(GEN8_GT_IIR(0));
 		if (gt_iir[0]) {
 			I915_WRITE_FW(GEN8_GT_IIR(0), gt_iir[0]);
 			ret = IRQ_HANDLED;
->>>>>>> f67e69b3
 		} else
 			DRM_ERROR("The master control interrupt lied (GT0)!\n");
 	}
 
 	if (master_ctl & (GEN8_GT_VCS1_IRQ | GEN8_GT_VCS2_IRQ)) {
-<<<<<<< HEAD
-		u32 iir = I915_READ_FW(GEN8_GT_IIR(1));
-		if (iir) {
-			I915_WRITE_FW(GEN8_GT_IIR(1), iir);
-			ret = IRQ_HANDLED;
-
-			gen8_cs_irq_handler(&dev_priv->ring[VCS],
-					iir, GEN8_VCS1_IRQ_SHIFT);
-
-			gen8_cs_irq_handler(&dev_priv->ring[VCS2],
-					iir, GEN8_VCS2_IRQ_SHIFT);
-=======
 		gt_iir[1] = I915_READ_FW(GEN8_GT_IIR(1));
 		if (gt_iir[1]) {
 			I915_WRITE_FW(GEN8_GT_IIR(1), gt_iir[1]);
 			ret = IRQ_HANDLED;
->>>>>>> f67e69b3
 		} else
 			DRM_ERROR("The master control interrupt lied (GT1)!\n");
 	}
 
 	if (master_ctl & GEN8_GT_VECS_IRQ) {
-<<<<<<< HEAD
-		u32 iir = I915_READ_FW(GEN8_GT_IIR(3));
-		if (iir) {
-			I915_WRITE_FW(GEN8_GT_IIR(3), iir);
-			ret = IRQ_HANDLED;
-
-			gen8_cs_irq_handler(&dev_priv->ring[VECS],
-					iir, GEN8_VECS_IRQ_SHIFT);
-=======
 		gt_iir[3] = I915_READ_FW(GEN8_GT_IIR(3));
 		if (gt_iir[3]) {
 			I915_WRITE_FW(GEN8_GT_IIR(3), gt_iir[3]);
 			ret = IRQ_HANDLED;
->>>>>>> f67e69b3
 		} else
 			DRM_ERROR("The master control interrupt lied (GT3)!\n");
 	}
 
 	if (master_ctl & GEN8_GT_PM_IRQ) {
-<<<<<<< HEAD
-		u32 iir = I915_READ_FW(GEN8_GT_IIR(2));
-		if (iir & dev_priv->pm_rps_events) {
-			I915_WRITE_FW(GEN8_GT_IIR(2),
-				      iir & dev_priv->pm_rps_events);
-			ret = IRQ_HANDLED;
-			gen6_rps_irq_handler(dev_priv, iir);
-=======
 		gt_iir[2] = I915_READ_FW(GEN8_GT_IIR(2));
 		if (gt_iir[2] & dev_priv->pm_rps_events) {
 			I915_WRITE_FW(GEN8_GT_IIR(2),
 				      gt_iir[2] & dev_priv->pm_rps_events);
 			ret = IRQ_HANDLED;
->>>>>>> f67e69b3
 		} else
 			DRM_ERROR("The master control interrupt lied (PM)!\n");
 	}
@@ -1806,14 +1747,11 @@
 	return hotplug_status;
 }
 
-<<<<<<< HEAD
-=======
 static void i9xx_hpd_irq_handler(struct drm_device *dev,
 				 u32 hotplug_status)
 {
 	u32 pin_mask = 0, long_mask = 0;
 
->>>>>>> f67e69b3
 	if (IS_G4X(dev) || IS_VALLEYVIEW(dev) || IS_CHERRYVIEW(dev)) {
 		u32 hotplug_trigger = hotplug_status & HOTPLUG_INT_STATUS_G4X;
 
@@ -1850,12 +1788,6 @@
 
 	/* IRQs are synced during runtime_suspend, we don't require a wakeref */
 	disable_rpm_wakeref_asserts(dev_priv);
-<<<<<<< HEAD
-
-	while (true) {
-		/* Find, clear, then process each source of interrupt */
-=======
->>>>>>> f67e69b3
 
 	do {
 		u32 iir, gt_iir, pm_iir;
@@ -1925,12 +1857,6 @@
 
 	enable_rpm_wakeref_asserts(dev_priv);
 
-<<<<<<< HEAD
-out:
-	enable_rpm_wakeref_asserts(dev_priv);
-
-=======
->>>>>>> f67e69b3
 	return ret;
 }
 
@@ -1946,9 +1872,6 @@
 	/* IRQs are synced during runtime_suspend, we don't require a wakeref */
 	disable_rpm_wakeref_asserts(dev_priv);
 
-<<<<<<< HEAD
-	for (;;) {
-=======
 	do {
 		u32 master_ctl, iir;
 		u32 gt_iir[4] = {};
@@ -1956,7 +1879,6 @@
 		u32 hotplug_status = 0;
 		u32 ier = 0;
 
->>>>>>> f67e69b3
 		master_ctl = I915_READ(GEN8_MASTER_IRQ) & ~GEN8_MASTER_IRQ_CONTROL;
 		iir = I915_READ(VLV_IIR);
 
@@ -2346,13 +2268,6 @@
 
 	/* IRQs are synced during runtime_suspend, we don't require a wakeref */
 	disable_rpm_wakeref_asserts(dev_priv);
-<<<<<<< HEAD
-
-	/* We get interrupts on unclaimed registers, so check for this before we
-	 * do any I915_{READ,WRITE}. */
-	intel_uncore_check_errors(dev);
-=======
->>>>>>> f67e69b3
 
 	/* disable master interrupt before clearing iir  */
 	de_ier = I915_READ(DEIER);
@@ -2437,31 +2352,6 @@
 	irqreturn_t ret = IRQ_NONE;
 	u32 iir;
 	enum pipe pipe;
-<<<<<<< HEAD
-	u32 aux_mask = GEN8_AUX_CHANNEL_A;
-
-	if (!intel_irqs_enabled(dev_priv))
-		return IRQ_NONE;
-
-	/* IRQs are synced during runtime_suspend, we don't require a wakeref */
-	disable_rpm_wakeref_asserts(dev_priv);
-
-	if (INTEL_INFO(dev_priv)->gen >= 9)
-		aux_mask |=  GEN9_AUX_CHANNEL_B | GEN9_AUX_CHANNEL_C |
-			GEN9_AUX_CHANNEL_D;
-
-	master_ctl = I915_READ_FW(GEN8_MASTER_IRQ);
-	master_ctl &= ~GEN8_MASTER_IRQ_CONTROL;
-	if (!master_ctl)
-		goto out;
-
-	I915_WRITE_FW(GEN8_MASTER_IRQ, 0);
-
-	/* Find, clear, then process each source of interrupt */
-
-	ret = gen8_gt_irq_handler(dev_priv, master_ctl);
-=======
->>>>>>> f67e69b3
 
 	if (master_ctl & GEN8_DE_MISC_IRQ) {
 		iir = I915_READ(GEN8_DE_MISC_IIR);
@@ -2628,10 +2518,6 @@
 	I915_WRITE_FW(GEN8_MASTER_IRQ, GEN8_MASTER_IRQ_CONTROL);
 	POSTING_READ_FW(GEN8_MASTER_IRQ);
 
-<<<<<<< HEAD
-out:
-=======
->>>>>>> f67e69b3
 	enable_rpm_wakeref_asserts(dev_priv);
 
 	return ret;
@@ -3280,9 +3166,6 @@
 	 */
 	DISABLE_RPM_WAKEREF_ASSERTS(dev_priv);
 
-<<<<<<< HEAD
-	for_each_ring(ring, dev_priv, i) {
-=======
 	/* As enabling the GPU requires fairly extensive mmio access,
 	 * periodically arm the mmio checker to see if we are triggering
 	 * any invalid access.
@@ -3290,7 +3173,6 @@
 	intel_uncore_arm_unclaimed_mmio_detection(dev_priv);
 
 	for_each_engine_id(engine, dev_priv, id) {
->>>>>>> f67e69b3
 		u64 acthd;
 		u32 seqno;
 		unsigned user_interrupts;
@@ -3392,11 +3274,7 @@
 	}
 
 	if (rings_hung) {
-<<<<<<< HEAD
-		i915_handle_error(dev, true, "Ring hung");
-=======
 		i915_handle_error(dev, rings_hung, "Engine(s) hung");
->>>>>>> f67e69b3
 		goto out;
 	}
 
