--- conflicted
+++ resolved
@@ -7506,11 +7506,8 @@
 #define  TRANS_CLK_SEL_DISABLED		(0x0<<29)
 #define  TRANS_CLK_SEL_PORT(x)		(((x)+1)<<29)
 
-<<<<<<< HEAD
-=======
 #define CDCLK_FREQ			_MMIO(0x46200)
 
->>>>>>> 286f04b3
 #define _TRANSA_MSA_MISC		0x60410
 #define _TRANSB_MSA_MISC		0x61410
 #define _TRANSC_MSA_MISC		0x62410
