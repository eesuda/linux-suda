--- conflicted
+++ resolved
@@ -145,23 +145,12 @@
 #define ASLE	0xe4
 #define ASLS	0xfc
 
-<<<<<<< HEAD
-/* Graphics reset regs */
-#define I915_GDRST 0xc0 /* PCI config register */
-#define  GRDOM_FULL	(0<<2)
-#define  GRDOM_RENDER	(1<<2)
-#define  GRDOM_MEDIA	(3<<2)
-#define  GRDOM_MASK	(3<<2)
-#define  GRDOM_RESET_STATUS (1<<1)
-#define  GRDOM_RESET_ENABLE (1<<0)
-=======
 #define SWSCI	0xe8
 #define   SWSCI_SCISEL	(1 << 15)
 #define   SWSCI_GSSCIE	(1 << 0)
 
 #define LBPC 0xf4 /* legacy/combination backlight modes, also called LBB */
 
->>>>>>> f67e69b3
 
 #define ILK_GDSR _MMIO(MCHBAR_MIRROR_BASE + 0x2ca4)
 #define  ILK_GRDOM_FULL		(0<<1)
@@ -618,13 +607,10 @@
 #define GEN7_GPGPU_DISPATCHDIMY         _MMIO(0x2504)
 #define GEN7_GPGPU_DISPATCHDIMZ         _MMIO(0x2508)
 
-<<<<<<< HEAD
-=======
 /* There are the 16 64-bit CS General Purpose Registers */
 #define HSW_CS_GPR(n)                   _MMIO(0x2600 + (n) * 8)
 #define HSW_CS_GPR_UDW(n)               _MMIO(0x2600 + (n) * 8 + 4)
 
->>>>>>> f67e69b3
 #define OACONTROL _MMIO(0x2360)
 
 #define _GEN7_PIPEA_DE_LOAD_SL	0x70068
@@ -655,11 +641,6 @@
 #define   IOSF_PORT_DPIO			0x12
 #define   IOSF_PORT_GPIO_NC			0x13
 #define   IOSF_PORT_CCK				0x14
-<<<<<<< HEAD
-#define   IOSF_PORT_CCU				0xA9
-#define   IOSF_PORT_GPS_CORE			0x48
-#define   IOSF_PORT_FLISDSI			0x1B
-=======
 #define   IOSF_PORT_DPIO_2			0x1a
 #define   IOSF_PORT_FLISDSI			0x1b
 #define   IOSF_PORT_GPIO_SC			0x48
@@ -669,7 +650,6 @@
 #define   CHV_IOSF_PORT_GPIO_SE			0x48
 #define   CHV_IOSF_PORT_GPIO_E			0xa8
 #define   CHV_IOSF_PORT_GPIO_SW			0xb2
->>>>>>> f67e69b3
 #define VLV_IOSF_DATA				_MMIO(VLV_DISPLAY_BASE + 0x2104)
 #define VLV_IOSF_ADDR				_MMIO(VLV_DISPLAY_BASE + 0x2108)
 
@@ -1684,12 +1664,9 @@
 #define   RING_WAIT		(1<<11) /* gen3+, PRBx_CTL */
 #define   RING_WAIT_SEMAPHORE	(1<<10) /* gen6+ */
 
-<<<<<<< HEAD
-=======
 #define RING_FORCE_TO_NONPRIV(base, i) _MMIO(((base)+0x4D0) + (i)*4)
 #define   RING_MAX_NONPRIV_SLOTS  12
 
->>>>>>> f67e69b3
 #define GEN7_TLB_RD_ADDR	_MMIO(0x4700)
 
 #if 0
@@ -1766,14 +1743,11 @@
 #define FPGA_DBG		_MMIO(0x42300)
 #define   FPGA_DBG_RM_NOCLAIM	(1<<31)
 
-<<<<<<< HEAD
-=======
 #define CLAIM_ER		_MMIO(VLV_DISPLAY_BASE + 0x2028)
 #define   CLAIM_ER_CLR		(1 << 31)
 #define   CLAIM_ER_OVERFLOW	(1 << 16)
 #define   CLAIM_ER_CTR_MASK	0xffff
 
->>>>>>> f67e69b3
 #define DERRMR		_MMIO(0x44050)
 /* Note that HBLANK events are reserved on bdw+ */
 #define   DERRMR_PIPEA_SCANLINE		(1<<0)
@@ -1861,10 +1835,7 @@
 
 #define VLV_DISPLAY_BASE 0x180000
 #define VLV_MIPI_BASE VLV_DISPLAY_BASE
-<<<<<<< HEAD
-=======
 #define BXT_MIPI_BASE 0x60000
->>>>>>> f67e69b3
 
 #define VLV_GU_CTL0	_MMIO(VLV_DISPLAY_BASE + 0x2030)
 #define VLV_GU_CTL1	_MMIO(VLV_DISPLAY_BASE + 0x2034)
@@ -6874,8 +6845,6 @@
 
 #define  VLV_PMWGICZ				_MMIO(0x1300a4)
 
-<<<<<<< HEAD
-=======
 #define  RC6_LOCATION				_MMIO(0xD40)
 #define	   RC6_CTX_IN_DRAM			(1 << 0)
 #define  RC6_CTX_BASE				_MMIO(0xD48)
@@ -6886,7 +6855,6 @@
 #define  PWRCTX_MAXCNT_VECSUNIT			_MMIO(0x1A054)
 #define  PWRCTX_MAXCNT_VCSUNIT1			_MMIO(0x1C054)
 #define    IDLE_TIME_MASK			0xFFFFF
->>>>>>> f67e69b3
 #define  FORCEWAKE				_MMIO(0xA18C)
 #define  FORCEWAKE_VLV				_MMIO(0x1300b0)
 #define  FORCEWAKE_ACK_VLV			_MMIO(0x1300b4)
@@ -6919,11 +6887,8 @@
 #define  VLV_SPAREG2H				_MMIO(0xA194)
 
 #define  GTFIFODBG				_MMIO(0x120000)
-<<<<<<< HEAD
-=======
 #define    GT_FIFO_SBDEDICATE_FREE_ENTRY_CHV	(0x1f << 20)
 #define    GT_FIFO_FREE_ENTRIES_CHV		(0x7f << 13)
->>>>>>> f67e69b3
 #define    GT_FIFO_SBDROPERR			(1<<6)
 #define    GT_FIFO_BLOBDROPERR			(1<<5)
 #define    GT_FIFO_SB_READ_ABORTERR		(1<<4)
@@ -6940,11 +6905,7 @@
 
 #define  HSW_IDICR				_MMIO(0x9008)
 #define    IDIHASHMSK(x)			(((x) & 0x3f) << 16)
-<<<<<<< HEAD
-#define  HSW_EDRAM_PRESENT			_MMIO(0x120010)
-=======
 #define  HSW_EDRAM_CAP				_MMIO(0x120010)
->>>>>>> f67e69b3
 #define    EDRAM_ENABLED			0x1
 #define    EDRAM_NUM_BANKS(cap)			(((cap) >> 1) & 0xf)
 #define    EDRAM_WAYS_IDX(cap)			(((cap) >> 5) & 0x7)
@@ -7037,10 +6998,7 @@
 #define GEN6_RPDEUC				_MMIO(0xA084)
 #define GEN6_RPDEUCSW				_MMIO(0xA088)
 #define GEN6_RC_STATE				_MMIO(0xA094)
-<<<<<<< HEAD
-=======
 #define   RC6_STATE				(1 << 18)
->>>>>>> f67e69b3
 #define GEN6_RC1_WAKE_RATE_LIMIT		_MMIO(0xA098)
 #define GEN6_RC6_WAKE_RATE_LIMIT		_MMIO(0xA09C)
 #define GEN6_RC6pp_WAKE_RATE_LIMIT		_MMIO(0xA0A0)
@@ -7207,10 +7165,7 @@
 #define   GEN9_CCS_TLB_PREFETCH_ENABLE	(1<<3)
 
 #define GEN8_ROW_CHICKEN		_MMIO(0xe4f0)
-<<<<<<< HEAD
-=======
 #define   FLOW_CONTROL_ENABLE		(1<<15)
->>>>>>> f67e69b3
 #define   PARTIAL_INSTRUCTION_SHOOTDOWN_DISABLE	(1<<8)
 #define   STALL_DOP_GATING_DISABLE		(1<<5)
 
@@ -7682,10 +7637,7 @@
 #define  DC_STATE_EN_UPTO_DC5_DC6_MASK   0x3
 
 #define  DC_STATE_DEBUG                  _MMIO(0x45520)
-<<<<<<< HEAD
-=======
 #define  DC_STATE_DEBUG_MASK_CORES	(1<<0)
->>>>>>> f67e69b3
 #define  DC_STATE_DEBUG_MASK_MEMORY_UP	(1<<1)
 
 /* Please see hsw_read_dcomp() and hsw_write_dcomp() before using this register,
@@ -7767,8 +7719,6 @@
 #define PIPE_CSC_POSTOFF_HI(pipe)	_MMIO_PIPE(pipe, _PIPE_A_CSC_POSTOFF_HI, _PIPE_B_CSC_POSTOFF_HI)
 #define PIPE_CSC_POSTOFF_ME(pipe)	_MMIO_PIPE(pipe, _PIPE_A_CSC_POSTOFF_ME, _PIPE_B_CSC_POSTOFF_ME)
 #define PIPE_CSC_POSTOFF_LO(pipe)	_MMIO_PIPE(pipe, _PIPE_A_CSC_POSTOFF_LO, _PIPE_B_CSC_POSTOFF_LO)
-<<<<<<< HEAD
-=======
 
 /* pipe degamma/gamma LUTs on IVB+ */
 #define _PAL_PREC_INDEX_A	0x4A400
@@ -7822,7 +7772,6 @@
 #define CGM_PIPE_DEGAMMA(pipe, i, w)	_MMIO(_PIPE(pipe, _CGM_PIPE_A_DEGAMMA, _CGM_PIPE_B_DEGAMMA) + (i) * 8 + (w) * 4)
 #define CGM_PIPE_GAMMA(pipe, i, w)	_MMIO(_PIPE(pipe, _CGM_PIPE_A_GAMMA, _CGM_PIPE_B_GAMMA) + (i) * 8 + (w) * 4)
 #define CGM_PIPE_MODE(pipe)		_MMIO_PIPE(pipe, _CGM_PIPE_A_MODE, _CGM_PIPE_B_MODE)
->>>>>>> f67e69b3
 
 /* MIPI DSI registers */
 
@@ -8367,8 +8316,6 @@
 #define GEN9_MFX1_MOCS(i)	_MMIO(0xca00 + (i) * 4)	/* Media 1 MOCS registers */
 #define GEN9_VEBOX_MOCS(i)	_MMIO(0xcb00 + (i) * 4)	/* Video MOCS registers */
 #define GEN9_BLT_MOCS(i)	_MMIO(0xcc00 + (i) * 4)	/* Blitter MOCS registers */
-<<<<<<< HEAD
-=======
 
 /* gamt regs */
 #define GEN8_L3_LRA_1_GPGPU _MMIO(0x4dd4)
@@ -8376,6 +8323,5 @@
 #define   GEN8_L3_LRA_1_GPGPU_DEFAULT_VALUE_CHV  0x5FF101FF /* max/min for LRA1/2 */
 #define   GEN9_L3_LRA_1_GPGPU_DEFAULT_VALUE_SKL  0x67F1427F /*    "        " */
 #define   GEN9_L3_LRA_1_GPGPU_DEFAULT_VALUE_BXT  0x5FF101FF /*    "        " */
->>>>>>> f67e69b3
 
 #endif /* _I915_REG_H_ */