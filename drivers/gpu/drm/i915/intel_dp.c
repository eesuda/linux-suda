/*
 * Copyright © 2008 Intel Corporation
 *
 * Permission is hereby granted, free of charge, to any person obtaining a
 * copy of this software and associated documentation files (the "Software"),
 * to deal in the Software without restriction, including without limitation
 * the rights to use, copy, modify, merge, publish, distribute, sublicense,
 * and/or sell copies of the Software, and to permit persons to whom the
 * Software is furnished to do so, subject to the following conditions:
 *
 * The above copyright notice and this permission notice (including the next
 * paragraph) shall be included in all copies or substantial portions of the
 * Software.
 *
 * THE SOFTWARE IS PROVIDED "AS IS", WITHOUT WARRANTY OF ANY KIND, EXPRESS OR
 * IMPLIED, INCLUDING BUT NOT LIMITED TO THE WARRANTIES OF MERCHANTABILITY,
 * FITNESS FOR A PARTICULAR PURPOSE AND NONINFRINGEMENT.  IN NO EVENT SHALL
 * THE AUTHORS OR COPYRIGHT HOLDERS BE LIABLE FOR ANY CLAIM, DAMAGES OR OTHER
 * LIABILITY, WHETHER IN AN ACTION OF CONTRACT, TORT OR OTHERWISE, ARISING
 * FROM, OUT OF OR IN CONNECTION WITH THE SOFTWARE OR THE USE OR OTHER DEALINGS
 * IN THE SOFTWARE.
 *
 * Authors:
 *    Keith Packard <keithp@keithp.com>
 *
 */

#include <linux/i2c.h>
#include <linux/slab.h>
#include <linux/export.h>
#include <linux/notifier.h>
#include <linux/reboot.h>
#include <drm/drmP.h>
#include <drm/drm_atomic_helper.h>
#include <drm/drm_crtc.h>
#include <drm/drm_crtc_helper.h>
#include <drm/drm_edid.h>
#include "intel_drv.h"
#include <drm/i915_drm.h>
#include "i915_drv.h"

#define DP_LINK_CHECK_TIMEOUT	(10 * 1000)

/* Compliance test status bits  */
#define INTEL_DP_RESOLUTION_SHIFT_MASK	0
#define INTEL_DP_RESOLUTION_PREFERRED	(1 << INTEL_DP_RESOLUTION_SHIFT_MASK)
#define INTEL_DP_RESOLUTION_STANDARD	(2 << INTEL_DP_RESOLUTION_SHIFT_MASK)
#define INTEL_DP_RESOLUTION_FAILSAFE	(3 << INTEL_DP_RESOLUTION_SHIFT_MASK)

struct dp_link_dpll {
	int clock;
	struct dpll dpll;
};

static const struct dp_link_dpll gen4_dpll[] = {
	{ 162000,
		{ .p1 = 2, .p2 = 10, .n = 2, .m1 = 23, .m2 = 8 } },
	{ 270000,
		{ .p1 = 1, .p2 = 10, .n = 1, .m1 = 14, .m2 = 2 } }
};

static const struct dp_link_dpll pch_dpll[] = {
	{ 162000,
		{ .p1 = 2, .p2 = 10, .n = 1, .m1 = 12, .m2 = 9 } },
	{ 270000,
		{ .p1 = 1, .p2 = 10, .n = 2, .m1 = 14, .m2 = 8 } }
};

static const struct dp_link_dpll vlv_dpll[] = {
	{ 162000,
		{ .p1 = 3, .p2 = 2, .n = 5, .m1 = 3, .m2 = 81 } },
	{ 270000,
		{ .p1 = 2, .p2 = 2, .n = 1, .m1 = 2, .m2 = 27 } }
};

/*
 * CHV supports eDP 1.4 that have  more link rates.
 * Below only provides the fixed rate but exclude variable rate.
 */
static const struct dp_link_dpll chv_dpll[] = {
	/*
	 * CHV requires to program fractional division for m2.
	 * m2 is stored in fixed point format using formula below
	 * (m2_int << 22) | m2_fraction
	 */
	{ 162000,	/* m2_int = 32, m2_fraction = 1677722 */
		{ .p1 = 4, .p2 = 2, .n = 1, .m1 = 2, .m2 = 0x819999a } },
	{ 270000,	/* m2_int = 27, m2_fraction = 0 */
		{ .p1 = 4, .p2 = 1, .n = 1, .m1 = 2, .m2 = 0x6c00000 } },
	{ 540000,	/* m2_int = 27, m2_fraction = 0 */
		{ .p1 = 2, .p2 = 1, .n = 1, .m1 = 2, .m2 = 0x6c00000 } }
};

static const int bxt_rates[] = { 162000, 216000, 243000, 270000,
				  324000, 432000, 540000 };
static const int skl_rates[] = { 162000, 216000, 270000,
				  324000, 432000, 540000 };
static const int default_rates[] = { 162000, 270000, 540000 };

/**
 * is_edp - is the given port attached to an eDP panel (either CPU or PCH)
 * @intel_dp: DP struct
 *
 * If a CPU or PCH DP output is attached to an eDP panel, this function
 * will return true, and false otherwise.
 */
static bool is_edp(struct intel_dp *intel_dp)
{
	struct intel_digital_port *intel_dig_port = dp_to_dig_port(intel_dp);

	return intel_dig_port->base.type == INTEL_OUTPUT_EDP;
}

static struct drm_device *intel_dp_to_dev(struct intel_dp *intel_dp)
{
	struct intel_digital_port *intel_dig_port = dp_to_dig_port(intel_dp);

	return intel_dig_port->base.base.dev;
}

static struct intel_dp *intel_attached_dp(struct drm_connector *connector)
{
	return enc_to_intel_dp(&intel_attached_encoder(connector)->base);
}

static void intel_dp_link_down(struct intel_dp *intel_dp);
static bool edp_panel_vdd_on(struct intel_dp *intel_dp);
static void edp_panel_vdd_off(struct intel_dp *intel_dp, bool sync);
static void vlv_init_panel_power_sequencer(struct intel_dp *intel_dp);
static void vlv_steal_power_sequencer(struct drm_device *dev,
				      enum pipe pipe);
static void intel_dp_unset_edid(struct intel_dp *intel_dp);

static unsigned int intel_dp_unused_lane_mask(int lane_count)
{
	return ~((1 << lane_count) - 1) & 0xf;
}

static int
intel_dp_max_link_bw(struct intel_dp  *intel_dp)
{
	int max_link_bw = intel_dp->dpcd[DP_MAX_LINK_RATE];

	switch (max_link_bw) {
	case DP_LINK_BW_1_62:
	case DP_LINK_BW_2_7:
	case DP_LINK_BW_5_4:
		break;
	default:
		WARN(1, "invalid max DP link bw val %x, using 1.62Gbps\n",
		     max_link_bw);
		max_link_bw = DP_LINK_BW_1_62;
		break;
	}
	return max_link_bw;
}

static u8 intel_dp_max_lane_count(struct intel_dp *intel_dp)
{
	struct intel_digital_port *intel_dig_port = dp_to_dig_port(intel_dp);
	u8 source_max, sink_max;

	source_max = intel_dig_port->max_lanes;
	sink_max = drm_dp_max_lane_count(intel_dp->dpcd);

	return min(source_max, sink_max);
}

/*
 * The units on the numbers in the next two are... bizarre.  Examples will
 * make it clearer; this one parallels an example in the eDP spec.
 *
 * intel_dp_max_data_rate for one lane of 2.7GHz evaluates as:
 *
 *     270000 * 1 * 8 / 10 == 216000
 *
 * The actual data capacity of that configuration is 2.16Gbit/s, so the
 * units are decakilobits.  ->clock in a drm_display_mode is in kilohertz -
 * or equivalently, kilopixels per second - so for 1680x1050R it'd be
 * 119000.  At 18bpp that's 2142000 kilobits per second.
 *
 * Thus the strange-looking division by 10 in intel_dp_link_required, to
 * get the result in decakilobits instead of kilobits.
 */

static int
intel_dp_link_required(int pixel_clock, int bpp)
{
	return (pixel_clock * bpp + 9) / 10;
}

static int
intel_dp_max_data_rate(int max_link_clock, int max_lanes)
{
	return (max_link_clock * max_lanes * 8) / 10;
}

static enum drm_mode_status
intel_dp_mode_valid(struct drm_connector *connector,
		    struct drm_display_mode *mode)
{
	struct intel_dp *intel_dp = intel_attached_dp(connector);
	struct intel_connector *intel_connector = to_intel_connector(connector);
	struct drm_display_mode *fixed_mode = intel_connector->panel.fixed_mode;
	int target_clock = mode->clock;
	int max_rate, mode_rate, max_lanes, max_link_clock;
	int max_dotclk = to_i915(connector->dev)->max_dotclk_freq;

	if (is_edp(intel_dp) && fixed_mode) {
		if (mode->hdisplay > fixed_mode->hdisplay)
			return MODE_PANEL;

		if (mode->vdisplay > fixed_mode->vdisplay)
			return MODE_PANEL;

		target_clock = fixed_mode->clock;
	}

	max_link_clock = intel_dp_max_link_rate(intel_dp);
	max_lanes = intel_dp_max_lane_count(intel_dp);

	max_rate = intel_dp_max_data_rate(max_link_clock, max_lanes);
	mode_rate = intel_dp_link_required(target_clock, 18);

	if (mode_rate > max_rate || target_clock > max_dotclk)
		return MODE_CLOCK_HIGH;

	if (mode->clock < 10000)
		return MODE_CLOCK_LOW;

	if (mode->flags & DRM_MODE_FLAG_DBLCLK)
		return MODE_H_ILLEGAL;

	return MODE_OK;
}

uint32_t intel_dp_pack_aux(const uint8_t *src, int src_bytes)
{
	int	i;
	uint32_t v = 0;

	if (src_bytes > 4)
		src_bytes = 4;
	for (i = 0; i < src_bytes; i++)
		v |= ((uint32_t) src[i]) << ((3-i) * 8);
	return v;
}

static void intel_dp_unpack_aux(uint32_t src, uint8_t *dst, int dst_bytes)
{
	int i;
	if (dst_bytes > 4)
		dst_bytes = 4;
	for (i = 0; i < dst_bytes; i++)
		dst[i] = src >> ((3-i) * 8);
}

static void
intel_dp_init_panel_power_sequencer(struct drm_device *dev,
				    struct intel_dp *intel_dp);
static void
intel_dp_init_panel_power_sequencer_registers(struct drm_device *dev,
					      struct intel_dp *intel_dp);

static void pps_lock(struct intel_dp *intel_dp)
{
	struct intel_digital_port *intel_dig_port = dp_to_dig_port(intel_dp);
	struct intel_encoder *encoder = &intel_dig_port->base;
	struct drm_device *dev = encoder->base.dev;
	struct drm_i915_private *dev_priv = dev->dev_private;
	enum intel_display_power_domain power_domain;

	/*
	 * See vlv_power_sequencer_reset() why we need
	 * a power domain reference here.
	 */
	power_domain = intel_display_port_aux_power_domain(encoder);
	intel_display_power_get(dev_priv, power_domain);

	mutex_lock(&dev_priv->pps_mutex);
}

static void pps_unlock(struct intel_dp *intel_dp)
{
	struct intel_digital_port *intel_dig_port = dp_to_dig_port(intel_dp);
	struct intel_encoder *encoder = &intel_dig_port->base;
	struct drm_device *dev = encoder->base.dev;
	struct drm_i915_private *dev_priv = dev->dev_private;
	enum intel_display_power_domain power_domain;

	mutex_unlock(&dev_priv->pps_mutex);

	power_domain = intel_display_port_aux_power_domain(encoder);
	intel_display_power_put(dev_priv, power_domain);
}

static void
vlv_power_sequencer_kick(struct intel_dp *intel_dp)
{
	struct intel_digital_port *intel_dig_port = dp_to_dig_port(intel_dp);
	struct drm_device *dev = intel_dig_port->base.base.dev;
	struct drm_i915_private *dev_priv = dev->dev_private;
	enum pipe pipe = intel_dp->pps_pipe;
	bool pll_enabled, release_cl_override = false;
	enum dpio_phy phy = DPIO_PHY(pipe);
	enum dpio_channel ch = vlv_pipe_to_channel(pipe);
	uint32_t DP;

	if (WARN(I915_READ(intel_dp->output_reg) & DP_PORT_EN,
		 "skipping pipe %c power seqeuncer kick due to port %c being active\n",
		 pipe_name(pipe), port_name(intel_dig_port->port)))
		return;

	DRM_DEBUG_KMS("kicking pipe %c power sequencer for port %c\n",
		      pipe_name(pipe), port_name(intel_dig_port->port));

	/* Preserve the BIOS-computed detected bit. This is
	 * supposed to be read-only.
	 */
	DP = I915_READ(intel_dp->output_reg) & DP_DETECTED;
	DP |= DP_VOLTAGE_0_4 | DP_PRE_EMPHASIS_0;
	DP |= DP_PORT_WIDTH(1);
	DP |= DP_LINK_TRAIN_PAT_1;

	if (IS_CHERRYVIEW(dev))
		DP |= DP_PIPE_SELECT_CHV(pipe);
	else if (pipe == PIPE_B)
		DP |= DP_PIPEB_SELECT;

	pll_enabled = I915_READ(DPLL(pipe)) & DPLL_VCO_ENABLE;

	/*
	 * The DPLL for the pipe must be enabled for this to work.
	 * So enable temporarily it if it's not already enabled.
	 */
	if (!pll_enabled) {
		release_cl_override = IS_CHERRYVIEW(dev) &&
			!chv_phy_powergate_ch(dev_priv, phy, ch, true);

		if (vlv_force_pll_on(dev, pipe, IS_CHERRYVIEW(dev) ?
				     &chv_dpll[0].dpll : &vlv_dpll[0].dpll)) {
			DRM_ERROR("Failed to force on pll for pipe %c!\n",
				  pipe_name(pipe));
			return;
		}
	}

	/*
	 * Similar magic as in intel_dp_enable_port().
	 * We _must_ do this port enable + disable trick
	 * to make this power seqeuencer lock onto the port.
	 * Otherwise even VDD force bit won't work.
	 */
	I915_WRITE(intel_dp->output_reg, DP);
	POSTING_READ(intel_dp->output_reg);

	I915_WRITE(intel_dp->output_reg, DP | DP_PORT_EN);
	POSTING_READ(intel_dp->output_reg);

	I915_WRITE(intel_dp->output_reg, DP & ~DP_PORT_EN);
	POSTING_READ(intel_dp->output_reg);

	if (!pll_enabled) {
		vlv_force_pll_off(dev, pipe);

		if (release_cl_override)
			chv_phy_powergate_ch(dev_priv, phy, ch, false);
	}
}

static enum pipe
vlv_power_sequencer_pipe(struct intel_dp *intel_dp)
{
	struct intel_digital_port *intel_dig_port = dp_to_dig_port(intel_dp);
	struct drm_device *dev = intel_dig_port->base.base.dev;
	struct drm_i915_private *dev_priv = dev->dev_private;
	struct intel_encoder *encoder;
	unsigned int pipes = (1 << PIPE_A) | (1 << PIPE_B);
	enum pipe pipe;

	lockdep_assert_held(&dev_priv->pps_mutex);

	/* We should never land here with regular DP ports */
	WARN_ON(!is_edp(intel_dp));

	if (intel_dp->pps_pipe != INVALID_PIPE)
		return intel_dp->pps_pipe;

	/*
	 * We don't have power sequencer currently.
	 * Pick one that's not used by other ports.
	 */
	for_each_intel_encoder(dev, encoder) {
		struct intel_dp *tmp;

		if (encoder->type != INTEL_OUTPUT_EDP)
			continue;

		tmp = enc_to_intel_dp(&encoder->base);

		if (tmp->pps_pipe != INVALID_PIPE)
			pipes &= ~(1 << tmp->pps_pipe);
	}

	/*
	 * Didn't find one. This should not happen since there
	 * are two power sequencers and up to two eDP ports.
	 */
	if (WARN_ON(pipes == 0))
		pipe = PIPE_A;
	else
		pipe = ffs(pipes) - 1;

	vlv_steal_power_sequencer(dev, pipe);
	intel_dp->pps_pipe = pipe;

	DRM_DEBUG_KMS("picked pipe %c power sequencer for port %c\n",
		      pipe_name(intel_dp->pps_pipe),
		      port_name(intel_dig_port->port));

	/* init power sequencer on this pipe and port */
	intel_dp_init_panel_power_sequencer(dev, intel_dp);
	intel_dp_init_panel_power_sequencer_registers(dev, intel_dp);

	/*
	 * Even vdd force doesn't work until we've made
	 * the power sequencer lock in on the port.
	 */
	vlv_power_sequencer_kick(intel_dp);

	return intel_dp->pps_pipe;
}

typedef bool (*vlv_pipe_check)(struct drm_i915_private *dev_priv,
			       enum pipe pipe);

static bool vlv_pipe_has_pp_on(struct drm_i915_private *dev_priv,
			       enum pipe pipe)
{
	return I915_READ(VLV_PIPE_PP_STATUS(pipe)) & PP_ON;
}

static bool vlv_pipe_has_vdd_on(struct drm_i915_private *dev_priv,
				enum pipe pipe)
{
	return I915_READ(VLV_PIPE_PP_CONTROL(pipe)) & EDP_FORCE_VDD;
}

static bool vlv_pipe_any(struct drm_i915_private *dev_priv,
			 enum pipe pipe)
{
	return true;
}

static enum pipe
vlv_initial_pps_pipe(struct drm_i915_private *dev_priv,
		     enum port port,
		     vlv_pipe_check pipe_check)
{
	enum pipe pipe;

	for (pipe = PIPE_A; pipe <= PIPE_B; pipe++) {
		u32 port_sel = I915_READ(VLV_PIPE_PP_ON_DELAYS(pipe)) &
			PANEL_PORT_SELECT_MASK;

		if (port_sel != PANEL_PORT_SELECT_VLV(port))
			continue;

		if (!pipe_check(dev_priv, pipe))
			continue;

		return pipe;
	}

	return INVALID_PIPE;
}

static void
vlv_initial_power_sequencer_setup(struct intel_dp *intel_dp)
{
	struct intel_digital_port *intel_dig_port = dp_to_dig_port(intel_dp);
	struct drm_device *dev = intel_dig_port->base.base.dev;
	struct drm_i915_private *dev_priv = dev->dev_private;
	enum port port = intel_dig_port->port;

	lockdep_assert_held(&dev_priv->pps_mutex);

	/* try to find a pipe with this port selected */
	/* first pick one where the panel is on */
	intel_dp->pps_pipe = vlv_initial_pps_pipe(dev_priv, port,
						  vlv_pipe_has_pp_on);
	/* didn't find one? pick one where vdd is on */
	if (intel_dp->pps_pipe == INVALID_PIPE)
		intel_dp->pps_pipe = vlv_initial_pps_pipe(dev_priv, port,
							  vlv_pipe_has_vdd_on);
	/* didn't find one? pick one with just the correct port */
	if (intel_dp->pps_pipe == INVALID_PIPE)
		intel_dp->pps_pipe = vlv_initial_pps_pipe(dev_priv, port,
							  vlv_pipe_any);

	/* didn't find one? just let vlv_power_sequencer_pipe() pick one when needed */
	if (intel_dp->pps_pipe == INVALID_PIPE) {
		DRM_DEBUG_KMS("no initial power sequencer for port %c\n",
			      port_name(port));
		return;
	}

	DRM_DEBUG_KMS("initial power sequencer for port %c: pipe %c\n",
		      port_name(port), pipe_name(intel_dp->pps_pipe));

	intel_dp_init_panel_power_sequencer(dev, intel_dp);
	intel_dp_init_panel_power_sequencer_registers(dev, intel_dp);
}

void vlv_power_sequencer_reset(struct drm_i915_private *dev_priv)
{
	struct drm_device *dev = dev_priv->dev;
	struct intel_encoder *encoder;

	if (WARN_ON(!IS_VALLEYVIEW(dev) && !IS_CHERRYVIEW(dev)))
		return;

	/*
	 * We can't grab pps_mutex here due to deadlock with power_domain
	 * mutex when power_domain functions are called while holding pps_mutex.
	 * That also means that in order to use pps_pipe the code needs to
	 * hold both a power domain reference and pps_mutex, and the power domain
	 * reference get/put must be done while _not_ holding pps_mutex.
	 * pps_{lock,unlock}() do these steps in the correct order, so one
	 * should use them always.
	 */

	for_each_intel_encoder(dev, encoder) {
		struct intel_dp *intel_dp;

		if (encoder->type != INTEL_OUTPUT_EDP)
			continue;

		intel_dp = enc_to_intel_dp(&encoder->base);
		intel_dp->pps_pipe = INVALID_PIPE;
	}
}

static i915_reg_t
_pp_ctrl_reg(struct intel_dp *intel_dp)
{
	struct drm_device *dev = intel_dp_to_dev(intel_dp);

	if (IS_BROXTON(dev))
		return BXT_PP_CONTROL(0);
	else if (HAS_PCH_SPLIT(dev))
		return PCH_PP_CONTROL;
	else
		return VLV_PIPE_PP_CONTROL(vlv_power_sequencer_pipe(intel_dp));
}

static i915_reg_t
_pp_stat_reg(struct intel_dp *intel_dp)
{
	struct drm_device *dev = intel_dp_to_dev(intel_dp);

	if (IS_BROXTON(dev))
		return BXT_PP_STATUS(0);
	else if (HAS_PCH_SPLIT(dev))
		return PCH_PP_STATUS;
	else
		return VLV_PIPE_PP_STATUS(vlv_power_sequencer_pipe(intel_dp));
}

/* Reboot notifier handler to shutdown panel power to guarantee T12 timing
   This function only applicable when panel PM state is not to be tracked */
static int edp_notify_handler(struct notifier_block *this, unsigned long code,
			      void *unused)
{
	struct intel_dp *intel_dp = container_of(this, typeof(* intel_dp),
						 edp_notifier);
	struct drm_device *dev = intel_dp_to_dev(intel_dp);
	struct drm_i915_private *dev_priv = dev->dev_private;

	if (!is_edp(intel_dp) || code != SYS_RESTART)
		return 0;

	pps_lock(intel_dp);

	if (IS_VALLEYVIEW(dev) || IS_CHERRYVIEW(dev)) {
		enum pipe pipe = vlv_power_sequencer_pipe(intel_dp);
		i915_reg_t pp_ctrl_reg, pp_div_reg;
		u32 pp_div;

		pp_ctrl_reg = VLV_PIPE_PP_CONTROL(pipe);
		pp_div_reg  = VLV_PIPE_PP_DIVISOR(pipe);
		pp_div = I915_READ(pp_div_reg);
		pp_div &= PP_REFERENCE_DIVIDER_MASK;

		/* 0x1F write to PP_DIV_REG sets max cycle delay */
		I915_WRITE(pp_div_reg, pp_div | 0x1F);
		I915_WRITE(pp_ctrl_reg, PANEL_UNLOCK_REGS | PANEL_POWER_OFF);
		msleep(intel_dp->panel_power_cycle_delay);
	}

	pps_unlock(intel_dp);

	return 0;
}

static bool edp_have_panel_power(struct intel_dp *intel_dp)
{
	struct drm_device *dev = intel_dp_to_dev(intel_dp);
	struct drm_i915_private *dev_priv = dev->dev_private;

	lockdep_assert_held(&dev_priv->pps_mutex);

	if ((IS_VALLEYVIEW(dev) || IS_CHERRYVIEW(dev)) &&
	    intel_dp->pps_pipe == INVALID_PIPE)
		return false;

	return (I915_READ(_pp_stat_reg(intel_dp)) & PP_ON) != 0;
}

static bool edp_have_panel_vdd(struct intel_dp *intel_dp)
{
	struct drm_device *dev = intel_dp_to_dev(intel_dp);
	struct drm_i915_private *dev_priv = dev->dev_private;

	lockdep_assert_held(&dev_priv->pps_mutex);

	if ((IS_VALLEYVIEW(dev) || IS_CHERRYVIEW(dev)) &&
	    intel_dp->pps_pipe == INVALID_PIPE)
		return false;

	return I915_READ(_pp_ctrl_reg(intel_dp)) & EDP_FORCE_VDD;
}

static void
intel_dp_check_edp(struct intel_dp *intel_dp)
{
	struct drm_device *dev = intel_dp_to_dev(intel_dp);
	struct drm_i915_private *dev_priv = dev->dev_private;

	if (!is_edp(intel_dp))
		return;

	if (!edp_have_panel_power(intel_dp) && !edp_have_panel_vdd(intel_dp)) {
		WARN(1, "eDP powered off while attempting aux channel communication.\n");
		DRM_DEBUG_KMS("Status 0x%08x Control 0x%08x\n",
			      I915_READ(_pp_stat_reg(intel_dp)),
			      I915_READ(_pp_ctrl_reg(intel_dp)));
	}
}

static uint32_t
intel_dp_aux_wait_done(struct intel_dp *intel_dp, bool has_aux_irq)
{
	struct intel_digital_port *intel_dig_port = dp_to_dig_port(intel_dp);
	struct drm_device *dev = intel_dig_port->base.base.dev;
	struct drm_i915_private *dev_priv = dev->dev_private;
	i915_reg_t ch_ctl = intel_dp->aux_ch_ctl_reg;
	uint32_t status;
	bool done;

#define C (((status = I915_READ_NOTRACE(ch_ctl)) & DP_AUX_CH_CTL_SEND_BUSY) == 0)
	if (has_aux_irq)
		done = wait_event_timeout(dev_priv->gmbus_wait_queue, C,
					  msecs_to_jiffies_timeout(10));
	else
		done = wait_for_atomic(C, 10) == 0;
	if (!done)
		DRM_ERROR("dp aux hw did not signal timeout (has irq: %i)!\n",
			  has_aux_irq);
#undef C

	return status;
}

static uint32_t g4x_get_aux_clock_divider(struct intel_dp *intel_dp, int index)
{
	struct intel_digital_port *intel_dig_port = dp_to_dig_port(intel_dp);
	struct drm_i915_private *dev_priv = to_i915(intel_dig_port->base.base.dev);

	if (index)
		return 0;

	/*
	 * The clock divider is based off the hrawclk, and would like to run at
	 * 2MHz.  So, take the hrawclk value and divide by 2000 and use that
	 */
<<<<<<< HEAD
	return index ? 0 : DIV_ROUND_CLOSEST(intel_hrawclk(dev), 2);
=======
	return DIV_ROUND_CLOSEST(dev_priv->rawclk_freq, 2000);
>>>>>>> f67e69b3
}

static uint32_t ilk_get_aux_clock_divider(struct intel_dp *intel_dp, int index)
{
	struct intel_digital_port *intel_dig_port = dp_to_dig_port(intel_dp);
	struct drm_i915_private *dev_priv = to_i915(intel_dig_port->base.base.dev);

	if (index)
		return 0;

<<<<<<< HEAD
	if (intel_dig_port->port == PORT_A) {
		return DIV_ROUND_CLOSEST(dev_priv->cdclk_freq, 2000);

	} else {
		return DIV_ROUND_CLOSEST(intel_pch_rawclk(dev), 2);
	}
=======
	/*
	 * The clock divider is based off the cdclk or PCH rawclk, and would
	 * like to run at 2MHz.  So, take the cdclk or PCH rawclk value and
	 * divide by 2000 and use that
	 */
	if (intel_dig_port->port == PORT_A)
		return DIV_ROUND_CLOSEST(dev_priv->cdclk_freq, 2000);
	else
		return DIV_ROUND_CLOSEST(dev_priv->rawclk_freq, 2000);
>>>>>>> f67e69b3
}

static uint32_t hsw_get_aux_clock_divider(struct intel_dp *intel_dp, int index)
{
	struct intel_digital_port *intel_dig_port = dp_to_dig_port(intel_dp);
	struct drm_i915_private *dev_priv = to_i915(intel_dig_port->base.base.dev);

<<<<<<< HEAD
	if (intel_dig_port->port == PORT_A) {
		if (index)
			return 0;
		return DIV_ROUND_CLOSEST(dev_priv->cdclk_freq, 2000);
	} else if (HAS_PCH_LPT_H(dev_priv)) {
=======
	if (intel_dig_port->port != PORT_A && HAS_PCH_LPT_H(dev_priv)) {
>>>>>>> f67e69b3
		/* Workaround for non-ULT HSW */
		switch (index) {
		case 0: return 63;
		case 1: return 72;
		default: return 0;
		}
<<<<<<< HEAD
	} else  {
		return index ? 0 : DIV_ROUND_CLOSEST(intel_pch_rawclk(dev), 2);
=======
>>>>>>> f67e69b3
	}

	return ilk_get_aux_clock_divider(intel_dp, index);
}

static uint32_t skl_get_aux_clock_divider(struct intel_dp *intel_dp, int index)
{
	/*
	 * SKL doesn't need us to program the AUX clock divider (Hardware will
	 * derive the clock from CDCLK automatically). We still implement the
	 * get_aux_clock_divider vfunc to plug-in into the existing code.
	 */
	return index ? 0 : 1;
}

static uint32_t g4x_get_aux_send_ctl(struct intel_dp *intel_dp,
				     bool has_aux_irq,
				     int send_bytes,
				     uint32_t aux_clock_divider)
{
	struct intel_digital_port *intel_dig_port = dp_to_dig_port(intel_dp);
	struct drm_device *dev = intel_dig_port->base.base.dev;
	uint32_t precharge, timeout;

	if (IS_GEN6(dev))
		precharge = 3;
	else
		precharge = 5;

	if (IS_BROADWELL(dev) && intel_dig_port->port == PORT_A)
		timeout = DP_AUX_CH_CTL_TIME_OUT_600us;
	else
		timeout = DP_AUX_CH_CTL_TIME_OUT_400us;

	return DP_AUX_CH_CTL_SEND_BUSY |
	       DP_AUX_CH_CTL_DONE |
	       (has_aux_irq ? DP_AUX_CH_CTL_INTERRUPT : 0) |
	       DP_AUX_CH_CTL_TIME_OUT_ERROR |
	       timeout |
	       DP_AUX_CH_CTL_RECEIVE_ERROR |
	       (send_bytes << DP_AUX_CH_CTL_MESSAGE_SIZE_SHIFT) |
	       (precharge << DP_AUX_CH_CTL_PRECHARGE_2US_SHIFT) |
	       (aux_clock_divider << DP_AUX_CH_CTL_BIT_CLOCK_2X_SHIFT);
}

static uint32_t skl_get_aux_send_ctl(struct intel_dp *intel_dp,
				      bool has_aux_irq,
				      int send_bytes,
				      uint32_t unused)
{
	return DP_AUX_CH_CTL_SEND_BUSY |
	       DP_AUX_CH_CTL_DONE |
	       (has_aux_irq ? DP_AUX_CH_CTL_INTERRUPT : 0) |
	       DP_AUX_CH_CTL_TIME_OUT_ERROR |
	       DP_AUX_CH_CTL_TIME_OUT_1600us |
	       DP_AUX_CH_CTL_RECEIVE_ERROR |
	       (send_bytes << DP_AUX_CH_CTL_MESSAGE_SIZE_SHIFT) |
	       DP_AUX_CH_CTL_SYNC_PULSE_SKL(32);
}

static int
intel_dp_aux_ch(struct intel_dp *intel_dp,
		const uint8_t *send, int send_bytes,
		uint8_t *recv, int recv_size)
{
	struct intel_digital_port *intel_dig_port = dp_to_dig_port(intel_dp);
	struct drm_device *dev = intel_dig_port->base.base.dev;
	struct drm_i915_private *dev_priv = dev->dev_private;
	i915_reg_t ch_ctl = intel_dp->aux_ch_ctl_reg;
	uint32_t aux_clock_divider;
	int i, ret, recv_bytes;
	uint32_t status;
	int try, clock = 0;
	bool has_aux_irq = HAS_AUX_IRQ(dev);
	bool vdd;

	pps_lock(intel_dp);

	/*
	 * We will be called with VDD already enabled for dpcd/edid/oui reads.
	 * In such cases we want to leave VDD enabled and it's up to upper layers
	 * to turn it off. But for eg. i2c-dev access we need to turn it on/off
	 * ourselves.
	 */
	vdd = edp_panel_vdd_on(intel_dp);

	/* dp aux is extremely sensitive to irq latency, hence request the
	 * lowest possible wakeup latency and so prevent the cpu from going into
	 * deep sleep states.
	 */
	pm_qos_update_request(&dev_priv->pm_qos, 0);

	intel_dp_check_edp(intel_dp);

	/* Try to wait for any previous AUX channel activity */
	for (try = 0; try < 3; try++) {
		status = I915_READ_NOTRACE(ch_ctl);
		if ((status & DP_AUX_CH_CTL_SEND_BUSY) == 0)
			break;
		msleep(1);
	}

	if (try == 3) {
		static u32 last_status = -1;
		const u32 status = I915_READ(ch_ctl);

		if (status != last_status) {
			WARN(1, "dp_aux_ch not started status 0x%08x\n",
			     status);
			last_status = status;
		}

		ret = -EBUSY;
		goto out;
	}

	/* Only 5 data registers! */
	if (WARN_ON(send_bytes > 20 || recv_size > 20)) {
		ret = -E2BIG;
		goto out;
	}

	while ((aux_clock_divider = intel_dp->get_aux_clock_divider(intel_dp, clock++))) {
		u32 send_ctl = intel_dp->get_aux_send_ctl(intel_dp,
							  has_aux_irq,
							  send_bytes,
							  aux_clock_divider);

		/* Must try at least 3 times according to DP spec */
		for (try = 0; try < 5; try++) {
			/* Load the send data into the aux channel data registers */
			for (i = 0; i < send_bytes; i += 4)
				I915_WRITE(intel_dp->aux_ch_data_reg[i >> 2],
					   intel_dp_pack_aux(send + i,
							     send_bytes - i));

			/* Send the command and wait for it to complete */
			I915_WRITE(ch_ctl, send_ctl);

			status = intel_dp_aux_wait_done(intel_dp, has_aux_irq);

			/* Clear done status and any errors */
			I915_WRITE(ch_ctl,
				   status |
				   DP_AUX_CH_CTL_DONE |
				   DP_AUX_CH_CTL_TIME_OUT_ERROR |
				   DP_AUX_CH_CTL_RECEIVE_ERROR);

			if (status & DP_AUX_CH_CTL_TIME_OUT_ERROR)
				continue;

			/* DP CTS 1.2 Core Rev 1.1, 4.2.1.1 & 4.2.1.2
			 *   400us delay required for errors and timeouts
			 *   Timeout errors from the HW already meet this
			 *   requirement so skip to next iteration
			 */
			if (status & DP_AUX_CH_CTL_RECEIVE_ERROR) {
				usleep_range(400, 500);
				continue;
			}
			if (status & DP_AUX_CH_CTL_DONE)
				goto done;
		}
	}

	if ((status & DP_AUX_CH_CTL_DONE) == 0) {
		DRM_ERROR("dp_aux_ch not done status 0x%08x\n", status);
		ret = -EBUSY;
		goto out;
	}

done:
	/* Check for timeout or receive error.
	 * Timeouts occur when the sink is not connected
	 */
	if (status & DP_AUX_CH_CTL_RECEIVE_ERROR) {
		DRM_ERROR("dp_aux_ch receive error status 0x%08x\n", status);
		ret = -EIO;
		goto out;
	}

	/* Timeouts occur when the device isn't connected, so they're
	 * "normal" -- don't fill the kernel log with these */
	if (status & DP_AUX_CH_CTL_TIME_OUT_ERROR) {
		DRM_DEBUG_KMS("dp_aux_ch timeout status 0x%08x\n", status);
		ret = -ETIMEDOUT;
		goto out;
	}

	/* Unload any bytes sent back from the other side */
	recv_bytes = ((status & DP_AUX_CH_CTL_MESSAGE_SIZE_MASK) >>
		      DP_AUX_CH_CTL_MESSAGE_SIZE_SHIFT);

	/*
	 * By BSpec: "Message sizes of 0 or >20 are not allowed."
	 * We have no idea of what happened so we return -EBUSY so
	 * drm layer takes care for the necessary retries.
	 */
	if (recv_bytes == 0 || recv_bytes > 20) {
		DRM_DEBUG_KMS("Forbidden recv_bytes = %d on aux transaction\n",
			      recv_bytes);
		/*
		 * FIXME: This patch was created on top of a series that
		 * organize the retries at drm level. There EBUSY should
		 * also take care for 1ms wait before retrying.
		 * That aux retries re-org is still needed and after that is
		 * merged we remove this sleep from here.
		 */
		usleep_range(1000, 1500);
		ret = -EBUSY;
		goto out;
	}

	if (recv_bytes > recv_size)
		recv_bytes = recv_size;

	for (i = 0; i < recv_bytes; i += 4)
		intel_dp_unpack_aux(I915_READ(intel_dp->aux_ch_data_reg[i >> 2]),
				    recv + i, recv_bytes - i);

	ret = recv_bytes;
out:
	pm_qos_update_request(&dev_priv->pm_qos, PM_QOS_DEFAULT_VALUE);

	if (vdd)
		edp_panel_vdd_off(intel_dp, false);

	pps_unlock(intel_dp);

	return ret;
}

#define BARE_ADDRESS_SIZE	3
#define HEADER_SIZE		(BARE_ADDRESS_SIZE + 1)
static ssize_t
intel_dp_aux_transfer(struct drm_dp_aux *aux, struct drm_dp_aux_msg *msg)
{
	struct intel_dp *intel_dp = container_of(aux, struct intel_dp, aux);
	uint8_t txbuf[20], rxbuf[20];
	size_t txsize, rxsize;
	int ret;

	txbuf[0] = (msg->request << 4) |
		((msg->address >> 16) & 0xf);
	txbuf[1] = (msg->address >> 8) & 0xff;
	txbuf[2] = msg->address & 0xff;
	txbuf[3] = msg->size - 1;

	switch (msg->request & ~DP_AUX_I2C_MOT) {
	case DP_AUX_NATIVE_WRITE:
	case DP_AUX_I2C_WRITE:
	case DP_AUX_I2C_WRITE_STATUS_UPDATE:
		txsize = msg->size ? HEADER_SIZE + msg->size : BARE_ADDRESS_SIZE;
		rxsize = 2; /* 0 or 1 data bytes */

		if (WARN_ON(txsize > 20))
			return -E2BIG;

		if (msg->buffer)
			memcpy(txbuf + HEADER_SIZE, msg->buffer, msg->size);
		else
			WARN_ON(msg->size);

		ret = intel_dp_aux_ch(intel_dp, txbuf, txsize, rxbuf, rxsize);
		if (ret > 0) {
			msg->reply = rxbuf[0] >> 4;

			if (ret > 1) {
				/* Number of bytes written in a short write. */
				ret = clamp_t(int, rxbuf[1], 0, msg->size);
			} else {
				/* Return payload size. */
				ret = msg->size;
			}
		}
		break;

	case DP_AUX_NATIVE_READ:
	case DP_AUX_I2C_READ:
		txsize = msg->size ? HEADER_SIZE : BARE_ADDRESS_SIZE;
		rxsize = msg->size + 1;

		if (WARN_ON(rxsize > 20))
			return -E2BIG;

		ret = intel_dp_aux_ch(intel_dp, txbuf, txsize, rxbuf, rxsize);
		if (ret > 0) {
			msg->reply = rxbuf[0] >> 4;
			/*
			 * Assume happy day, and copy the data. The caller is
			 * expected to check msg->reply before touching it.
			 *
			 * Return payload size.
			 */
			ret--;
			memcpy(msg->buffer, rxbuf + 1, ret);
		}
		break;

	default:
		ret = -EINVAL;
		break;
	}

	return ret;
}

static i915_reg_t g4x_aux_ctl_reg(struct drm_i915_private *dev_priv,
				       enum port port)
{
	switch (port) {
	case PORT_B:
	case PORT_C:
	case PORT_D:
		return DP_AUX_CH_CTL(port);
	default:
		MISSING_CASE(port);
		return DP_AUX_CH_CTL(PORT_B);
	}
}

static i915_reg_t g4x_aux_data_reg(struct drm_i915_private *dev_priv,
					enum port port, int index)
{
	switch (port) {
	case PORT_B:
	case PORT_C:
	case PORT_D:
		return DP_AUX_CH_DATA(port, index);
	default:
		MISSING_CASE(port);
		return DP_AUX_CH_DATA(PORT_B, index);
	}
}

static i915_reg_t ilk_aux_ctl_reg(struct drm_i915_private *dev_priv,
				       enum port port)
{
	switch (port) {
	case PORT_A:
		return DP_AUX_CH_CTL(port);
	case PORT_B:
	case PORT_C:
	case PORT_D:
		return PCH_DP_AUX_CH_CTL(port);
	default:
		MISSING_CASE(port);
		return DP_AUX_CH_CTL(PORT_A);
	}
}

static i915_reg_t ilk_aux_data_reg(struct drm_i915_private *dev_priv,
					enum port port, int index)
{
	switch (port) {
	case PORT_A:
		return DP_AUX_CH_DATA(port, index);
	case PORT_B:
	case PORT_C:
	case PORT_D:
		return PCH_DP_AUX_CH_DATA(port, index);
	default:
		MISSING_CASE(port);
		return DP_AUX_CH_DATA(PORT_A, index);
	}
}
<<<<<<< HEAD

/*
 * On SKL we don't have Aux for port E so we rely
 * on VBT to set a proper alternate aux channel.
 */
static enum port skl_porte_aux_port(struct drm_i915_private *dev_priv)
{
	const struct ddi_vbt_port_info *info =
		&dev_priv->vbt.ddi_port_info[PORT_E];

	switch (info->alternate_aux_channel) {
	case DP_AUX_A:
		return PORT_A;
	case DP_AUX_B:
		return PORT_B;
	case DP_AUX_C:
		return PORT_C;
	case DP_AUX_D:
		return PORT_D;
	default:
		MISSING_CASE(info->alternate_aux_channel);
		return PORT_A;
	}
}

static i915_reg_t skl_aux_ctl_reg(struct drm_i915_private *dev_priv,
				       enum port port)
{
	if (port == PORT_E)
		port = skl_porte_aux_port(dev_priv);

	switch (port) {
	case PORT_A:
	case PORT_B:
	case PORT_C:
	case PORT_D:
		return DP_AUX_CH_CTL(port);
	default:
		MISSING_CASE(port);
		return DP_AUX_CH_CTL(PORT_A);
	}
}

static i915_reg_t skl_aux_data_reg(struct drm_i915_private *dev_priv,
					enum port port, int index)
{
	if (port == PORT_E)
		port = skl_porte_aux_port(dev_priv);

	switch (port) {
	case PORT_A:
	case PORT_B:
	case PORT_C:
	case PORT_D:
		return DP_AUX_CH_DATA(port, index);
	default:
		MISSING_CASE(port);
		return DP_AUX_CH_DATA(PORT_A, index);
	}
}

static i915_reg_t intel_aux_ctl_reg(struct drm_i915_private *dev_priv,
					 enum port port)
{
	if (INTEL_INFO(dev_priv)->gen >= 9)
		return skl_aux_ctl_reg(dev_priv, port);
	else if (HAS_PCH_SPLIT(dev_priv))
		return ilk_aux_ctl_reg(dev_priv, port);
	else
		return g4x_aux_ctl_reg(dev_priv, port);
}

static i915_reg_t intel_aux_data_reg(struct drm_i915_private *dev_priv,
					  enum port port, int index)
{
	if (INTEL_INFO(dev_priv)->gen >= 9)
		return skl_aux_data_reg(dev_priv, port, index);
	else if (HAS_PCH_SPLIT(dev_priv))
		return ilk_aux_data_reg(dev_priv, port, index);
	else
		return g4x_aux_data_reg(dev_priv, port, index);
}

static void intel_aux_reg_init(struct intel_dp *intel_dp)
{
	struct drm_i915_private *dev_priv = to_i915(intel_dp_to_dev(intel_dp));
	enum port port = dp_to_dig_port(intel_dp)->port;
	int i;

	intel_dp->aux_ch_ctl_reg = intel_aux_ctl_reg(dev_priv, port);
	for (i = 0; i < ARRAY_SIZE(intel_dp->aux_ch_data_reg); i++)
		intel_dp->aux_ch_data_reg[i] = intel_aux_data_reg(dev_priv, port, i);
}

static void
intel_dp_aux_fini(struct intel_dp *intel_dp)
{
	drm_dp_aux_unregister(&intel_dp->aux);
	kfree(intel_dp->aux.name);
}

static int
intel_dp_aux_init(struct intel_dp *intel_dp, struct intel_connector *connector)
{
	struct drm_device *dev = intel_dp_to_dev(intel_dp);
	struct intel_digital_port *intel_dig_port = dp_to_dig_port(intel_dp);
	enum port port = intel_dig_port->port;
	int ret;

	intel_aux_reg_init(intel_dp);

	intel_dp->aux.name = kasprintf(GFP_KERNEL, "DPDDC-%c", port_name(port));
	if (!intel_dp->aux.name)
		return -ENOMEM;

	intel_dp->aux.dev = dev->dev;
	intel_dp->aux.transfer = intel_dp_aux_transfer;

	DRM_DEBUG_KMS("registering %s bus for %s\n",
		      intel_dp->aux.name,
		      connector->base.kdev->kobj.name);

	ret = drm_dp_aux_register(&intel_dp->aux);
	if (ret < 0) {
		DRM_ERROR("drm_dp_aux_register() for %s failed (%d)\n",
			  intel_dp->aux.name, ret);
		kfree(intel_dp->aux.name);
		return ret;
=======

/*
 * On SKL we don't have Aux for port E so we rely
 * on VBT to set a proper alternate aux channel.
 */
static enum port skl_porte_aux_port(struct drm_i915_private *dev_priv)
{
	const struct ddi_vbt_port_info *info =
		&dev_priv->vbt.ddi_port_info[PORT_E];

	switch (info->alternate_aux_channel) {
	case DP_AUX_A:
		return PORT_A;
	case DP_AUX_B:
		return PORT_B;
	case DP_AUX_C:
		return PORT_C;
	case DP_AUX_D:
		return PORT_D;
	default:
		MISSING_CASE(info->alternate_aux_channel);
		return PORT_A;
	}
}

static i915_reg_t skl_aux_ctl_reg(struct drm_i915_private *dev_priv,
				       enum port port)
{
	if (port == PORT_E)
		port = skl_porte_aux_port(dev_priv);

	switch (port) {
	case PORT_A:
	case PORT_B:
	case PORT_C:
	case PORT_D:
		return DP_AUX_CH_CTL(port);
	default:
		MISSING_CASE(port);
		return DP_AUX_CH_CTL(PORT_A);
>>>>>>> f67e69b3
	}
}

<<<<<<< HEAD
	ret = sysfs_create_link(&connector->base.kdev->kobj,
				&intel_dp->aux.ddc.dev.kobj,
				intel_dp->aux.ddc.dev.kobj.name);
	if (ret < 0) {
		DRM_ERROR("sysfs_create_link() for %s failed (%d)\n",
			  intel_dp->aux.name, ret);
		intel_dp_aux_fini(intel_dp);
		return ret;
=======
static i915_reg_t skl_aux_data_reg(struct drm_i915_private *dev_priv,
					enum port port, int index)
{
	if (port == PORT_E)
		port = skl_porte_aux_port(dev_priv);

	switch (port) {
	case PORT_A:
	case PORT_B:
	case PORT_C:
	case PORT_D:
		return DP_AUX_CH_DATA(port, index);
	default:
		MISSING_CASE(port);
		return DP_AUX_CH_DATA(PORT_A, index);
>>>>>>> f67e69b3
	}

	return 0;
}

static i915_reg_t intel_aux_ctl_reg(struct drm_i915_private *dev_priv,
					 enum port port)
{
	if (INTEL_INFO(dev_priv)->gen >= 9)
		return skl_aux_ctl_reg(dev_priv, port);
	else if (HAS_PCH_SPLIT(dev_priv))
		return ilk_aux_ctl_reg(dev_priv, port);
	else
		return g4x_aux_ctl_reg(dev_priv, port);
}

static i915_reg_t intel_aux_data_reg(struct drm_i915_private *dev_priv,
					  enum port port, int index)
{
	if (INTEL_INFO(dev_priv)->gen >= 9)
		return skl_aux_data_reg(dev_priv, port, index);
	else if (HAS_PCH_SPLIT(dev_priv))
		return ilk_aux_data_reg(dev_priv, port, index);
	else
		return g4x_aux_data_reg(dev_priv, port, index);
}

static void intel_aux_reg_init(struct intel_dp *intel_dp)
{
	struct drm_i915_private *dev_priv = to_i915(intel_dp_to_dev(intel_dp));
	enum port port = dp_to_dig_port(intel_dp)->port;
	int i;

	intel_dp->aux_ch_ctl_reg = intel_aux_ctl_reg(dev_priv, port);
	for (i = 0; i < ARRAY_SIZE(intel_dp->aux_ch_data_reg); i++)
		intel_dp->aux_ch_data_reg[i] = intel_aux_data_reg(dev_priv, port, i);
}

static void
intel_dp_aux_fini(struct intel_dp *intel_dp)
{
	drm_dp_aux_unregister(&intel_dp->aux);
	kfree(intel_dp->aux.name);
}

static int
intel_dp_aux_init(struct intel_dp *intel_dp, struct intel_connector *connector)
{
	struct intel_digital_port *intel_dig_port = dp_to_dig_port(intel_dp);
	enum port port = intel_dig_port->port;
	int ret;

	intel_aux_reg_init(intel_dp);

	intel_dp->aux.name = kasprintf(GFP_KERNEL, "DPDDC-%c", port_name(port));
	if (!intel_dp->aux.name)
		return -ENOMEM;

	intel_dp->aux.dev = connector->base.kdev;
	intel_dp->aux.transfer = intel_dp_aux_transfer;

	DRM_DEBUG_KMS("registering %s bus for %s\n",
		      intel_dp->aux.name,
		      connector->base.kdev->kobj.name);

	ret = drm_dp_aux_register(&intel_dp->aux);
	if (ret < 0) {
		DRM_ERROR("drm_dp_aux_register() for %s failed (%d)\n",
			  intel_dp->aux.name, ret);
		kfree(intel_dp->aux.name);
		return ret;
	}

	return 0;
}

static void
intel_dp_connector_unregister(struct intel_connector *intel_connector)
{
	struct intel_dp *intel_dp = intel_attached_dp(&intel_connector->base);

	intel_dp_aux_fini(intel_dp);
	intel_connector_unregister(intel_connector);
}

static int
intel_dp_sink_rates(struct intel_dp *intel_dp, const int **sink_rates)
{
	if (intel_dp->num_sink_rates) {
		*sink_rates = intel_dp->sink_rates;
		return intel_dp->num_sink_rates;
	}

	*sink_rates = default_rates;

	return (intel_dp_max_link_bw(intel_dp) >> 3) + 1;
}

bool intel_dp_source_supports_hbr2(struct intel_dp *intel_dp)
{
	struct intel_digital_port *dig_port = dp_to_dig_port(intel_dp);
	struct drm_device *dev = dig_port->base.base.dev;

	/* WaDisableHBR2:skl */
	if (IS_SKL_REVID(dev, 0, SKL_REVID_B0))
		return false;

	if ((IS_HASWELL(dev) && !IS_HSW_ULX(dev)) || IS_BROADWELL(dev) ||
	    (INTEL_INFO(dev)->gen >= 9))
		return true;
	else
		return false;
}

static int
intel_dp_source_rates(struct intel_dp *intel_dp, const int **source_rates)
{
	struct intel_digital_port *dig_port = dp_to_dig_port(intel_dp);
	struct drm_device *dev = dig_port->base.base.dev;
	int size;

	if (IS_BROXTON(dev)) {
		*source_rates = bxt_rates;
		size = ARRAY_SIZE(bxt_rates);
	} else if (IS_SKYLAKE(dev) || IS_KABYLAKE(dev)) {
		*source_rates = skl_rates;
		size = ARRAY_SIZE(skl_rates);
	} else {
		*source_rates = default_rates;
		size = ARRAY_SIZE(default_rates);
	}

	/* This depends on the fact that 5.4 is last value in the array */
	if (!intel_dp_source_supports_hbr2(intel_dp))
		size--;

	return size;
}

static void
intel_dp_set_clock(struct intel_encoder *encoder,
		   struct intel_crtc_state *pipe_config)
{
	struct drm_device *dev = encoder->base.dev;
	const struct dp_link_dpll *divisor = NULL;
	int i, count = 0;

	if (IS_G4X(dev)) {
		divisor = gen4_dpll;
		count = ARRAY_SIZE(gen4_dpll);
	} else if (HAS_PCH_SPLIT(dev)) {
		divisor = pch_dpll;
		count = ARRAY_SIZE(pch_dpll);
	} else if (IS_CHERRYVIEW(dev)) {
		divisor = chv_dpll;
		count = ARRAY_SIZE(chv_dpll);
	} else if (IS_VALLEYVIEW(dev)) {
		divisor = vlv_dpll;
		count = ARRAY_SIZE(vlv_dpll);
	}

	if (divisor && count) {
		for (i = 0; i < count; i++) {
			if (pipe_config->port_clock == divisor[i].clock) {
				pipe_config->dpll = divisor[i].dpll;
				pipe_config->clock_set = true;
				break;
			}
		}
	}
}

static int intersect_rates(const int *source_rates, int source_len,
			   const int *sink_rates, int sink_len,
			   int *common_rates)
{
	int i = 0, j = 0, k = 0;

	while (i < source_len && j < sink_len) {
		if (source_rates[i] == sink_rates[j]) {
			if (WARN_ON(k >= DP_MAX_SUPPORTED_RATES))
				return k;
			common_rates[k] = source_rates[i];
			++k;
			++i;
			++j;
		} else if (source_rates[i] < sink_rates[j]) {
			++i;
		} else {
			++j;
		}
	}
	return k;
}

static int intel_dp_common_rates(struct intel_dp *intel_dp,
				 int *common_rates)
{
	const int *source_rates, *sink_rates;
	int source_len, sink_len;

	sink_len = intel_dp_sink_rates(intel_dp, &sink_rates);
	source_len = intel_dp_source_rates(intel_dp, &source_rates);

	return intersect_rates(source_rates, source_len,
			       sink_rates, sink_len,
			       common_rates);
}

static void snprintf_int_array(char *str, size_t len,
			       const int *array, int nelem)
{
	int i;

	str[0] = '\0';

	for (i = 0; i < nelem; i++) {
		int r = snprintf(str, len, "%s%d", i ? ", " : "", array[i]);
		if (r >= len)
			return;
		str += r;
		len -= r;
	}
}

static void intel_dp_print_rates(struct intel_dp *intel_dp)
{
	const int *source_rates, *sink_rates;
	int source_len, sink_len, common_len;
	int common_rates[DP_MAX_SUPPORTED_RATES];
	char str[128]; /* FIXME: too big for stack? */

	if ((drm_debug & DRM_UT_KMS) == 0)
		return;

	source_len = intel_dp_source_rates(intel_dp, &source_rates);
	snprintf_int_array(str, sizeof(str), source_rates, source_len);
	DRM_DEBUG_KMS("source rates: %s\n", str);

	sink_len = intel_dp_sink_rates(intel_dp, &sink_rates);
	snprintf_int_array(str, sizeof(str), sink_rates, sink_len);
	DRM_DEBUG_KMS("sink rates: %s\n", str);

	common_len = intel_dp_common_rates(intel_dp, common_rates);
	snprintf_int_array(str, sizeof(str), common_rates, common_len);
	DRM_DEBUG_KMS("common rates: %s\n", str);
}

static int rate_to_index(int find, const int *rates)
{
	int i = 0;

	for (i = 0; i < DP_MAX_SUPPORTED_RATES; ++i)
		if (find == rates[i])
			break;

	return i;
}

int
intel_dp_max_link_rate(struct intel_dp *intel_dp)
{
	int rates[DP_MAX_SUPPORTED_RATES] = {};
	int len;

	len = intel_dp_common_rates(intel_dp, rates);
	if (WARN_ON(len <= 0))
		return 162000;

	return rates[rate_to_index(0, rates) - 1];
}

int intel_dp_rate_select(struct intel_dp *intel_dp, int rate)
{
	return rate_to_index(rate, intel_dp->sink_rates);
}

void intel_dp_compute_rate(struct intel_dp *intel_dp, int port_clock,
			   uint8_t *link_bw, uint8_t *rate_select)
{
	if (intel_dp->num_sink_rates) {
		*link_bw = 0;
		*rate_select =
			intel_dp_rate_select(intel_dp, port_clock);
	} else {
		*link_bw = drm_dp_link_rate_to_bw_code(port_clock);
		*rate_select = 0;
	}
}

bool
intel_dp_compute_config(struct intel_encoder *encoder,
			struct intel_crtc_state *pipe_config)
{
	struct drm_device *dev = encoder->base.dev;
	struct drm_i915_private *dev_priv = dev->dev_private;
	struct drm_display_mode *adjusted_mode = &pipe_config->base.adjusted_mode;
	struct intel_dp *intel_dp = enc_to_intel_dp(&encoder->base);
	enum port port = dp_to_dig_port(intel_dp)->port;
	struct intel_crtc *intel_crtc = to_intel_crtc(pipe_config->base.crtc);
	struct intel_connector *intel_connector = intel_dp->attached_connector;
	int lane_count, clock;
	int min_lane_count = 1;
	int max_lane_count = intel_dp_max_lane_count(intel_dp);
	/* Conveniently, the link BW constants become indices with a shift...*/
	int min_clock = 0;
	int max_clock;
	int bpp, mode_rate;
	int link_avail, link_clock;
	int common_rates[DP_MAX_SUPPORTED_RATES] = {};
	int common_len;
	uint8_t link_bw, rate_select;

	common_len = intel_dp_common_rates(intel_dp, common_rates);

	/* No common link rates between source and sink */
	WARN_ON(common_len <= 0);

	max_clock = common_len - 1;

	if (HAS_PCH_SPLIT(dev) && !HAS_DDI(dev) && port != PORT_A)
		pipe_config->has_pch_encoder = true;

	pipe_config->has_dp_encoder = true;
	pipe_config->has_drrs = false;
	pipe_config->has_audio = intel_dp->has_audio && port != PORT_A;

	if (is_edp(intel_dp) && intel_connector->panel.fixed_mode) {
		intel_fixed_panel_mode(intel_connector->panel.fixed_mode,
				       adjusted_mode);

		if (INTEL_INFO(dev)->gen >= 9) {
			int ret;
			ret = skl_update_scaler_crtc(pipe_config);
			if (ret)
				return ret;
		}

		if (HAS_GMCH_DISPLAY(dev))
			intel_gmch_panel_fitting(intel_crtc, pipe_config,
						 intel_connector->panel.fitting_mode);
		else
			intel_pch_panel_fitting(intel_crtc, pipe_config,
						intel_connector->panel.fitting_mode);
	}

	if (adjusted_mode->flags & DRM_MODE_FLAG_DBLCLK)
		return false;

	DRM_DEBUG_KMS("DP link computation with max lane count %i "
		      "max bw %d pixel clock %iKHz\n",
		      max_lane_count, common_rates[max_clock],
		      adjusted_mode->crtc_clock);

	/* Walk through all bpp values. Luckily they're all nicely spaced with 2
	 * bpc in between. */
	bpp = pipe_config->pipe_bpp;
	if (is_edp(intel_dp)) {

		/* Get bpp from vbt only for panels that dont have bpp in edid */
		if (intel_connector->base.display_info.bpc == 0 &&
			(dev_priv->vbt.edp.bpp && dev_priv->vbt.edp.bpp < bpp)) {
			DRM_DEBUG_KMS("clamping bpp for eDP panel to BIOS-provided %i\n",
				      dev_priv->vbt.edp.bpp);
			bpp = dev_priv->vbt.edp.bpp;
		}

		/*
		 * Use the maximum clock and number of lanes the eDP panel
		 * advertizes being capable of. The panels are generally
		 * designed to support only a single clock and lane
		 * configuration, and typically these values correspond to the
		 * native resolution of the panel.
		 */
		min_lane_count = max_lane_count;
		min_clock = max_clock;
	}

	for (; bpp >= 6*3; bpp -= 2*3) {
		mode_rate = intel_dp_link_required(adjusted_mode->crtc_clock,
						   bpp);

		for (clock = min_clock; clock <= max_clock; clock++) {
			for (lane_count = min_lane_count;
				lane_count <= max_lane_count;
				lane_count <<= 1) {

				link_clock = common_rates[clock];
				link_avail = intel_dp_max_data_rate(link_clock,
								    lane_count);

				if (mode_rate <= link_avail) {
					goto found;
				}
			}
		}
	}

	return false;

found:
	if (intel_dp->color_range_auto) {
		/*
		 * See:
		 * CEA-861-E - 5.1 Default Encoding Parameters
		 * VESA DisplayPort Ver.1.2a - 5.1.1.1 Video Colorimetry
		 */
		pipe_config->limited_color_range =
			bpp != 18 && drm_match_cea_mode(adjusted_mode) > 1;
	} else {
		pipe_config->limited_color_range =
			intel_dp->limited_color_range;
	}

	pipe_config->lane_count = lane_count;

	pipe_config->pipe_bpp = bpp;
	pipe_config->port_clock = common_rates[clock];

	intel_dp_compute_rate(intel_dp, pipe_config->port_clock,
			      &link_bw, &rate_select);

	DRM_DEBUG_KMS("DP link bw %02x rate select %02x lane count %d clock %d bpp %d\n",
		      link_bw, rate_select, pipe_config->lane_count,
		      pipe_config->port_clock, bpp);
	DRM_DEBUG_KMS("DP link bw required %i available %i\n",
		      mode_rate, link_avail);

	intel_link_compute_m_n(bpp, lane_count,
			       adjusted_mode->crtc_clock,
			       pipe_config->port_clock,
			       &pipe_config->dp_m_n);

	if (intel_connector->panel.downclock_mode != NULL &&
		dev_priv->drrs.type == SEAMLESS_DRRS_SUPPORT) {
			pipe_config->has_drrs = true;
			intel_link_compute_m_n(bpp, lane_count,
				intel_connector->panel.downclock_mode->clock,
				pipe_config->port_clock,
				&pipe_config->dp_m2_n2);
	}

<<<<<<< HEAD
	if ((IS_SKYLAKE(dev)  || IS_KABYLAKE(dev)) && is_edp(intel_dp))
		skl_edp_set_pll_config(pipe_config);
	else if (IS_BROXTON(dev))
		/* handled in ddi */;
	else if (IS_HASWELL(dev) || IS_BROADWELL(dev))
		hsw_dp_set_ddi_pll_sel(pipe_config);
	else
=======
	if (!HAS_DDI(dev))
>>>>>>> f67e69b3
		intel_dp_set_clock(encoder, pipe_config);

	return true;
}

void intel_dp_set_link_params(struct intel_dp *intel_dp,
			      const struct intel_crtc_state *pipe_config)
{
	intel_dp->link_rate = pipe_config->port_clock;
	intel_dp->lane_count = pipe_config->lane_count;
}

static void intel_dp_prepare(struct intel_encoder *encoder)
{
	struct drm_device *dev = encoder->base.dev;
	struct drm_i915_private *dev_priv = dev->dev_private;
	struct intel_dp *intel_dp = enc_to_intel_dp(&encoder->base);
	enum port port = dp_to_dig_port(intel_dp)->port;
	struct intel_crtc *crtc = to_intel_crtc(encoder->base.crtc);
	const struct drm_display_mode *adjusted_mode = &crtc->config->base.adjusted_mode;

	intel_dp_set_link_params(intel_dp, crtc->config);

	/*
	 * There are four kinds of DP registers:
	 *
	 * 	IBX PCH
	 * 	SNB CPU
	 *	IVB CPU
	 * 	CPT PCH
	 *
	 * IBX PCH and CPU are the same for almost everything,
	 * except that the CPU DP PLL is configured in this
	 * register
	 *
	 * CPT PCH is quite different, having many bits moved
	 * to the TRANS_DP_CTL register instead. That
	 * configuration happens (oddly) in ironlake_pch_enable
	 */

	/* Preserve the BIOS-computed detected bit. This is
	 * supposed to be read-only.
	 */
	intel_dp->DP = I915_READ(intel_dp->output_reg) & DP_DETECTED;

	/* Handle DP bits in common between all three register formats */
	intel_dp->DP |= DP_VOLTAGE_0_4 | DP_PRE_EMPHASIS_0;
	intel_dp->DP |= DP_PORT_WIDTH(crtc->config->lane_count);

	/* Split out the IBX/CPU vs CPT settings */

	if (IS_GEN7(dev) && port == PORT_A) {
		if (adjusted_mode->flags & DRM_MODE_FLAG_PHSYNC)
			intel_dp->DP |= DP_SYNC_HS_HIGH;
		if (adjusted_mode->flags & DRM_MODE_FLAG_PVSYNC)
			intel_dp->DP |= DP_SYNC_VS_HIGH;
		intel_dp->DP |= DP_LINK_TRAIN_OFF_CPT;

		if (drm_dp_enhanced_frame_cap(intel_dp->dpcd))
			intel_dp->DP |= DP_ENHANCED_FRAMING;

		intel_dp->DP |= crtc->pipe << 29;
	} else if (HAS_PCH_CPT(dev) && port != PORT_A) {
		u32 trans_dp;

		intel_dp->DP |= DP_LINK_TRAIN_OFF_CPT;

		trans_dp = I915_READ(TRANS_DP_CTL(crtc->pipe));
		if (drm_dp_enhanced_frame_cap(intel_dp->dpcd))
			trans_dp |= TRANS_DP_ENH_FRAMING;
		else
			trans_dp &= ~TRANS_DP_ENH_FRAMING;
		I915_WRITE(TRANS_DP_CTL(crtc->pipe), trans_dp);
	} else {
		if (!HAS_PCH_SPLIT(dev) && !IS_VALLEYVIEW(dev) &&
		    !IS_CHERRYVIEW(dev) && crtc->config->limited_color_range)
			intel_dp->DP |= DP_COLOR_RANGE_16_235;

		if (adjusted_mode->flags & DRM_MODE_FLAG_PHSYNC)
			intel_dp->DP |= DP_SYNC_HS_HIGH;
		if (adjusted_mode->flags & DRM_MODE_FLAG_PVSYNC)
			intel_dp->DP |= DP_SYNC_VS_HIGH;
		intel_dp->DP |= DP_LINK_TRAIN_OFF;

		if (drm_dp_enhanced_frame_cap(intel_dp->dpcd))
			intel_dp->DP |= DP_ENHANCED_FRAMING;

		if (IS_CHERRYVIEW(dev))
			intel_dp->DP |= DP_PIPE_SELECT_CHV(crtc->pipe);
		else if (crtc->pipe == PIPE_B)
			intel_dp->DP |= DP_PIPEB_SELECT;
	}
}

#define IDLE_ON_MASK		(PP_ON | PP_SEQUENCE_MASK | 0                     | PP_SEQUENCE_STATE_MASK)
#define IDLE_ON_VALUE   	(PP_ON | PP_SEQUENCE_NONE | 0                     | PP_SEQUENCE_STATE_ON_IDLE)

#define IDLE_OFF_MASK		(PP_ON | PP_SEQUENCE_MASK | 0                     | 0)
#define IDLE_OFF_VALUE		(0     | PP_SEQUENCE_NONE | 0                     | 0)

#define IDLE_CYCLE_MASK		(PP_ON | PP_SEQUENCE_MASK | PP_CYCLE_DELAY_ACTIVE | PP_SEQUENCE_STATE_MASK)
#define IDLE_CYCLE_VALUE	(0     | PP_SEQUENCE_NONE | 0                     | PP_SEQUENCE_STATE_OFF_IDLE)

static void wait_panel_status(struct intel_dp *intel_dp,
				       u32 mask,
				       u32 value)
{
	struct drm_device *dev = intel_dp_to_dev(intel_dp);
	struct drm_i915_private *dev_priv = dev->dev_private;
	i915_reg_t pp_stat_reg, pp_ctrl_reg;

	lockdep_assert_held(&dev_priv->pps_mutex);

	pp_stat_reg = _pp_stat_reg(intel_dp);
	pp_ctrl_reg = _pp_ctrl_reg(intel_dp);

	DRM_DEBUG_KMS("mask %08x value %08x status %08x control %08x\n",
			mask, value,
			I915_READ(pp_stat_reg),
			I915_READ(pp_ctrl_reg));

	if (_wait_for((I915_READ(pp_stat_reg) & mask) == value,
		      5 * USEC_PER_SEC, 10 * USEC_PER_MSEC))
		DRM_ERROR("Panel status timeout: status %08x control %08x\n",
				I915_READ(pp_stat_reg),
				I915_READ(pp_ctrl_reg));

	DRM_DEBUG_KMS("Wait complete\n");
}

static void wait_panel_on(struct intel_dp *intel_dp)
{
	DRM_DEBUG_KMS("Wait for panel power on\n");
	wait_panel_status(intel_dp, IDLE_ON_MASK, IDLE_ON_VALUE);
}

static void wait_panel_off(struct intel_dp *intel_dp)
{
	DRM_DEBUG_KMS("Wait for panel power off time\n");
	wait_panel_status(intel_dp, IDLE_OFF_MASK, IDLE_OFF_VALUE);
}

static void wait_panel_power_cycle(struct intel_dp *intel_dp)
{
	ktime_t panel_power_on_time;
	s64 panel_power_off_duration;

	DRM_DEBUG_KMS("Wait for panel power cycle\n");

	/* take the difference of currrent time and panel power off time
	 * and then make panel wait for t11_t12 if needed. */
	panel_power_on_time = ktime_get_boottime();
	panel_power_off_duration = ktime_ms_delta(panel_power_on_time, intel_dp->panel_power_off_time);

	/* When we disable the VDD override bit last we have to do the manual
	 * wait. */
	if (panel_power_off_duration < (s64)intel_dp->panel_power_cycle_delay)
		wait_remaining_ms_from_jiffies(jiffies,
				       intel_dp->panel_power_cycle_delay - panel_power_off_duration);

	wait_panel_status(intel_dp, IDLE_CYCLE_MASK, IDLE_CYCLE_VALUE);
}

static void wait_backlight_on(struct intel_dp *intel_dp)
{
	wait_remaining_ms_from_jiffies(intel_dp->last_power_on,
				       intel_dp->backlight_on_delay);
}

static void edp_wait_backlight_off(struct intel_dp *intel_dp)
{
	wait_remaining_ms_from_jiffies(intel_dp->last_backlight_off,
				       intel_dp->backlight_off_delay);
}

/* Read the current pp_control value, unlocking the register if it
 * is locked
 */

static  u32 ironlake_get_pp_control(struct intel_dp *intel_dp)
{
	struct drm_device *dev = intel_dp_to_dev(intel_dp);
	struct drm_i915_private *dev_priv = dev->dev_private;
	u32 control;

	lockdep_assert_held(&dev_priv->pps_mutex);

	control = I915_READ(_pp_ctrl_reg(intel_dp));
	if (!IS_BROXTON(dev)) {
		control &= ~PANEL_UNLOCK_MASK;
		control |= PANEL_UNLOCK_REGS;
	}
	return control;
}

/*
 * Must be paired with edp_panel_vdd_off().
 * Must hold pps_mutex around the whole on/off sequence.
 * Can be nested with intel_edp_panel_vdd_{on,off}() calls.
 */
static bool edp_panel_vdd_on(struct intel_dp *intel_dp)
{
	struct drm_device *dev = intel_dp_to_dev(intel_dp);
	struct intel_digital_port *intel_dig_port = dp_to_dig_port(intel_dp);
	struct intel_encoder *intel_encoder = &intel_dig_port->base;
	struct drm_i915_private *dev_priv = dev->dev_private;
	enum intel_display_power_domain power_domain;
	u32 pp;
	i915_reg_t pp_stat_reg, pp_ctrl_reg;
	bool need_to_disable = !intel_dp->want_panel_vdd;

	lockdep_assert_held(&dev_priv->pps_mutex);

	if (!is_edp(intel_dp))
		return false;

	cancel_delayed_work(&intel_dp->panel_vdd_work);
	intel_dp->want_panel_vdd = true;

	if (edp_have_panel_vdd(intel_dp))
		return need_to_disable;

	power_domain = intel_display_port_aux_power_domain(intel_encoder);
	intel_display_power_get(dev_priv, power_domain);

	DRM_DEBUG_KMS("Turning eDP port %c VDD on\n",
		      port_name(intel_dig_port->port));

	if (!edp_have_panel_power(intel_dp))
		wait_panel_power_cycle(intel_dp);

	pp = ironlake_get_pp_control(intel_dp);
	pp |= EDP_FORCE_VDD;

	pp_stat_reg = _pp_stat_reg(intel_dp);
	pp_ctrl_reg = _pp_ctrl_reg(intel_dp);

	I915_WRITE(pp_ctrl_reg, pp);
	POSTING_READ(pp_ctrl_reg);
	DRM_DEBUG_KMS("PP_STATUS: 0x%08x PP_CONTROL: 0x%08x\n",
			I915_READ(pp_stat_reg), I915_READ(pp_ctrl_reg));
	/*
	 * If the panel wasn't on, delay before accessing aux channel
	 */
	if (!edp_have_panel_power(intel_dp)) {
		DRM_DEBUG_KMS("eDP port %c panel power wasn't enabled\n",
			      port_name(intel_dig_port->port));
		msleep(intel_dp->panel_power_up_delay);
	}

	return need_to_disable;
}

/*
 * Must be paired with intel_edp_panel_vdd_off() or
 * intel_edp_panel_off().
 * Nested calls to these functions are not allowed since
 * we drop the lock. Caller must use some higher level
 * locking to prevent nested calls from other threads.
 */
void intel_edp_panel_vdd_on(struct intel_dp *intel_dp)
{
	bool vdd;

	if (!is_edp(intel_dp))
		return;

	pps_lock(intel_dp);
	vdd = edp_panel_vdd_on(intel_dp);
	pps_unlock(intel_dp);

	I915_STATE_WARN(!vdd, "eDP port %c VDD already requested on\n",
	     port_name(dp_to_dig_port(intel_dp)->port));
}

static void edp_panel_vdd_off_sync(struct intel_dp *intel_dp)
{
	struct drm_device *dev = intel_dp_to_dev(intel_dp);
	struct drm_i915_private *dev_priv = dev->dev_private;
	struct intel_digital_port *intel_dig_port =
		dp_to_dig_port(intel_dp);
	struct intel_encoder *intel_encoder = &intel_dig_port->base;
	enum intel_display_power_domain power_domain;
	u32 pp;
	i915_reg_t pp_stat_reg, pp_ctrl_reg;

	lockdep_assert_held(&dev_priv->pps_mutex);

	WARN_ON(intel_dp->want_panel_vdd);

	if (!edp_have_panel_vdd(intel_dp))
		return;

	DRM_DEBUG_KMS("Turning eDP port %c VDD off\n",
		      port_name(intel_dig_port->port));

	pp = ironlake_get_pp_control(intel_dp);
	pp &= ~EDP_FORCE_VDD;

	pp_ctrl_reg = _pp_ctrl_reg(intel_dp);
	pp_stat_reg = _pp_stat_reg(intel_dp);

	I915_WRITE(pp_ctrl_reg, pp);
	POSTING_READ(pp_ctrl_reg);

	/* Make sure sequencer is idle before allowing subsequent activity */
	DRM_DEBUG_KMS("PP_STATUS: 0x%08x PP_CONTROL: 0x%08x\n",
	I915_READ(pp_stat_reg), I915_READ(pp_ctrl_reg));

	if ((pp & POWER_TARGET_ON) == 0)
		intel_dp->panel_power_off_time = ktime_get_boottime();

	power_domain = intel_display_port_aux_power_domain(intel_encoder);
	intel_display_power_put(dev_priv, power_domain);
}

static void edp_panel_vdd_work(struct work_struct *__work)
{
	struct intel_dp *intel_dp = container_of(to_delayed_work(__work),
						 struct intel_dp, panel_vdd_work);

	pps_lock(intel_dp);
	if (!intel_dp->want_panel_vdd)
		edp_panel_vdd_off_sync(intel_dp);
	pps_unlock(intel_dp);
}

static void edp_panel_vdd_schedule_off(struct intel_dp *intel_dp)
{
	unsigned long delay;

	/*
	 * Queue the timer to fire a long time from now (relative to the power
	 * down delay) to keep the panel power up across a sequence of
	 * operations.
	 */
	delay = msecs_to_jiffies(intel_dp->panel_power_cycle_delay * 5);
	schedule_delayed_work(&intel_dp->panel_vdd_work, delay);
}

/*
 * Must be paired with edp_panel_vdd_on().
 * Must hold pps_mutex around the whole on/off sequence.
 * Can be nested with intel_edp_panel_vdd_{on,off}() calls.
 */
static void edp_panel_vdd_off(struct intel_dp *intel_dp, bool sync)
{
	struct drm_i915_private *dev_priv =
		intel_dp_to_dev(intel_dp)->dev_private;

	lockdep_assert_held(&dev_priv->pps_mutex);

	if (!is_edp(intel_dp))
		return;

	I915_STATE_WARN(!intel_dp->want_panel_vdd, "eDP port %c VDD not forced on",
	     port_name(dp_to_dig_port(intel_dp)->port));

	intel_dp->want_panel_vdd = false;

	if (sync)
		edp_panel_vdd_off_sync(intel_dp);
	else
		edp_panel_vdd_schedule_off(intel_dp);
}

static void edp_panel_on(struct intel_dp *intel_dp)
{
	struct drm_device *dev = intel_dp_to_dev(intel_dp);
	struct drm_i915_private *dev_priv = dev->dev_private;
	u32 pp;
	i915_reg_t pp_ctrl_reg;

	lockdep_assert_held(&dev_priv->pps_mutex);

	if (!is_edp(intel_dp))
		return;

	DRM_DEBUG_KMS("Turn eDP port %c panel power on\n",
		      port_name(dp_to_dig_port(intel_dp)->port));

	if (WARN(edp_have_panel_power(intel_dp),
		 "eDP port %c panel power already on\n",
		 port_name(dp_to_dig_port(intel_dp)->port)))
		return;

	wait_panel_power_cycle(intel_dp);

	pp_ctrl_reg = _pp_ctrl_reg(intel_dp);
	pp = ironlake_get_pp_control(intel_dp);
	if (IS_GEN5(dev)) {
		/* ILK workaround: disable reset around power sequence */
		pp &= ~PANEL_POWER_RESET;
		I915_WRITE(pp_ctrl_reg, pp);
		POSTING_READ(pp_ctrl_reg);
	}

	pp |= POWER_TARGET_ON;
	if (!IS_GEN5(dev))
		pp |= PANEL_POWER_RESET;

	I915_WRITE(pp_ctrl_reg, pp);
	POSTING_READ(pp_ctrl_reg);

	wait_panel_on(intel_dp);
	intel_dp->last_power_on = jiffies;

	if (IS_GEN5(dev)) {
		pp |= PANEL_POWER_RESET; /* restore panel reset bit */
		I915_WRITE(pp_ctrl_reg, pp);
		POSTING_READ(pp_ctrl_reg);
	}
}

void intel_edp_panel_on(struct intel_dp *intel_dp)
{
	if (!is_edp(intel_dp))
		return;

	pps_lock(intel_dp);
	edp_panel_on(intel_dp);
	pps_unlock(intel_dp);
}


static void edp_panel_off(struct intel_dp *intel_dp)
{
	struct intel_digital_port *intel_dig_port = dp_to_dig_port(intel_dp);
	struct intel_encoder *intel_encoder = &intel_dig_port->base;
	struct drm_device *dev = intel_dp_to_dev(intel_dp);
	struct drm_i915_private *dev_priv = dev->dev_private;
	enum intel_display_power_domain power_domain;
	u32 pp;
	i915_reg_t pp_ctrl_reg;

	lockdep_assert_held(&dev_priv->pps_mutex);

	if (!is_edp(intel_dp))
		return;

	DRM_DEBUG_KMS("Turn eDP port %c panel power off\n",
		      port_name(dp_to_dig_port(intel_dp)->port));

	WARN(!intel_dp->want_panel_vdd, "Need eDP port %c VDD to turn off panel\n",
	     port_name(dp_to_dig_port(intel_dp)->port));

	pp = ironlake_get_pp_control(intel_dp);
	/* We need to switch off panel power _and_ force vdd, for otherwise some
	 * panels get very unhappy and cease to work. */
	pp &= ~(POWER_TARGET_ON | PANEL_POWER_RESET | EDP_FORCE_VDD |
		EDP_BLC_ENABLE);

	pp_ctrl_reg = _pp_ctrl_reg(intel_dp);

	intel_dp->want_panel_vdd = false;

	I915_WRITE(pp_ctrl_reg, pp);
	POSTING_READ(pp_ctrl_reg);

	intel_dp->panel_power_off_time = ktime_get_boottime();
	wait_panel_off(intel_dp);

	/* We got a reference when we enabled the VDD. */
	power_domain = intel_display_port_aux_power_domain(intel_encoder);
	intel_display_power_put(dev_priv, power_domain);
}

void intel_edp_panel_off(struct intel_dp *intel_dp)
{
	if (!is_edp(intel_dp))
		return;

	pps_lock(intel_dp);
	edp_panel_off(intel_dp);
	pps_unlock(intel_dp);
}

/* Enable backlight in the panel power control. */
static void _intel_edp_backlight_on(struct intel_dp *intel_dp)
{
	struct intel_digital_port *intel_dig_port = dp_to_dig_port(intel_dp);
	struct drm_device *dev = intel_dig_port->base.base.dev;
	struct drm_i915_private *dev_priv = dev->dev_private;
	u32 pp;
	i915_reg_t pp_ctrl_reg;

	/*
	 * If we enable the backlight right away following a panel power
	 * on, we may see slight flicker as the panel syncs with the eDP
	 * link.  So delay a bit to make sure the image is solid before
	 * allowing it to appear.
	 */
	wait_backlight_on(intel_dp);

	pps_lock(intel_dp);

	pp = ironlake_get_pp_control(intel_dp);
	pp |= EDP_BLC_ENABLE;

	pp_ctrl_reg = _pp_ctrl_reg(intel_dp);

	I915_WRITE(pp_ctrl_reg, pp);
	POSTING_READ(pp_ctrl_reg);

	pps_unlock(intel_dp);
}

/* Enable backlight PWM and backlight PP control. */
void intel_edp_backlight_on(struct intel_dp *intel_dp)
{
	if (!is_edp(intel_dp))
		return;

	DRM_DEBUG_KMS("\n");

	intel_panel_enable_backlight(intel_dp->attached_connector);
	_intel_edp_backlight_on(intel_dp);
}

/* Disable backlight in the panel power control. */
static void _intel_edp_backlight_off(struct intel_dp *intel_dp)
{
	struct drm_device *dev = intel_dp_to_dev(intel_dp);
	struct drm_i915_private *dev_priv = dev->dev_private;
	u32 pp;
	i915_reg_t pp_ctrl_reg;

	if (!is_edp(intel_dp))
		return;

	pps_lock(intel_dp);

	pp = ironlake_get_pp_control(intel_dp);
	pp &= ~EDP_BLC_ENABLE;

	pp_ctrl_reg = _pp_ctrl_reg(intel_dp);

	I915_WRITE(pp_ctrl_reg, pp);
	POSTING_READ(pp_ctrl_reg);

	pps_unlock(intel_dp);

	intel_dp->last_backlight_off = jiffies;
	edp_wait_backlight_off(intel_dp);
}

/* Disable backlight PP control and backlight PWM. */
void intel_edp_backlight_off(struct intel_dp *intel_dp)
{
	if (!is_edp(intel_dp))
		return;

	DRM_DEBUG_KMS("\n");

	_intel_edp_backlight_off(intel_dp);
	intel_panel_disable_backlight(intel_dp->attached_connector);
}

/*
 * Hook for controlling the panel power control backlight through the bl_power
 * sysfs attribute. Take care to handle multiple calls.
 */
static void intel_edp_backlight_power(struct intel_connector *connector,
				      bool enable)
{
	struct intel_dp *intel_dp = intel_attached_dp(&connector->base);
	bool is_enabled;

	pps_lock(intel_dp);
	is_enabled = ironlake_get_pp_control(intel_dp) & EDP_BLC_ENABLE;
	pps_unlock(intel_dp);

	if (is_enabled == enable)
		return;

	DRM_DEBUG_KMS("panel power control backlight %s\n",
		      enable ? "enable" : "disable");

	if (enable)
		_intel_edp_backlight_on(intel_dp);
	else
		_intel_edp_backlight_off(intel_dp);
}

<<<<<<< HEAD
static const char *state_string(bool enabled)
{
	return enabled ? "on" : "off";
}

=======
>>>>>>> f67e69b3
static void assert_dp_port(struct intel_dp *intel_dp, bool state)
{
	struct intel_digital_port *dig_port = dp_to_dig_port(intel_dp);
	struct drm_i915_private *dev_priv = to_i915(dig_port->base.base.dev);
	bool cur_state = I915_READ(intel_dp->output_reg) & DP_PORT_EN;

	I915_STATE_WARN(cur_state != state,
			"DP port %c state assertion failure (expected %s, current %s)\n",
			port_name(dig_port->port),
<<<<<<< HEAD
			state_string(state), state_string(cur_state));
=======
			onoff(state), onoff(cur_state));
>>>>>>> f67e69b3
}
#define assert_dp_port_disabled(d) assert_dp_port((d), false)

static void assert_edp_pll(struct drm_i915_private *dev_priv, bool state)
{
	bool cur_state = I915_READ(DP_A) & DP_PLL_ENABLE;

	I915_STATE_WARN(cur_state != state,
			"eDP PLL state assertion failure (expected %s, current %s)\n",
<<<<<<< HEAD
			state_string(state), state_string(cur_state));
=======
			onoff(state), onoff(cur_state));
>>>>>>> f67e69b3
}
#define assert_edp_pll_enabled(d) assert_edp_pll((d), true)
#define assert_edp_pll_disabled(d) assert_edp_pll((d), false)

static void ironlake_edp_pll_on(struct intel_dp *intel_dp)
{
	struct intel_digital_port *intel_dig_port = dp_to_dig_port(intel_dp);
	struct intel_crtc *crtc = to_intel_crtc(intel_dig_port->base.base.crtc);
	struct drm_i915_private *dev_priv = to_i915(crtc->base.dev);

	assert_pipe_disabled(dev_priv, crtc->pipe);
	assert_dp_port_disabled(intel_dp);
	assert_edp_pll_disabled(dev_priv);

	DRM_DEBUG_KMS("enabling eDP PLL for clock %d\n",
		      crtc->config->port_clock);

	intel_dp->DP &= ~DP_PLL_FREQ_MASK;

	if (crtc->config->port_clock == 162000)
		intel_dp->DP |= DP_PLL_FREQ_162MHZ;
	else
		intel_dp->DP |= DP_PLL_FREQ_270MHZ;

	I915_WRITE(DP_A, intel_dp->DP);
	POSTING_READ(DP_A);
	udelay(500);
<<<<<<< HEAD
=======

	/*
	 * [DevILK] Work around required when enabling DP PLL
	 * while a pipe is enabled going to FDI:
	 * 1. Wait for the start of vertical blank on the enabled pipe going to FDI
	 * 2. Program DP PLL enable
	 */
	if (IS_GEN5(dev_priv))
		intel_wait_for_vblank_if_active(dev_priv->dev, !crtc->pipe);
>>>>>>> f67e69b3

	intel_dp->DP |= DP_PLL_ENABLE;

	I915_WRITE(DP_A, intel_dp->DP);
	POSTING_READ(DP_A);
	udelay(200);
}

static void ironlake_edp_pll_off(struct intel_dp *intel_dp)
{
	struct intel_digital_port *intel_dig_port = dp_to_dig_port(intel_dp);
	struct intel_crtc *crtc = to_intel_crtc(intel_dig_port->base.base.crtc);
	struct drm_i915_private *dev_priv = to_i915(crtc->base.dev);
<<<<<<< HEAD

	assert_pipe_disabled(dev_priv, crtc->pipe);
	assert_dp_port_disabled(intel_dp);
	assert_edp_pll_enabled(dev_priv);

	DRM_DEBUG_KMS("disabling eDP PLL\n");

	intel_dp->DP &= ~DP_PLL_ENABLE;

=======

	assert_pipe_disabled(dev_priv, crtc->pipe);
	assert_dp_port_disabled(intel_dp);
	assert_edp_pll_enabled(dev_priv);

	DRM_DEBUG_KMS("disabling eDP PLL\n");

	intel_dp->DP &= ~DP_PLL_ENABLE;

>>>>>>> f67e69b3
	I915_WRITE(DP_A, intel_dp->DP);
	POSTING_READ(DP_A);
	udelay(200);
}

/* If the sink supports it, try to set the power state appropriately */
void intel_dp_sink_dpms(struct intel_dp *intel_dp, int mode)
{
	int ret, i;

	/* Should have a valid DPCD by this point */
	if (intel_dp->dpcd[DP_DPCD_REV] < 0x11)
		return;

	if (mode != DRM_MODE_DPMS_ON) {
		ret = drm_dp_dpcd_writeb(&intel_dp->aux, DP_SET_POWER,
					 DP_SET_POWER_D3);
	} else {
		/*
		 * When turning on, we need to retry for 1ms to give the sink
		 * time to wake up.
		 */
		for (i = 0; i < 3; i++) {
			ret = drm_dp_dpcd_writeb(&intel_dp->aux, DP_SET_POWER,
						 DP_SET_POWER_D0);
			if (ret == 1)
				break;
			msleep(1);
		}
	}

	if (ret != 1)
		DRM_DEBUG_KMS("failed to %s sink power state\n",
			      mode == DRM_MODE_DPMS_ON ? "enable" : "disable");
}

static bool intel_dp_get_hw_state(struct intel_encoder *encoder,
				  enum pipe *pipe)
{
	struct intel_dp *intel_dp = enc_to_intel_dp(&encoder->base);
	enum port port = dp_to_dig_port(intel_dp)->port;
	struct drm_device *dev = encoder->base.dev;
	struct drm_i915_private *dev_priv = dev->dev_private;
	enum intel_display_power_domain power_domain;
	u32 tmp;
	bool ret;

	power_domain = intel_display_port_power_domain(encoder);
	if (!intel_display_power_get_if_enabled(dev_priv, power_domain))
		return false;

	ret = false;

	tmp = I915_READ(intel_dp->output_reg);

	if (!(tmp & DP_PORT_EN))
		goto out;

	if (IS_GEN7(dev) && port == PORT_A) {
		*pipe = PORT_TO_PIPE_CPT(tmp);
	} else if (HAS_PCH_CPT(dev) && port != PORT_A) {
		enum pipe p;

		for_each_pipe(dev_priv, p) {
			u32 trans_dp = I915_READ(TRANS_DP_CTL(p));
			if (TRANS_DP_PIPE_TO_PORT(trans_dp) == port) {
				*pipe = p;
				ret = true;

				goto out;
			}
		}

		DRM_DEBUG_KMS("No pipe for dp port 0x%x found\n",
			      i915_mmio_reg_offset(intel_dp->output_reg));
	} else if (IS_CHERRYVIEW(dev)) {
		*pipe = DP_PORT_TO_PIPE_CHV(tmp);
	} else {
		*pipe = PORT_TO_PIPE(tmp);
	}

	ret = true;

out:
	intel_display_power_put(dev_priv, power_domain);

	return ret;
}

static void intel_dp_get_config(struct intel_encoder *encoder,
				struct intel_crtc_state *pipe_config)
{
	struct intel_dp *intel_dp = enc_to_intel_dp(&encoder->base);
	u32 tmp, flags = 0;
	struct drm_device *dev = encoder->base.dev;
	struct drm_i915_private *dev_priv = dev->dev_private;
	enum port port = dp_to_dig_port(intel_dp)->port;
	struct intel_crtc *crtc = to_intel_crtc(encoder->base.crtc);

	tmp = I915_READ(intel_dp->output_reg);

	pipe_config->has_audio = tmp & DP_AUDIO_OUTPUT_ENABLE && port != PORT_A;

	if (HAS_PCH_CPT(dev) && port != PORT_A) {
		u32 trans_dp = I915_READ(TRANS_DP_CTL(crtc->pipe));

		if (trans_dp & TRANS_DP_HSYNC_ACTIVE_HIGH)
			flags |= DRM_MODE_FLAG_PHSYNC;
		else
			flags |= DRM_MODE_FLAG_NHSYNC;

		if (trans_dp & TRANS_DP_VSYNC_ACTIVE_HIGH)
			flags |= DRM_MODE_FLAG_PVSYNC;
		else
			flags |= DRM_MODE_FLAG_NVSYNC;
	} else {
		if (tmp & DP_SYNC_HS_HIGH)
			flags |= DRM_MODE_FLAG_PHSYNC;
		else
			flags |= DRM_MODE_FLAG_NHSYNC;

		if (tmp & DP_SYNC_VS_HIGH)
			flags |= DRM_MODE_FLAG_PVSYNC;
		else
			flags |= DRM_MODE_FLAG_NVSYNC;
	}

	pipe_config->base.adjusted_mode.flags |= flags;

	if (!HAS_PCH_SPLIT(dev) && !IS_VALLEYVIEW(dev) &&
	    !IS_CHERRYVIEW(dev) && tmp & DP_COLOR_RANGE_16_235)
		pipe_config->limited_color_range = true;

	pipe_config->has_dp_encoder = true;

	pipe_config->lane_count =
		((tmp & DP_PORT_WIDTH_MASK) >> DP_PORT_WIDTH_SHIFT) + 1;

	intel_dp_get_m_n(crtc, pipe_config);

	if (port == PORT_A) {
		if ((I915_READ(DP_A) & DP_PLL_FREQ_MASK) == DP_PLL_FREQ_162MHZ)
			pipe_config->port_clock = 162000;
		else
			pipe_config->port_clock = 270000;
	}

	pipe_config->base.adjusted_mode.crtc_clock =
		intel_dotclock_calculate(pipe_config->port_clock,
					 &pipe_config->dp_m_n);

	if (is_edp(intel_dp) && dev_priv->vbt.edp.bpp &&
	    pipe_config->pipe_bpp > dev_priv->vbt.edp.bpp) {
		/*
		 * This is a big fat ugly hack.
		 *
		 * Some machines in UEFI boot mode provide us a VBT that has 18
		 * bpp and 1.62 GHz link bandwidth for eDP, which for reasons
		 * unknown we fail to light up. Yet the same BIOS boots up with
		 * 24 bpp and 2.7 GHz link. Use the same bpp as the BIOS uses as
		 * max, not what it tells us to use.
		 *
		 * Note: This will still be broken if the eDP panel is not lit
		 * up by the BIOS, and thus we can't get the mode at module
		 * load.
		 */
		DRM_DEBUG_KMS("pipe has %d bpp for eDP panel, overriding BIOS-provided max %d bpp\n",
			      pipe_config->pipe_bpp, dev_priv->vbt.edp.bpp);
		dev_priv->vbt.edp.bpp = pipe_config->pipe_bpp;
	}
}

static void intel_disable_dp(struct intel_encoder *encoder)
{
	struct intel_dp *intel_dp = enc_to_intel_dp(&encoder->base);
	struct drm_device *dev = encoder->base.dev;
	struct intel_crtc *crtc = to_intel_crtc(encoder->base.crtc);

	if (crtc->config->has_audio)
		intel_audio_codec_disable(encoder);

	if (HAS_PSR(dev) && !HAS_DDI(dev))
		intel_psr_disable(intel_dp);

	/* Make sure the panel is off before trying to change the mode. But also
	 * ensure that we have vdd while we switch off the panel. */
	intel_edp_panel_vdd_on(intel_dp);
	intel_edp_backlight_off(intel_dp);
	intel_dp_sink_dpms(intel_dp, DRM_MODE_DPMS_OFF);
	intel_edp_panel_off(intel_dp);

	/* disable the port before the pipe on g4x */
	if (INTEL_INFO(dev)->gen < 5)
		intel_dp_link_down(intel_dp);
}

static void ilk_post_disable_dp(struct intel_encoder *encoder)
{
	struct intel_dp *intel_dp = enc_to_intel_dp(&encoder->base);
	enum port port = dp_to_dig_port(intel_dp)->port;

	intel_dp_link_down(intel_dp);

	/* Only ilk+ has port A */
	if (port == PORT_A)
		ironlake_edp_pll_off(intel_dp);
}

static void vlv_post_disable_dp(struct intel_encoder *encoder)
{
	struct intel_dp *intel_dp = enc_to_intel_dp(&encoder->base);

	intel_dp_link_down(intel_dp);
}

static void chv_data_lane_soft_reset(struct intel_encoder *encoder,
				     bool reset)
{
	struct drm_i915_private *dev_priv = to_i915(encoder->base.dev);
	enum dpio_channel ch = vlv_dport_to_channel(enc_to_dig_port(&encoder->base));
	struct intel_crtc *crtc = to_intel_crtc(encoder->base.crtc);
	enum pipe pipe = crtc->pipe;
	uint32_t val;

	val = vlv_dpio_read(dev_priv, pipe, VLV_PCS01_DW0(ch));
	if (reset)
		val &= ~(DPIO_PCS_TX_LANE2_RESET | DPIO_PCS_TX_LANE1_RESET);
	else
		val |= DPIO_PCS_TX_LANE2_RESET | DPIO_PCS_TX_LANE1_RESET;
	vlv_dpio_write(dev_priv, pipe, VLV_PCS01_DW0(ch), val);

	if (crtc->config->lane_count > 2) {
		val = vlv_dpio_read(dev_priv, pipe, VLV_PCS23_DW0(ch));
		if (reset)
			val &= ~(DPIO_PCS_TX_LANE2_RESET | DPIO_PCS_TX_LANE1_RESET);
		else
			val |= DPIO_PCS_TX_LANE2_RESET | DPIO_PCS_TX_LANE1_RESET;
		vlv_dpio_write(dev_priv, pipe, VLV_PCS23_DW0(ch), val);
	}

	val = vlv_dpio_read(dev_priv, pipe, VLV_PCS01_DW1(ch));
	val |= CHV_PCS_REQ_SOFTRESET_EN;
	if (reset)
		val &= ~DPIO_PCS_CLK_SOFT_RESET;
	else
		val |= DPIO_PCS_CLK_SOFT_RESET;
	vlv_dpio_write(dev_priv, pipe, VLV_PCS01_DW1(ch), val);

	if (crtc->config->lane_count > 2) {
		val = vlv_dpio_read(dev_priv, pipe, VLV_PCS23_DW1(ch));
		val |= CHV_PCS_REQ_SOFTRESET_EN;
		if (reset)
			val &= ~DPIO_PCS_CLK_SOFT_RESET;
		else
			val |= DPIO_PCS_CLK_SOFT_RESET;
		vlv_dpio_write(dev_priv, pipe, VLV_PCS23_DW1(ch), val);
	}
}

static void chv_post_disable_dp(struct intel_encoder *encoder)
{
	struct intel_dp *intel_dp = enc_to_intel_dp(&encoder->base);
	struct drm_device *dev = encoder->base.dev;
	struct drm_i915_private *dev_priv = dev->dev_private;

	intel_dp_link_down(intel_dp);

	mutex_lock(&dev_priv->sb_lock);

	/* Assert data lane reset */
	chv_data_lane_soft_reset(encoder, true);

	mutex_unlock(&dev_priv->sb_lock);
}

static void
_intel_dp_set_link_train(struct intel_dp *intel_dp,
			 uint32_t *DP,
			 uint8_t dp_train_pat)
{
	struct intel_digital_port *intel_dig_port = dp_to_dig_port(intel_dp);
	struct drm_device *dev = intel_dig_port->base.base.dev;
	struct drm_i915_private *dev_priv = dev->dev_private;
	enum port port = intel_dig_port->port;

	if (HAS_DDI(dev)) {
		uint32_t temp = I915_READ(DP_TP_CTL(port));

		if (dp_train_pat & DP_LINK_SCRAMBLING_DISABLE)
			temp |= DP_TP_CTL_SCRAMBLE_DISABLE;
		else
			temp &= ~DP_TP_CTL_SCRAMBLE_DISABLE;

		temp &= ~DP_TP_CTL_LINK_TRAIN_MASK;
		switch (dp_train_pat & DP_TRAINING_PATTERN_MASK) {
		case DP_TRAINING_PATTERN_DISABLE:
			temp |= DP_TP_CTL_LINK_TRAIN_NORMAL;

			break;
		case DP_TRAINING_PATTERN_1:
			temp |= DP_TP_CTL_LINK_TRAIN_PAT1;
			break;
		case DP_TRAINING_PATTERN_2:
			temp |= DP_TP_CTL_LINK_TRAIN_PAT2;
			break;
		case DP_TRAINING_PATTERN_3:
			temp |= DP_TP_CTL_LINK_TRAIN_PAT3;
			break;
		}
		I915_WRITE(DP_TP_CTL(port), temp);

	} else if ((IS_GEN7(dev) && port == PORT_A) ||
		   (HAS_PCH_CPT(dev) && port != PORT_A)) {
		*DP &= ~DP_LINK_TRAIN_MASK_CPT;

		switch (dp_train_pat & DP_TRAINING_PATTERN_MASK) {
		case DP_TRAINING_PATTERN_DISABLE:
			*DP |= DP_LINK_TRAIN_OFF_CPT;
			break;
		case DP_TRAINING_PATTERN_1:
			*DP |= DP_LINK_TRAIN_PAT_1_CPT;
			break;
		case DP_TRAINING_PATTERN_2:
			*DP |= DP_LINK_TRAIN_PAT_2_CPT;
			break;
		case DP_TRAINING_PATTERN_3:
			DRM_ERROR("DP training pattern 3 not supported\n");
			*DP |= DP_LINK_TRAIN_PAT_2_CPT;
			break;
		}

	} else {
		if (IS_CHERRYVIEW(dev))
			*DP &= ~DP_LINK_TRAIN_MASK_CHV;
		else
			*DP &= ~DP_LINK_TRAIN_MASK;

		switch (dp_train_pat & DP_TRAINING_PATTERN_MASK) {
		case DP_TRAINING_PATTERN_DISABLE:
			*DP |= DP_LINK_TRAIN_OFF;
			break;
		case DP_TRAINING_PATTERN_1:
			*DP |= DP_LINK_TRAIN_PAT_1;
			break;
		case DP_TRAINING_PATTERN_2:
			*DP |= DP_LINK_TRAIN_PAT_2;
			break;
		case DP_TRAINING_PATTERN_3:
			if (IS_CHERRYVIEW(dev)) {
				*DP |= DP_LINK_TRAIN_PAT_3_CHV;
			} else {
				DRM_ERROR("DP training pattern 3 not supported\n");
				*DP |= DP_LINK_TRAIN_PAT_2;
			}
			break;
		}
	}
}

static void intel_dp_enable_port(struct intel_dp *intel_dp)
{
	struct drm_device *dev = intel_dp_to_dev(intel_dp);
	struct drm_i915_private *dev_priv = dev->dev_private;
	struct intel_crtc *crtc =
		to_intel_crtc(dp_to_dig_port(intel_dp)->base.base.crtc);

	/* enable with pattern 1 (as per spec) */
	_intel_dp_set_link_train(intel_dp, &intel_dp->DP,
				 DP_TRAINING_PATTERN_1);

	I915_WRITE(intel_dp->output_reg, intel_dp->DP);
	POSTING_READ(intel_dp->output_reg);

	/*
	 * Magic for VLV/CHV. We _must_ first set up the register
	 * without actually enabling the port, and then do another
	 * write to enable the port. Otherwise link training will
	 * fail when the power sequencer is freshly used for this port.
	 */
	intel_dp->DP |= DP_PORT_EN;
	if (crtc->config->has_audio)
		intel_dp->DP |= DP_AUDIO_OUTPUT_ENABLE;

	I915_WRITE(intel_dp->output_reg, intel_dp->DP);
	POSTING_READ(intel_dp->output_reg);
}

static void intel_enable_dp(struct intel_encoder *encoder)
{
	struct intel_dp *intel_dp = enc_to_intel_dp(&encoder->base);
	struct drm_device *dev = encoder->base.dev;
	struct drm_i915_private *dev_priv = dev->dev_private;
	struct intel_crtc *crtc = to_intel_crtc(encoder->base.crtc);
	uint32_t dp_reg = I915_READ(intel_dp->output_reg);
<<<<<<< HEAD
	enum port port = dp_to_dig_port(intel_dp)->port;
=======
>>>>>>> f67e69b3
	enum pipe pipe = crtc->pipe;

	if (WARN_ON(dp_reg & DP_PORT_EN))
		return;

	pps_lock(intel_dp);

	if (IS_VALLEYVIEW(dev) || IS_CHERRYVIEW(dev))
		vlv_init_panel_power_sequencer(intel_dp);

	/*
	 * We get an occasional spurious underrun between the port
	 * enable and vdd enable, when enabling port A eDP.
	 *
	 * FIXME: Not sure if this applies to (PCH) port D eDP as well
	 */
	if (port == PORT_A)
		intel_set_cpu_fifo_underrun_reporting(dev_priv, pipe, false);

	intel_dp_enable_port(intel_dp);

	if (port == PORT_A && IS_GEN5(dev_priv)) {
		/*
		 * Underrun reporting for the other pipe was disabled in
		 * g4x_pre_enable_dp(). The eDP PLL and port have now been
		 * enabled, so it's now safe to re-enable underrun reporting.
		 */
		intel_wait_for_vblank_if_active(dev_priv->dev, !pipe);
		intel_set_cpu_fifo_underrun_reporting(dev_priv, !pipe, true);
		intel_set_pch_fifo_underrun_reporting(dev_priv, !pipe, true);
	}

	edp_panel_vdd_on(intel_dp);
	edp_panel_on(intel_dp);
	edp_panel_vdd_off(intel_dp, true);

	if (port == PORT_A)
		intel_set_cpu_fifo_underrun_reporting(dev_priv, pipe, true);

	pps_unlock(intel_dp);

	if (IS_VALLEYVIEW(dev) || IS_CHERRYVIEW(dev)) {
		unsigned int lane_mask = 0x0;

		if (IS_CHERRYVIEW(dev))
			lane_mask = intel_dp_unused_lane_mask(crtc->config->lane_count);

		vlv_wait_port_ready(dev_priv, dp_to_dig_port(intel_dp),
				    lane_mask);
	}

	intel_dp_sink_dpms(intel_dp, DRM_MODE_DPMS_ON);
	intel_dp_start_link_train(intel_dp);
	intel_dp_stop_link_train(intel_dp);

	if (crtc->config->has_audio) {
		DRM_DEBUG_DRIVER("Enabling DP audio on pipe %c\n",
				 pipe_name(pipe));
		intel_audio_codec_enable(encoder);
	}
}

static void g4x_enable_dp(struct intel_encoder *encoder)
{
	struct intel_dp *intel_dp = enc_to_intel_dp(&encoder->base);

	intel_enable_dp(encoder);
	intel_edp_backlight_on(intel_dp);
}

static void vlv_enable_dp(struct intel_encoder *encoder)
{
	struct intel_dp *intel_dp = enc_to_intel_dp(&encoder->base);

	intel_edp_backlight_on(intel_dp);
	intel_psr_enable(intel_dp);
}

static void g4x_pre_enable_dp(struct intel_encoder *encoder)
{
	struct drm_i915_private *dev_priv = to_i915(encoder->base.dev);
	struct intel_dp *intel_dp = enc_to_intel_dp(&encoder->base);
	enum port port = dp_to_dig_port(intel_dp)->port;
<<<<<<< HEAD
	enum pipe pipe = to_intel_crtc(encoder->base.crtc)->pipe;
=======
>>>>>>> f67e69b3

	intel_dp_prepare(encoder);

	if (port == PORT_A && IS_GEN5(dev_priv)) {
		/*
		 * We get FIFO underruns on the other pipe when
		 * enabling the CPU eDP PLL, and when enabling CPU
		 * eDP port. We could potentially avoid the PLL
		 * underrun with a vblank wait just prior to enabling
		 * the PLL, but that doesn't appear to help the port
		 * enable case. Just sweep it all under the rug.
		 */
		intel_set_cpu_fifo_underrun_reporting(dev_priv, !pipe, false);
		intel_set_pch_fifo_underrun_reporting(dev_priv, !pipe, false);
	}

	/* Only ilk+ has port A */
	if (port == PORT_A)
		ironlake_edp_pll_on(intel_dp);
}

static void vlv_detach_power_sequencer(struct intel_dp *intel_dp)
{
	struct intel_digital_port *intel_dig_port = dp_to_dig_port(intel_dp);
	struct drm_i915_private *dev_priv = intel_dig_port->base.base.dev->dev_private;
	enum pipe pipe = intel_dp->pps_pipe;
	i915_reg_t pp_on_reg = VLV_PIPE_PP_ON_DELAYS(pipe);

	edp_panel_vdd_off_sync(intel_dp);

	/*
	 * VLV seems to get confused when multiple power seqeuencers
	 * have the same port selected (even if only one has power/vdd
	 * enabled). The failure manifests as vlv_wait_port_ready() failing
	 * CHV on the other hand doesn't seem to mind having the same port
	 * selected in multiple power seqeuencers, but let's clear the
	 * port select always when logically disconnecting a power sequencer
	 * from a port.
	 */
	DRM_DEBUG_KMS("detaching pipe %c power sequencer from port %c\n",
		      pipe_name(pipe), port_name(intel_dig_port->port));
	I915_WRITE(pp_on_reg, 0);
	POSTING_READ(pp_on_reg);

	intel_dp->pps_pipe = INVALID_PIPE;
}

static void vlv_steal_power_sequencer(struct drm_device *dev,
				      enum pipe pipe)
{
	struct drm_i915_private *dev_priv = dev->dev_private;
	struct intel_encoder *encoder;

	lockdep_assert_held(&dev_priv->pps_mutex);

	if (WARN_ON(pipe != PIPE_A && pipe != PIPE_B))
		return;

	for_each_intel_encoder(dev, encoder) {
		struct intel_dp *intel_dp;
		enum port port;

		if (encoder->type != INTEL_OUTPUT_EDP)
			continue;

		intel_dp = enc_to_intel_dp(&encoder->base);
		port = dp_to_dig_port(intel_dp)->port;

		if (intel_dp->pps_pipe != pipe)
			continue;

		DRM_DEBUG_KMS("stealing pipe %c power sequencer from port %c\n",
			      pipe_name(pipe), port_name(port));

		WARN(encoder->base.crtc,
		     "stealing pipe %c power sequencer from active eDP port %c\n",
		     pipe_name(pipe), port_name(port));

		/* make sure vdd is off before we steal it */
		vlv_detach_power_sequencer(intel_dp);
	}
}

static void vlv_init_panel_power_sequencer(struct intel_dp *intel_dp)
{
	struct intel_digital_port *intel_dig_port = dp_to_dig_port(intel_dp);
	struct intel_encoder *encoder = &intel_dig_port->base;
	struct drm_device *dev = encoder->base.dev;
	struct drm_i915_private *dev_priv = dev->dev_private;
	struct intel_crtc *crtc = to_intel_crtc(encoder->base.crtc);

	lockdep_assert_held(&dev_priv->pps_mutex);

	if (!is_edp(intel_dp))
		return;

	if (intel_dp->pps_pipe == crtc->pipe)
		return;

	/*
	 * If another power sequencer was being used on this
	 * port previously make sure to turn off vdd there while
	 * we still have control of it.
	 */
	if (intel_dp->pps_pipe != INVALID_PIPE)
		vlv_detach_power_sequencer(intel_dp);

	/*
	 * We may be stealing the power
	 * sequencer from another port.
	 */
	vlv_steal_power_sequencer(dev, crtc->pipe);

	/* now it's all ours */
	intel_dp->pps_pipe = crtc->pipe;

	DRM_DEBUG_KMS("initializing pipe %c power sequencer for port %c\n",
		      pipe_name(intel_dp->pps_pipe), port_name(intel_dig_port->port));

	/* init power sequencer on this pipe and port */
	intel_dp_init_panel_power_sequencer(dev, intel_dp);
	intel_dp_init_panel_power_sequencer_registers(dev, intel_dp);
}

static void vlv_pre_enable_dp(struct intel_encoder *encoder)
{
	struct intel_dp *intel_dp = enc_to_intel_dp(&encoder->base);
	struct intel_digital_port *dport = dp_to_dig_port(intel_dp);
	struct drm_device *dev = encoder->base.dev;
	struct drm_i915_private *dev_priv = dev->dev_private;
	struct intel_crtc *intel_crtc = to_intel_crtc(encoder->base.crtc);
	enum dpio_channel port = vlv_dport_to_channel(dport);
	int pipe = intel_crtc->pipe;
	u32 val;

	mutex_lock(&dev_priv->sb_lock);

	val = vlv_dpio_read(dev_priv, pipe, VLV_PCS01_DW8(port));
	val = 0;
	if (pipe)
		val |= (1<<21);
	else
		val &= ~(1<<21);
	val |= 0x001000c4;
	vlv_dpio_write(dev_priv, pipe, VLV_PCS_DW8(port), val);
	vlv_dpio_write(dev_priv, pipe, VLV_PCS_DW14(port), 0x00760018);
	vlv_dpio_write(dev_priv, pipe, VLV_PCS_DW23(port), 0x00400888);

	mutex_unlock(&dev_priv->sb_lock);

	intel_enable_dp(encoder);
}

static void vlv_dp_pre_pll_enable(struct intel_encoder *encoder)
{
	struct intel_digital_port *dport = enc_to_dig_port(&encoder->base);
	struct drm_device *dev = encoder->base.dev;
	struct drm_i915_private *dev_priv = dev->dev_private;
	struct intel_crtc *intel_crtc =
		to_intel_crtc(encoder->base.crtc);
	enum dpio_channel port = vlv_dport_to_channel(dport);
	int pipe = intel_crtc->pipe;

	intel_dp_prepare(encoder);

	/* Program Tx lane resets to default */
	mutex_lock(&dev_priv->sb_lock);
	vlv_dpio_write(dev_priv, pipe, VLV_PCS_DW0(port),
			 DPIO_PCS_TX_LANE2_RESET |
			 DPIO_PCS_TX_LANE1_RESET);
	vlv_dpio_write(dev_priv, pipe, VLV_PCS_DW1(port),
			 DPIO_PCS_CLK_CRI_RXEB_EIOS_EN |
			 DPIO_PCS_CLK_CRI_RXDIGFILTSG_EN |
			 (1<<DPIO_PCS_CLK_DATAWIDTH_SHIFT) |
				 DPIO_PCS_CLK_SOFT_RESET);

	/* Fix up inter-pair skew failure */
	vlv_dpio_write(dev_priv, pipe, VLV_PCS_DW12(port), 0x00750f00);
	vlv_dpio_write(dev_priv, pipe, VLV_TX_DW11(port), 0x00001500);
	vlv_dpio_write(dev_priv, pipe, VLV_TX_DW14(port), 0x40400000);
	mutex_unlock(&dev_priv->sb_lock);
}

static void chv_pre_enable_dp(struct intel_encoder *encoder)
{
	struct intel_dp *intel_dp = enc_to_intel_dp(&encoder->base);
	struct intel_digital_port *dport = dp_to_dig_port(intel_dp);
	struct drm_device *dev = encoder->base.dev;
	struct drm_i915_private *dev_priv = dev->dev_private;
	struct intel_crtc *intel_crtc =
		to_intel_crtc(encoder->base.crtc);
	enum dpio_channel ch = vlv_dport_to_channel(dport);
	int pipe = intel_crtc->pipe;
	int data, i, stagger;
	u32 val;

	mutex_lock(&dev_priv->sb_lock);

	/* allow hardware to manage TX FIFO reset source */
	val = vlv_dpio_read(dev_priv, pipe, VLV_PCS01_DW11(ch));
	val &= ~DPIO_LANEDESKEW_STRAP_OVRD;
	vlv_dpio_write(dev_priv, pipe, VLV_PCS01_DW11(ch), val);

	if (intel_crtc->config->lane_count > 2) {
		val = vlv_dpio_read(dev_priv, pipe, VLV_PCS23_DW11(ch));
		val &= ~DPIO_LANEDESKEW_STRAP_OVRD;
		vlv_dpio_write(dev_priv, pipe, VLV_PCS23_DW11(ch), val);
	}

	/* Program Tx lane latency optimal setting*/
	for (i = 0; i < intel_crtc->config->lane_count; i++) {
		/* Set the upar bit */
		if (intel_crtc->config->lane_count == 1)
			data = 0x0;
		else
			data = (i == 1) ? 0x0 : 0x1;
		vlv_dpio_write(dev_priv, pipe, CHV_TX_DW14(ch, i),
				data << DPIO_UPAR_SHIFT);
	}

	/* Data lane stagger programming */
	if (intel_crtc->config->port_clock > 270000)
		stagger = 0x18;
	else if (intel_crtc->config->port_clock > 135000)
		stagger = 0xd;
	else if (intel_crtc->config->port_clock > 67500)
		stagger = 0x7;
	else if (intel_crtc->config->port_clock > 33750)
		stagger = 0x4;
	else
		stagger = 0x2;

	val = vlv_dpio_read(dev_priv, pipe, VLV_PCS01_DW11(ch));
	val |= DPIO_TX2_STAGGER_MASK(0x1f);
	vlv_dpio_write(dev_priv, pipe, VLV_PCS01_DW11(ch), val);

	if (intel_crtc->config->lane_count > 2) {
		val = vlv_dpio_read(dev_priv, pipe, VLV_PCS23_DW11(ch));
		val |= DPIO_TX2_STAGGER_MASK(0x1f);
		vlv_dpio_write(dev_priv, pipe, VLV_PCS23_DW11(ch), val);
	}

	vlv_dpio_write(dev_priv, pipe, VLV_PCS01_DW12(ch),
		       DPIO_LANESTAGGER_STRAP(stagger) |
		       DPIO_LANESTAGGER_STRAP_OVRD |
		       DPIO_TX1_STAGGER_MASK(0x1f) |
		       DPIO_TX1_STAGGER_MULT(6) |
		       DPIO_TX2_STAGGER_MULT(0));

	if (intel_crtc->config->lane_count > 2) {
		vlv_dpio_write(dev_priv, pipe, VLV_PCS23_DW12(ch),
			       DPIO_LANESTAGGER_STRAP(stagger) |
			       DPIO_LANESTAGGER_STRAP_OVRD |
			       DPIO_TX1_STAGGER_MASK(0x1f) |
			       DPIO_TX1_STAGGER_MULT(7) |
			       DPIO_TX2_STAGGER_MULT(5));
	}

	/* Deassert data lane reset */
	chv_data_lane_soft_reset(encoder, false);

	mutex_unlock(&dev_priv->sb_lock);

	intel_enable_dp(encoder);

	/* Second common lane will stay alive on its own now */
	if (dport->release_cl2_override) {
		chv_phy_powergate_ch(dev_priv, DPIO_PHY0, DPIO_CH1, false);
		dport->release_cl2_override = false;
	}
}

static void chv_dp_pre_pll_enable(struct intel_encoder *encoder)
{
	struct intel_digital_port *dport = enc_to_dig_port(&encoder->base);
	struct drm_device *dev = encoder->base.dev;
	struct drm_i915_private *dev_priv = dev->dev_private;
	struct intel_crtc *intel_crtc =
		to_intel_crtc(encoder->base.crtc);
	enum dpio_channel ch = vlv_dport_to_channel(dport);
	enum pipe pipe = intel_crtc->pipe;
	unsigned int lane_mask =
		intel_dp_unused_lane_mask(intel_crtc->config->lane_count);
	u32 val;

	intel_dp_prepare(encoder);

	/*
	 * Must trick the second common lane into life.
	 * Otherwise we can't even access the PLL.
	 */
	if (ch == DPIO_CH0 && pipe == PIPE_B)
		dport->release_cl2_override =
			!chv_phy_powergate_ch(dev_priv, DPIO_PHY0, DPIO_CH1, true);

	chv_phy_powergate_lanes(encoder, true, lane_mask);

	mutex_lock(&dev_priv->sb_lock);

	/* Assert data lane reset */
	chv_data_lane_soft_reset(encoder, true);

	/* program left/right clock distribution */
	if (pipe != PIPE_B) {
		val = vlv_dpio_read(dev_priv, pipe, _CHV_CMN_DW5_CH0);
		val &= ~(CHV_BUFLEFTENA1_MASK | CHV_BUFRIGHTENA1_MASK);
		if (ch == DPIO_CH0)
			val |= CHV_BUFLEFTENA1_FORCE;
		if (ch == DPIO_CH1)
			val |= CHV_BUFRIGHTENA1_FORCE;
		vlv_dpio_write(dev_priv, pipe, _CHV_CMN_DW5_CH0, val);
	} else {
		val = vlv_dpio_read(dev_priv, pipe, _CHV_CMN_DW1_CH1);
		val &= ~(CHV_BUFLEFTENA2_MASK | CHV_BUFRIGHTENA2_MASK);
		if (ch == DPIO_CH0)
			val |= CHV_BUFLEFTENA2_FORCE;
		if (ch == DPIO_CH1)
			val |= CHV_BUFRIGHTENA2_FORCE;
		vlv_dpio_write(dev_priv, pipe, _CHV_CMN_DW1_CH1, val);
	}

	/* program clock channel usage */
	val = vlv_dpio_read(dev_priv, pipe, VLV_PCS01_DW8(ch));
	val |= CHV_PCS_USEDCLKCHANNEL_OVRRIDE;
	if (pipe != PIPE_B)
		val &= ~CHV_PCS_USEDCLKCHANNEL;
	else
		val |= CHV_PCS_USEDCLKCHANNEL;
	vlv_dpio_write(dev_priv, pipe, VLV_PCS01_DW8(ch), val);

	if (intel_crtc->config->lane_count > 2) {
		val = vlv_dpio_read(dev_priv, pipe, VLV_PCS23_DW8(ch));
		val |= CHV_PCS_USEDCLKCHANNEL_OVRRIDE;
		if (pipe != PIPE_B)
			val &= ~CHV_PCS_USEDCLKCHANNEL;
		else
			val |= CHV_PCS_USEDCLKCHANNEL;
		vlv_dpio_write(dev_priv, pipe, VLV_PCS23_DW8(ch), val);
	}

	/*
	 * This a a bit weird since generally CL
	 * matches the pipe, but here we need to
	 * pick the CL based on the port.
	 */
	val = vlv_dpio_read(dev_priv, pipe, CHV_CMN_DW19(ch));
	if (pipe != PIPE_B)
		val &= ~CHV_CMN_USEDCLKCHANNEL;
	else
		val |= CHV_CMN_USEDCLKCHANNEL;
	vlv_dpio_write(dev_priv, pipe, CHV_CMN_DW19(ch), val);

	mutex_unlock(&dev_priv->sb_lock);
}

static void chv_dp_post_pll_disable(struct intel_encoder *encoder)
{
	struct drm_i915_private *dev_priv = to_i915(encoder->base.dev);
	enum pipe pipe = to_intel_crtc(encoder->base.crtc)->pipe;
	u32 val;

	mutex_lock(&dev_priv->sb_lock);

	/* disable left/right clock distribution */
	if (pipe != PIPE_B) {
		val = vlv_dpio_read(dev_priv, pipe, _CHV_CMN_DW5_CH0);
		val &= ~(CHV_BUFLEFTENA1_MASK | CHV_BUFRIGHTENA1_MASK);
		vlv_dpio_write(dev_priv, pipe, _CHV_CMN_DW5_CH0, val);
	} else {
		val = vlv_dpio_read(dev_priv, pipe, _CHV_CMN_DW1_CH1);
		val &= ~(CHV_BUFLEFTENA2_MASK | CHV_BUFRIGHTENA2_MASK);
		vlv_dpio_write(dev_priv, pipe, _CHV_CMN_DW1_CH1, val);
	}

	mutex_unlock(&dev_priv->sb_lock);

	/*
	 * Leave the power down bit cleared for at least one
	 * lane so that chv_powergate_phy_ch() will power
	 * on something when the channel is otherwise unused.
	 * When the port is off and the override is removed
	 * the lanes power down anyway, so otherwise it doesn't
	 * really matter what the state of power down bits is
	 * after this.
	 */
	chv_phy_powergate_lanes(encoder, false, 0x0);
}

/*
 * Native read with retry for link status and receiver capability reads for
 * cases where the sink may still be asleep.
 *
 * Sinks are *supposed* to come up within 1ms from an off state, but we're also
 * supposed to retry 3 times per the spec.
 */
static ssize_t
intel_dp_dpcd_read_wake(struct drm_dp_aux *aux, unsigned int offset,
			void *buffer, size_t size)
{
	ssize_t ret;
	int i;

	/*
	 * Sometime we just get the same incorrect byte repeated
	 * over the entire buffer. Doing just one throw away read
	 * initially seems to "solve" it.
	 */
	drm_dp_dpcd_read(aux, DP_DPCD_REV, buffer, 1);

	for (i = 0; i < 3; i++) {
		ret = drm_dp_dpcd_read(aux, offset, buffer, size);
		if (ret == size)
			return ret;
		msleep(1);
	}

	return ret;
}

/*
 * Fetch AUX CH registers 0x202 - 0x207 which contain
 * link status information
 */
bool
intel_dp_get_link_status(struct intel_dp *intel_dp, uint8_t link_status[DP_LINK_STATUS_SIZE])
{
	return intel_dp_dpcd_read_wake(&intel_dp->aux,
				       DP_LANE0_1_STATUS,
				       link_status,
				       DP_LINK_STATUS_SIZE) == DP_LINK_STATUS_SIZE;
}

/* These are source-specific values. */
uint8_t
intel_dp_voltage_max(struct intel_dp *intel_dp)
{
	struct drm_device *dev = intel_dp_to_dev(intel_dp);
	struct drm_i915_private *dev_priv = dev->dev_private;
	enum port port = dp_to_dig_port(intel_dp)->port;

	if (IS_BROXTON(dev))
		return DP_TRAIN_VOLTAGE_SWING_LEVEL_3;
	else if (INTEL_INFO(dev)->gen >= 9) {
		if (dev_priv->vbt.edp.low_vswing && port == PORT_A)
			return DP_TRAIN_VOLTAGE_SWING_LEVEL_3;
		return DP_TRAIN_VOLTAGE_SWING_LEVEL_2;
	} else if (IS_VALLEYVIEW(dev) || IS_CHERRYVIEW(dev))
		return DP_TRAIN_VOLTAGE_SWING_LEVEL_3;
	else if (IS_GEN7(dev) && port == PORT_A)
		return DP_TRAIN_VOLTAGE_SWING_LEVEL_2;
	else if (HAS_PCH_CPT(dev) && port != PORT_A)
		return DP_TRAIN_VOLTAGE_SWING_LEVEL_3;
	else
		return DP_TRAIN_VOLTAGE_SWING_LEVEL_2;
}

uint8_t
intel_dp_pre_emphasis_max(struct intel_dp *intel_dp, uint8_t voltage_swing)
{
	struct drm_device *dev = intel_dp_to_dev(intel_dp);
	enum port port = dp_to_dig_port(intel_dp)->port;

	if (INTEL_INFO(dev)->gen >= 9) {
		switch (voltage_swing & DP_TRAIN_VOLTAGE_SWING_MASK) {
		case DP_TRAIN_VOLTAGE_SWING_LEVEL_0:
			return DP_TRAIN_PRE_EMPH_LEVEL_3;
		case DP_TRAIN_VOLTAGE_SWING_LEVEL_1:
			return DP_TRAIN_PRE_EMPH_LEVEL_2;
		case DP_TRAIN_VOLTAGE_SWING_LEVEL_2:
			return DP_TRAIN_PRE_EMPH_LEVEL_1;
		case DP_TRAIN_VOLTAGE_SWING_LEVEL_3:
			return DP_TRAIN_PRE_EMPH_LEVEL_0;
		default:
			return DP_TRAIN_PRE_EMPH_LEVEL_0;
		}
	} else if (IS_HASWELL(dev) || IS_BROADWELL(dev)) {
		switch (voltage_swing & DP_TRAIN_VOLTAGE_SWING_MASK) {
		case DP_TRAIN_VOLTAGE_SWING_LEVEL_0:
			return DP_TRAIN_PRE_EMPH_LEVEL_3;
		case DP_TRAIN_VOLTAGE_SWING_LEVEL_1:
			return DP_TRAIN_PRE_EMPH_LEVEL_2;
		case DP_TRAIN_VOLTAGE_SWING_LEVEL_2:
			return DP_TRAIN_PRE_EMPH_LEVEL_1;
		case DP_TRAIN_VOLTAGE_SWING_LEVEL_3:
		default:
			return DP_TRAIN_PRE_EMPH_LEVEL_0;
		}
	} else if (IS_VALLEYVIEW(dev) || IS_CHERRYVIEW(dev)) {
		switch (voltage_swing & DP_TRAIN_VOLTAGE_SWING_MASK) {
		case DP_TRAIN_VOLTAGE_SWING_LEVEL_0:
			return DP_TRAIN_PRE_EMPH_LEVEL_3;
		case DP_TRAIN_VOLTAGE_SWING_LEVEL_1:
			return DP_TRAIN_PRE_EMPH_LEVEL_2;
		case DP_TRAIN_VOLTAGE_SWING_LEVEL_2:
			return DP_TRAIN_PRE_EMPH_LEVEL_1;
		case DP_TRAIN_VOLTAGE_SWING_LEVEL_3:
		default:
			return DP_TRAIN_PRE_EMPH_LEVEL_0;
		}
	} else if (IS_GEN7(dev) && port == PORT_A) {
		switch (voltage_swing & DP_TRAIN_VOLTAGE_SWING_MASK) {
		case DP_TRAIN_VOLTAGE_SWING_LEVEL_0:
			return DP_TRAIN_PRE_EMPH_LEVEL_2;
		case DP_TRAIN_VOLTAGE_SWING_LEVEL_1:
		case DP_TRAIN_VOLTAGE_SWING_LEVEL_2:
			return DP_TRAIN_PRE_EMPH_LEVEL_1;
		default:
			return DP_TRAIN_PRE_EMPH_LEVEL_0;
		}
	} else {
		switch (voltage_swing & DP_TRAIN_VOLTAGE_SWING_MASK) {
		case DP_TRAIN_VOLTAGE_SWING_LEVEL_0:
			return DP_TRAIN_PRE_EMPH_LEVEL_2;
		case DP_TRAIN_VOLTAGE_SWING_LEVEL_1:
			return DP_TRAIN_PRE_EMPH_LEVEL_2;
		case DP_TRAIN_VOLTAGE_SWING_LEVEL_2:
			return DP_TRAIN_PRE_EMPH_LEVEL_1;
		case DP_TRAIN_VOLTAGE_SWING_LEVEL_3:
		default:
			return DP_TRAIN_PRE_EMPH_LEVEL_0;
		}
	}
}

static uint32_t vlv_signal_levels(struct intel_dp *intel_dp)
{
	struct drm_device *dev = intel_dp_to_dev(intel_dp);
	struct drm_i915_private *dev_priv = dev->dev_private;
	struct intel_digital_port *dport = dp_to_dig_port(intel_dp);
	struct intel_crtc *intel_crtc =
		to_intel_crtc(dport->base.base.crtc);
	unsigned long demph_reg_value, preemph_reg_value,
		uniqtranscale_reg_value;
	uint8_t train_set = intel_dp->train_set[0];
	enum dpio_channel port = vlv_dport_to_channel(dport);
	int pipe = intel_crtc->pipe;

	switch (train_set & DP_TRAIN_PRE_EMPHASIS_MASK) {
	case DP_TRAIN_PRE_EMPH_LEVEL_0:
		preemph_reg_value = 0x0004000;
		switch (train_set & DP_TRAIN_VOLTAGE_SWING_MASK) {
		case DP_TRAIN_VOLTAGE_SWING_LEVEL_0:
			demph_reg_value = 0x2B405555;
			uniqtranscale_reg_value = 0x552AB83A;
			break;
		case DP_TRAIN_VOLTAGE_SWING_LEVEL_1:
			demph_reg_value = 0x2B404040;
			uniqtranscale_reg_value = 0x5548B83A;
			break;
		case DP_TRAIN_VOLTAGE_SWING_LEVEL_2:
			demph_reg_value = 0x2B245555;
			uniqtranscale_reg_value = 0x5560B83A;
			break;
		case DP_TRAIN_VOLTAGE_SWING_LEVEL_3:
			demph_reg_value = 0x2B405555;
			uniqtranscale_reg_value = 0x5598DA3A;
			break;
		default:
			return 0;
		}
		break;
	case DP_TRAIN_PRE_EMPH_LEVEL_1:
		preemph_reg_value = 0x0002000;
		switch (train_set & DP_TRAIN_VOLTAGE_SWING_MASK) {
		case DP_TRAIN_VOLTAGE_SWING_LEVEL_0:
			demph_reg_value = 0x2B404040;
			uniqtranscale_reg_value = 0x5552B83A;
			break;
		case DP_TRAIN_VOLTAGE_SWING_LEVEL_1:
			demph_reg_value = 0x2B404848;
			uniqtranscale_reg_value = 0x5580B83A;
			break;
		case DP_TRAIN_VOLTAGE_SWING_LEVEL_2:
			demph_reg_value = 0x2B404040;
			uniqtranscale_reg_value = 0x55ADDA3A;
			break;
		default:
			return 0;
		}
		break;
	case DP_TRAIN_PRE_EMPH_LEVEL_2:
		preemph_reg_value = 0x0000000;
		switch (train_set & DP_TRAIN_VOLTAGE_SWING_MASK) {
		case DP_TRAIN_VOLTAGE_SWING_LEVEL_0:
			demph_reg_value = 0x2B305555;
			uniqtranscale_reg_value = 0x5570B83A;
			break;
		case DP_TRAIN_VOLTAGE_SWING_LEVEL_1:
			demph_reg_value = 0x2B2B4040;
			uniqtranscale_reg_value = 0x55ADDA3A;
			break;
		default:
			return 0;
		}
		break;
	case DP_TRAIN_PRE_EMPH_LEVEL_3:
		preemph_reg_value = 0x0006000;
		switch (train_set & DP_TRAIN_VOLTAGE_SWING_MASK) {
		case DP_TRAIN_VOLTAGE_SWING_LEVEL_0:
			demph_reg_value = 0x1B405555;
			uniqtranscale_reg_value = 0x55ADDA3A;
			break;
		default:
			return 0;
		}
		break;
	default:
		return 0;
	}

	mutex_lock(&dev_priv->sb_lock);
	vlv_dpio_write(dev_priv, pipe, VLV_TX_DW5(port), 0x00000000);
	vlv_dpio_write(dev_priv, pipe, VLV_TX_DW4(port), demph_reg_value);
	vlv_dpio_write(dev_priv, pipe, VLV_TX_DW2(port),
			 uniqtranscale_reg_value);
	vlv_dpio_write(dev_priv, pipe, VLV_TX_DW3(port), 0x0C782040);
	vlv_dpio_write(dev_priv, pipe, VLV_PCS_DW11(port), 0x00030000);
	vlv_dpio_write(dev_priv, pipe, VLV_PCS_DW9(port), preemph_reg_value);
	vlv_dpio_write(dev_priv, pipe, VLV_TX_DW5(port), 0x80000000);
	mutex_unlock(&dev_priv->sb_lock);

	return 0;
}

static bool chv_need_uniq_trans_scale(uint8_t train_set)
{
	return (train_set & DP_TRAIN_PRE_EMPHASIS_MASK) == DP_TRAIN_PRE_EMPH_LEVEL_0 &&
		(train_set & DP_TRAIN_VOLTAGE_SWING_MASK) == DP_TRAIN_VOLTAGE_SWING_LEVEL_3;
}

static uint32_t chv_signal_levels(struct intel_dp *intel_dp)
{
	struct drm_device *dev = intel_dp_to_dev(intel_dp);
	struct drm_i915_private *dev_priv = dev->dev_private;
	struct intel_digital_port *dport = dp_to_dig_port(intel_dp);
	struct intel_crtc *intel_crtc = to_intel_crtc(dport->base.base.crtc);
	u32 deemph_reg_value, margin_reg_value, val;
	uint8_t train_set = intel_dp->train_set[0];
	enum dpio_channel ch = vlv_dport_to_channel(dport);
	enum pipe pipe = intel_crtc->pipe;
	int i;

	switch (train_set & DP_TRAIN_PRE_EMPHASIS_MASK) {
	case DP_TRAIN_PRE_EMPH_LEVEL_0:
		switch (train_set & DP_TRAIN_VOLTAGE_SWING_MASK) {
		case DP_TRAIN_VOLTAGE_SWING_LEVEL_0:
			deemph_reg_value = 128;
			margin_reg_value = 52;
			break;
		case DP_TRAIN_VOLTAGE_SWING_LEVEL_1:
			deemph_reg_value = 128;
			margin_reg_value = 77;
			break;
		case DP_TRAIN_VOLTAGE_SWING_LEVEL_2:
			deemph_reg_value = 128;
			margin_reg_value = 102;
			break;
		case DP_TRAIN_VOLTAGE_SWING_LEVEL_3:
			deemph_reg_value = 128;
			margin_reg_value = 154;
			/* FIXME extra to set for 1200 */
			break;
		default:
			return 0;
		}
		break;
	case DP_TRAIN_PRE_EMPH_LEVEL_1:
		switch (train_set & DP_TRAIN_VOLTAGE_SWING_MASK) {
		case DP_TRAIN_VOLTAGE_SWING_LEVEL_0:
			deemph_reg_value = 85;
			margin_reg_value = 78;
			break;
		case DP_TRAIN_VOLTAGE_SWING_LEVEL_1:
			deemph_reg_value = 85;
			margin_reg_value = 116;
			break;
		case DP_TRAIN_VOLTAGE_SWING_LEVEL_2:
			deemph_reg_value = 85;
			margin_reg_value = 154;
			break;
		default:
			return 0;
		}
		break;
	case DP_TRAIN_PRE_EMPH_LEVEL_2:
		switch (train_set & DP_TRAIN_VOLTAGE_SWING_MASK) {
		case DP_TRAIN_VOLTAGE_SWING_LEVEL_0:
			deemph_reg_value = 64;
			margin_reg_value = 104;
			break;
		case DP_TRAIN_VOLTAGE_SWING_LEVEL_1:
			deemph_reg_value = 64;
			margin_reg_value = 154;
			break;
		default:
			return 0;
		}
		break;
	case DP_TRAIN_PRE_EMPH_LEVEL_3:
		switch (train_set & DP_TRAIN_VOLTAGE_SWING_MASK) {
		case DP_TRAIN_VOLTAGE_SWING_LEVEL_0:
			deemph_reg_value = 43;
			margin_reg_value = 154;
			break;
		default:
			return 0;
		}
		break;
	default:
		return 0;
	}

	mutex_lock(&dev_priv->sb_lock);

	/* Clear calc init */
	val = vlv_dpio_read(dev_priv, pipe, VLV_PCS01_DW10(ch));
	val &= ~(DPIO_PCS_SWING_CALC_TX0_TX2 | DPIO_PCS_SWING_CALC_TX1_TX3);
	val &= ~(DPIO_PCS_TX1DEEMP_MASK | DPIO_PCS_TX2DEEMP_MASK);
	val |= DPIO_PCS_TX1DEEMP_9P5 | DPIO_PCS_TX2DEEMP_9P5;
	vlv_dpio_write(dev_priv, pipe, VLV_PCS01_DW10(ch), val);

	if (intel_crtc->config->lane_count > 2) {
		val = vlv_dpio_read(dev_priv, pipe, VLV_PCS23_DW10(ch));
		val &= ~(DPIO_PCS_SWING_CALC_TX0_TX2 | DPIO_PCS_SWING_CALC_TX1_TX3);
		val &= ~(DPIO_PCS_TX1DEEMP_MASK | DPIO_PCS_TX2DEEMP_MASK);
		val |= DPIO_PCS_TX1DEEMP_9P5 | DPIO_PCS_TX2DEEMP_9P5;
		vlv_dpio_write(dev_priv, pipe, VLV_PCS23_DW10(ch), val);
	}

	val = vlv_dpio_read(dev_priv, pipe, VLV_PCS01_DW9(ch));
	val &= ~(DPIO_PCS_TX1MARGIN_MASK | DPIO_PCS_TX2MARGIN_MASK);
	val |= DPIO_PCS_TX1MARGIN_000 | DPIO_PCS_TX2MARGIN_000;
	vlv_dpio_write(dev_priv, pipe, VLV_PCS01_DW9(ch), val);

	if (intel_crtc->config->lane_count > 2) {
		val = vlv_dpio_read(dev_priv, pipe, VLV_PCS23_DW9(ch));
		val &= ~(DPIO_PCS_TX1MARGIN_MASK | DPIO_PCS_TX2MARGIN_MASK);
		val |= DPIO_PCS_TX1MARGIN_000 | DPIO_PCS_TX2MARGIN_000;
		vlv_dpio_write(dev_priv, pipe, VLV_PCS23_DW9(ch), val);
	}

	/* Program swing deemph */
	for (i = 0; i < intel_crtc->config->lane_count; i++) {
		val = vlv_dpio_read(dev_priv, pipe, CHV_TX_DW4(ch, i));
		val &= ~DPIO_SWING_DEEMPH9P5_MASK;
		val |= deemph_reg_value << DPIO_SWING_DEEMPH9P5_SHIFT;
		vlv_dpio_write(dev_priv, pipe, CHV_TX_DW4(ch, i), val);
	}

	/* Program swing margin */
	for (i = 0; i < intel_crtc->config->lane_count; i++) {
		val = vlv_dpio_read(dev_priv, pipe, CHV_TX_DW2(ch, i));

		val &= ~DPIO_SWING_MARGIN000_MASK;
		val |= margin_reg_value << DPIO_SWING_MARGIN000_SHIFT;

		/*
		 * Supposedly this value shouldn't matter when unique transition
		 * scale is disabled, but in fact it does matter. Let's just
		 * always program the same value and hope it's OK.
		 */
		val &= ~(0xff << DPIO_UNIQ_TRANS_SCALE_SHIFT);
		val |= 0x9a << DPIO_UNIQ_TRANS_SCALE_SHIFT;

		vlv_dpio_write(dev_priv, pipe, CHV_TX_DW2(ch, i), val);
	}

	/*
	 * The document said it needs to set bit 27 for ch0 and bit 26
	 * for ch1. Might be a typo in the doc.
	 * For now, for this unique transition scale selection, set bit
	 * 27 for ch0 and ch1.
	 */
	for (i = 0; i < intel_crtc->config->lane_count; i++) {
		val = vlv_dpio_read(dev_priv, pipe, CHV_TX_DW3(ch, i));
		if (chv_need_uniq_trans_scale(train_set))
			val |= DPIO_TX_UNIQ_TRANS_SCALE_EN;
		else
			val &= ~DPIO_TX_UNIQ_TRANS_SCALE_EN;
		vlv_dpio_write(dev_priv, pipe, CHV_TX_DW3(ch, i), val);
	}

	/* Start swing calculation */
	val = vlv_dpio_read(dev_priv, pipe, VLV_PCS01_DW10(ch));
	val |= DPIO_PCS_SWING_CALC_TX0_TX2 | DPIO_PCS_SWING_CALC_TX1_TX3;
	vlv_dpio_write(dev_priv, pipe, VLV_PCS01_DW10(ch), val);

	if (intel_crtc->config->lane_count > 2) {
		val = vlv_dpio_read(dev_priv, pipe, VLV_PCS23_DW10(ch));
		val |= DPIO_PCS_SWING_CALC_TX0_TX2 | DPIO_PCS_SWING_CALC_TX1_TX3;
		vlv_dpio_write(dev_priv, pipe, VLV_PCS23_DW10(ch), val);
	}

	mutex_unlock(&dev_priv->sb_lock);

	return 0;
}

static uint32_t
gen4_signal_levels(uint8_t train_set)
{
	uint32_t	signal_levels = 0;

	switch (train_set & DP_TRAIN_VOLTAGE_SWING_MASK) {
	case DP_TRAIN_VOLTAGE_SWING_LEVEL_0:
	default:
		signal_levels |= DP_VOLTAGE_0_4;
		break;
	case DP_TRAIN_VOLTAGE_SWING_LEVEL_1:
		signal_levels |= DP_VOLTAGE_0_6;
		break;
	case DP_TRAIN_VOLTAGE_SWING_LEVEL_2:
		signal_levels |= DP_VOLTAGE_0_8;
		break;
	case DP_TRAIN_VOLTAGE_SWING_LEVEL_3:
		signal_levels |= DP_VOLTAGE_1_2;
		break;
	}
	switch (train_set & DP_TRAIN_PRE_EMPHASIS_MASK) {
	case DP_TRAIN_PRE_EMPH_LEVEL_0:
	default:
		signal_levels |= DP_PRE_EMPHASIS_0;
		break;
	case DP_TRAIN_PRE_EMPH_LEVEL_1:
		signal_levels |= DP_PRE_EMPHASIS_3_5;
		break;
	case DP_TRAIN_PRE_EMPH_LEVEL_2:
		signal_levels |= DP_PRE_EMPHASIS_6;
		break;
	case DP_TRAIN_PRE_EMPH_LEVEL_3:
		signal_levels |= DP_PRE_EMPHASIS_9_5;
		break;
	}
	return signal_levels;
}

/* Gen6's DP voltage swing and pre-emphasis control */
static uint32_t
gen6_edp_signal_levels(uint8_t train_set)
{
	int signal_levels = train_set & (DP_TRAIN_VOLTAGE_SWING_MASK |
					 DP_TRAIN_PRE_EMPHASIS_MASK);
	switch (signal_levels) {
	case DP_TRAIN_VOLTAGE_SWING_LEVEL_0 | DP_TRAIN_PRE_EMPH_LEVEL_0:
	case DP_TRAIN_VOLTAGE_SWING_LEVEL_1 | DP_TRAIN_PRE_EMPH_LEVEL_0:
		return EDP_LINK_TRAIN_400_600MV_0DB_SNB_B;
	case DP_TRAIN_VOLTAGE_SWING_LEVEL_0 | DP_TRAIN_PRE_EMPH_LEVEL_1:
		return EDP_LINK_TRAIN_400MV_3_5DB_SNB_B;
	case DP_TRAIN_VOLTAGE_SWING_LEVEL_0 | DP_TRAIN_PRE_EMPH_LEVEL_2:
	case DP_TRAIN_VOLTAGE_SWING_LEVEL_1 | DP_TRAIN_PRE_EMPH_LEVEL_2:
		return EDP_LINK_TRAIN_400_600MV_6DB_SNB_B;
	case DP_TRAIN_VOLTAGE_SWING_LEVEL_1 | DP_TRAIN_PRE_EMPH_LEVEL_1:
	case DP_TRAIN_VOLTAGE_SWING_LEVEL_2 | DP_TRAIN_PRE_EMPH_LEVEL_1:
		return EDP_LINK_TRAIN_600_800MV_3_5DB_SNB_B;
	case DP_TRAIN_VOLTAGE_SWING_LEVEL_2 | DP_TRAIN_PRE_EMPH_LEVEL_0:
	case DP_TRAIN_VOLTAGE_SWING_LEVEL_3 | DP_TRAIN_PRE_EMPH_LEVEL_0:
		return EDP_LINK_TRAIN_800_1200MV_0DB_SNB_B;
	default:
		DRM_DEBUG_KMS("Unsupported voltage swing/pre-emphasis level:"
			      "0x%x\n", signal_levels);
		return EDP_LINK_TRAIN_400_600MV_0DB_SNB_B;
	}
}

/* Gen7's DP voltage swing and pre-emphasis control */
static uint32_t
gen7_edp_signal_levels(uint8_t train_set)
{
	int signal_levels = train_set & (DP_TRAIN_VOLTAGE_SWING_MASK |
					 DP_TRAIN_PRE_EMPHASIS_MASK);
	switch (signal_levels) {
	case DP_TRAIN_VOLTAGE_SWING_LEVEL_0 | DP_TRAIN_PRE_EMPH_LEVEL_0:
		return EDP_LINK_TRAIN_400MV_0DB_IVB;
	case DP_TRAIN_VOLTAGE_SWING_LEVEL_0 | DP_TRAIN_PRE_EMPH_LEVEL_1:
		return EDP_LINK_TRAIN_400MV_3_5DB_IVB;
	case DP_TRAIN_VOLTAGE_SWING_LEVEL_0 | DP_TRAIN_PRE_EMPH_LEVEL_2:
		return EDP_LINK_TRAIN_400MV_6DB_IVB;

	case DP_TRAIN_VOLTAGE_SWING_LEVEL_1 | DP_TRAIN_PRE_EMPH_LEVEL_0:
		return EDP_LINK_TRAIN_600MV_0DB_IVB;
	case DP_TRAIN_VOLTAGE_SWING_LEVEL_1 | DP_TRAIN_PRE_EMPH_LEVEL_1:
		return EDP_LINK_TRAIN_600MV_3_5DB_IVB;

	case DP_TRAIN_VOLTAGE_SWING_LEVEL_2 | DP_TRAIN_PRE_EMPH_LEVEL_0:
		return EDP_LINK_TRAIN_800MV_0DB_IVB;
	case DP_TRAIN_VOLTAGE_SWING_LEVEL_2 | DP_TRAIN_PRE_EMPH_LEVEL_1:
		return EDP_LINK_TRAIN_800MV_3_5DB_IVB;

	default:
		DRM_DEBUG_KMS("Unsupported voltage swing/pre-emphasis level:"
			      "0x%x\n", signal_levels);
		return EDP_LINK_TRAIN_500MV_0DB_IVB;
	}
}

void
intel_dp_set_signal_levels(struct intel_dp *intel_dp)
{
	struct intel_digital_port *intel_dig_port = dp_to_dig_port(intel_dp);
	enum port port = intel_dig_port->port;
	struct drm_device *dev = intel_dig_port->base.base.dev;
	struct drm_i915_private *dev_priv = to_i915(dev);
	uint32_t signal_levels, mask = 0;
	uint8_t train_set = intel_dp->train_set[0];

	if (HAS_DDI(dev)) {
		signal_levels = ddi_signal_levels(intel_dp);

		if (IS_BROXTON(dev))
			signal_levels = 0;
		else
			mask = DDI_BUF_EMP_MASK;
	} else if (IS_CHERRYVIEW(dev)) {
		signal_levels = chv_signal_levels(intel_dp);
	} else if (IS_VALLEYVIEW(dev)) {
		signal_levels = vlv_signal_levels(intel_dp);
	} else if (IS_GEN7(dev) && port == PORT_A) {
		signal_levels = gen7_edp_signal_levels(train_set);
		mask = EDP_LINK_TRAIN_VOL_EMP_MASK_IVB;
	} else if (IS_GEN6(dev) && port == PORT_A) {
		signal_levels = gen6_edp_signal_levels(train_set);
		mask = EDP_LINK_TRAIN_VOL_EMP_MASK_SNB;
	} else {
		signal_levels = gen4_signal_levels(train_set);
		mask = DP_VOLTAGE_MASK | DP_PRE_EMPHASIS_MASK;
	}

	if (mask)
		DRM_DEBUG_KMS("Using signal levels %08x\n", signal_levels);

	DRM_DEBUG_KMS("Using vswing level %d\n",
		train_set & DP_TRAIN_VOLTAGE_SWING_MASK);
	DRM_DEBUG_KMS("Using pre-emphasis level %d\n",
		(train_set & DP_TRAIN_PRE_EMPHASIS_MASK) >>
			DP_TRAIN_PRE_EMPHASIS_SHIFT);

	intel_dp->DP = (intel_dp->DP & ~mask) | signal_levels;

	I915_WRITE(intel_dp->output_reg, intel_dp->DP);
	POSTING_READ(intel_dp->output_reg);
}

void
intel_dp_program_link_training_pattern(struct intel_dp *intel_dp,
				       uint8_t dp_train_pat)
{
	struct intel_digital_port *intel_dig_port = dp_to_dig_port(intel_dp);
	struct drm_i915_private *dev_priv =
		to_i915(intel_dig_port->base.base.dev);

	_intel_dp_set_link_train(intel_dp, &intel_dp->DP, dp_train_pat);

	I915_WRITE(intel_dp->output_reg, intel_dp->DP);
	POSTING_READ(intel_dp->output_reg);
}

void intel_dp_set_idle_link_train(struct intel_dp *intel_dp)
{
	struct intel_digital_port *intel_dig_port = dp_to_dig_port(intel_dp);
	struct drm_device *dev = intel_dig_port->base.base.dev;
	struct drm_i915_private *dev_priv = dev->dev_private;
	enum port port = intel_dig_port->port;
	uint32_t val;

	if (!HAS_DDI(dev))
		return;

	val = I915_READ(DP_TP_CTL(port));
	val &= ~DP_TP_CTL_LINK_TRAIN_MASK;
	val |= DP_TP_CTL_LINK_TRAIN_IDLE;
	I915_WRITE(DP_TP_CTL(port), val);

	/*
	 * On PORT_A we can have only eDP in SST mode. There the only reason
	 * we need to set idle transmission mode is to work around a HW issue
	 * where we enable the pipe while not in idle link-training mode.
	 * In this case there is requirement to wait for a minimum number of
	 * idle patterns to be sent.
	 */
	if (port == PORT_A)
		return;

	if (wait_for((I915_READ(DP_TP_STATUS(port)) & DP_TP_STATUS_IDLE_DONE),
		     1))
		DRM_ERROR("Timed out waiting for DP idle patterns\n");
}

static void
intel_dp_link_down(struct intel_dp *intel_dp)
{
	struct intel_digital_port *intel_dig_port = dp_to_dig_port(intel_dp);
	struct intel_crtc *crtc = to_intel_crtc(intel_dig_port->base.base.crtc);
	enum port port = intel_dig_port->port;
	struct drm_device *dev = intel_dig_port->base.base.dev;
	struct drm_i915_private *dev_priv = dev->dev_private;
	uint32_t DP = intel_dp->DP;

	if (WARN_ON(HAS_DDI(dev)))
		return;

	if (WARN_ON((I915_READ(intel_dp->output_reg) & DP_PORT_EN) == 0))
		return;

	DRM_DEBUG_KMS("\n");

	if ((IS_GEN7(dev) && port == PORT_A) ||
	    (HAS_PCH_CPT(dev) && port != PORT_A)) {
		DP &= ~DP_LINK_TRAIN_MASK_CPT;
		DP |= DP_LINK_TRAIN_PAT_IDLE_CPT;
	} else {
		if (IS_CHERRYVIEW(dev))
			DP &= ~DP_LINK_TRAIN_MASK_CHV;
		else
			DP &= ~DP_LINK_TRAIN_MASK;
		DP |= DP_LINK_TRAIN_PAT_IDLE;
	}
	I915_WRITE(intel_dp->output_reg, DP);
	POSTING_READ(intel_dp->output_reg);

	DP &= ~(DP_PORT_EN | DP_AUDIO_OUTPUT_ENABLE);
	I915_WRITE(intel_dp->output_reg, DP);
	POSTING_READ(intel_dp->output_reg);

	/*
	 * HW workaround for IBX, we need to move the port
	 * to transcoder A after disabling it to allow the
	 * matching HDMI port to be enabled on transcoder A.
	 */
	if (HAS_PCH_IBX(dev) && crtc->pipe == PIPE_B && port != PORT_A) {
		/*
		 * We get CPU/PCH FIFO underruns on the other pipe when
		 * doing the workaround. Sweep them under the rug.
		 */
		intel_set_cpu_fifo_underrun_reporting(dev_priv, PIPE_A, false);
		intel_set_pch_fifo_underrun_reporting(dev_priv, PIPE_A, false);

		/* always enable with pattern 1 (as per spec) */
		DP &= ~(DP_PIPEB_SELECT | DP_LINK_TRAIN_MASK);
		DP |= DP_PORT_EN | DP_LINK_TRAIN_PAT_1;
		I915_WRITE(intel_dp->output_reg, DP);
		POSTING_READ(intel_dp->output_reg);

		DP &= ~DP_PORT_EN;
		I915_WRITE(intel_dp->output_reg, DP);
		POSTING_READ(intel_dp->output_reg);

		intel_wait_for_vblank_if_active(dev_priv->dev, PIPE_A);
		intel_set_cpu_fifo_underrun_reporting(dev_priv, PIPE_A, true);
		intel_set_pch_fifo_underrun_reporting(dev_priv, PIPE_A, true);
	}

	msleep(intel_dp->panel_power_down_delay);

	intel_dp->DP = DP;
}

static bool
intel_dp_get_dpcd(struct intel_dp *intel_dp)
{
	struct intel_digital_port *dig_port = dp_to_dig_port(intel_dp);
	struct drm_device *dev = dig_port->base.base.dev;
	struct drm_i915_private *dev_priv = dev->dev_private;
	uint8_t rev;

	if (intel_dp_dpcd_read_wake(&intel_dp->aux, 0x000, intel_dp->dpcd,
				    sizeof(intel_dp->dpcd)) < 0)
		return false; /* aux transfer failed */

	DRM_DEBUG_KMS("DPCD: %*ph\n", (int) sizeof(intel_dp->dpcd), intel_dp->dpcd);

	if (intel_dp->dpcd[DP_DPCD_REV] == 0)
		return false; /* DPCD not present */

	if (intel_dp_dpcd_read_wake(&intel_dp->aux, DP_SINK_COUNT,
				    &intel_dp->sink_count, 1) < 0)
		return false;

	/*
	 * Sink count can change between short pulse hpd hence
	 * a member variable in intel_dp will track any changes
	 * between short pulse interrupts.
	 */
	intel_dp->sink_count = DP_GET_SINK_COUNT(intel_dp->sink_count);

	/*
	 * SINK_COUNT == 0 and DOWNSTREAM_PORT_PRESENT == 1 implies that
	 * a dongle is present but no display. Unless we require to know
	 * if a dongle is present or not, we don't need to update
	 * downstream port information. So, an early return here saves
	 * time from performing other operations which are not required.
	 */
	if (!is_edp(intel_dp) && !intel_dp->sink_count)
		return false;

	/* Check if the panel supports PSR */
	memset(intel_dp->psr_dpcd, 0, sizeof(intel_dp->psr_dpcd));
	if (is_edp(intel_dp)) {
		intel_dp_dpcd_read_wake(&intel_dp->aux, DP_PSR_SUPPORT,
					intel_dp->psr_dpcd,
					sizeof(intel_dp->psr_dpcd));
		if (intel_dp->psr_dpcd[0] & DP_PSR_IS_SUPPORTED) {
			dev_priv->psr.sink_support = true;
			DRM_DEBUG_KMS("Detected EDP PSR Panel.\n");
		}

		if (INTEL_INFO(dev)->gen >= 9 &&
			(intel_dp->psr_dpcd[0] & DP_PSR2_IS_SUPPORTED)) {
			uint8_t frame_sync_cap;

			dev_priv->psr.sink_support = true;
			intel_dp_dpcd_read_wake(&intel_dp->aux,
					DP_SINK_DEVICE_AUX_FRAME_SYNC_CAP,
					&frame_sync_cap, 1);
			dev_priv->psr.aux_frame_sync = frame_sync_cap ? true : false;
			/* PSR2 needs frame sync as well */
			dev_priv->psr.psr2_support = dev_priv->psr.aux_frame_sync;
			DRM_DEBUG_KMS("PSR2 %s on sink",
				dev_priv->psr.psr2_support ? "supported" : "not supported");
		}
	}

	DRM_DEBUG_KMS("Display Port TPS3 support: source %s, sink %s\n",
		      yesno(intel_dp_source_supports_hbr2(intel_dp)),
		      yesno(drm_dp_tps3_supported(intel_dp->dpcd)));

	/* Intermediate frequency support */
	if (is_edp(intel_dp) &&
	    (intel_dp->dpcd[DP_EDP_CONFIGURATION_CAP] &	DP_DPCD_DISPLAY_CONTROL_CAPABLE) &&
	    (intel_dp_dpcd_read_wake(&intel_dp->aux, DP_EDP_DPCD_REV, &rev, 1) == 1) &&
	    (rev >= 0x03)) { /* eDp v1.4 or higher */
		__le16 sink_rates[DP_MAX_SUPPORTED_RATES];
		int i;

		intel_dp_dpcd_read_wake(&intel_dp->aux,
				DP_SUPPORTED_LINK_RATES,
				sink_rates,
				sizeof(sink_rates));

		for (i = 0; i < ARRAY_SIZE(sink_rates); i++) {
			int val = le16_to_cpu(sink_rates[i]);

			if (val == 0)
				break;

			/* Value read is in kHz while drm clock is saved in deca-kHz */
			intel_dp->sink_rates[i] = (val * 200) / 10;
		}
		intel_dp->num_sink_rates = i;
	}

	intel_dp_print_rates(intel_dp);

	if (!(intel_dp->dpcd[DP_DOWNSTREAMPORT_PRESENT] &
	      DP_DWN_STRM_PORT_PRESENT))
		return true; /* native DP sink */

	if (intel_dp->dpcd[DP_DPCD_REV] == 0x10)
		return true; /* no per-port downstream info */

	if (intel_dp_dpcd_read_wake(&intel_dp->aux, DP_DOWNSTREAM_PORT_0,
				    intel_dp->downstream_ports,
				    DP_MAX_DOWNSTREAM_PORTS) < 0)
		return false; /* downstream port status fetch failed */

	return true;
}

static void
intel_dp_probe_oui(struct intel_dp *intel_dp)
{
	u8 buf[3];

	if (!(intel_dp->dpcd[DP_DOWN_STREAM_PORT_COUNT] & DP_OUI_SUPPORT))
		return;

	if (intel_dp_dpcd_read_wake(&intel_dp->aux, DP_SINK_OUI, buf, 3) == 3)
		DRM_DEBUG_KMS("Sink OUI: %02hx%02hx%02hx\n",
			      buf[0], buf[1], buf[2]);

	if (intel_dp_dpcd_read_wake(&intel_dp->aux, DP_BRANCH_OUI, buf, 3) == 3)
		DRM_DEBUG_KMS("Branch OUI: %02hx%02hx%02hx\n",
			      buf[0], buf[1], buf[2]);
}

static bool
intel_dp_probe_mst(struct intel_dp *intel_dp)
{
	u8 buf[1];

	if (!i915.enable_dp_mst)
		return false;

	if (!intel_dp->can_mst)
		return false;

	if (intel_dp->dpcd[DP_DPCD_REV] < 0x12)
		return false;

	if (intel_dp_dpcd_read_wake(&intel_dp->aux, DP_MSTM_CAP, buf, 1)) {
		if (buf[0] & DP_MST_CAP) {
			DRM_DEBUG_KMS("Sink is MST capable\n");
			intel_dp->is_mst = true;
		} else {
			DRM_DEBUG_KMS("Sink is not MST capable\n");
			intel_dp->is_mst = false;
		}
	}

	drm_dp_mst_topology_mgr_set_mst(&intel_dp->mst_mgr, intel_dp->is_mst);
	return intel_dp->is_mst;
}

static int intel_dp_sink_crc_stop(struct intel_dp *intel_dp)
{
	struct intel_digital_port *dig_port = dp_to_dig_port(intel_dp);
	struct drm_device *dev = dig_port->base.base.dev;
	struct intel_crtc *intel_crtc = to_intel_crtc(dig_port->base.base.crtc);
	u8 buf;
	int ret = 0;
	int count = 0;
	int attempts = 10;

	if (drm_dp_dpcd_readb(&intel_dp->aux, DP_TEST_SINK, &buf) < 0) {
		DRM_DEBUG_KMS("Sink CRC couldn't be stopped properly\n");
		ret = -EIO;
		goto out;
	}

	if (drm_dp_dpcd_writeb(&intel_dp->aux, DP_TEST_SINK,
			       buf & ~DP_TEST_SINK_START) < 0) {
		DRM_DEBUG_KMS("Sink CRC couldn't be stopped properly\n");
		ret = -EIO;
		goto out;
	}

	do {
		intel_wait_for_vblank(dev, intel_crtc->pipe);

		if (drm_dp_dpcd_readb(&intel_dp->aux,
				      DP_TEST_SINK_MISC, &buf) < 0) {
			ret = -EIO;
			goto out;
		}
		count = buf & DP_TEST_COUNT_MASK;
	} while (--attempts && count);

	if (attempts == 0) {
<<<<<<< HEAD
		DRM_ERROR("TIMEOUT: Sink CRC counter is not zeroed\n");
=======
		DRM_DEBUG_KMS("TIMEOUT: Sink CRC counter is not zeroed after calculation is stopped\n");
>>>>>>> f67e69b3
		ret = -ETIMEDOUT;
	}

 out:
	hsw_enable_ips(intel_crtc);
	return ret;
}

static int intel_dp_sink_crc_start(struct intel_dp *intel_dp)
{
	struct intel_digital_port *dig_port = dp_to_dig_port(intel_dp);
	struct drm_device *dev = dig_port->base.base.dev;
	struct intel_crtc *intel_crtc = to_intel_crtc(dig_port->base.base.crtc);
	u8 buf;
	int ret;

	if (drm_dp_dpcd_readb(&intel_dp->aux, DP_TEST_SINK_MISC, &buf) < 0)
		return -EIO;

	if (!(buf & DP_TEST_CRC_SUPPORTED))
		return -ENOTTY;

	if (drm_dp_dpcd_readb(&intel_dp->aux, DP_TEST_SINK, &buf) < 0)
		return -EIO;

	if (buf & DP_TEST_SINK_START) {
		ret = intel_dp_sink_crc_stop(intel_dp);
		if (ret)
			return ret;
	}

	hsw_disable_ips(intel_crtc);

	if (drm_dp_dpcd_writeb(&intel_dp->aux, DP_TEST_SINK,
			       buf | DP_TEST_SINK_START) < 0) {
		hsw_enable_ips(intel_crtc);
		return -EIO;
	}

	intel_wait_for_vblank(dev, intel_crtc->pipe);
	return 0;
}

int intel_dp_sink_crc(struct intel_dp *intel_dp, u8 *crc)
{
	struct intel_digital_port *dig_port = dp_to_dig_port(intel_dp);
	struct drm_device *dev = dig_port->base.base.dev;
	struct intel_crtc *intel_crtc = to_intel_crtc(dig_port->base.base.crtc);
	u8 buf;
	int count, ret;
	int attempts = 6;

	ret = intel_dp_sink_crc_start(intel_dp);
	if (ret)
		return ret;

	do {
		intel_wait_for_vblank(dev, intel_crtc->pipe);

		if (drm_dp_dpcd_readb(&intel_dp->aux,
				      DP_TEST_SINK_MISC, &buf) < 0) {
			ret = -EIO;
			goto stop;
		}
		count = buf & DP_TEST_COUNT_MASK;

	} while (--attempts && count == 0);

	if (attempts == 0) {
		DRM_ERROR("Panel is unable to calculate any CRC after 6 vblanks\n");
		ret = -ETIMEDOUT;
		goto stop;
	}

	if (drm_dp_dpcd_read(&intel_dp->aux, DP_TEST_CRC_R_CR, crc, 6) < 0) {
		ret = -EIO;
		goto stop;
	}

stop:
	intel_dp_sink_crc_stop(intel_dp);
	return ret;
}

static bool
intel_dp_get_sink_irq(struct intel_dp *intel_dp, u8 *sink_irq_vector)
{
	return intel_dp_dpcd_read_wake(&intel_dp->aux,
				       DP_DEVICE_SERVICE_IRQ_VECTOR,
				       sink_irq_vector, 1) == 1;
}

static bool
intel_dp_get_sink_irq_esi(struct intel_dp *intel_dp, u8 *sink_irq_vector)
{
	int ret;

	ret = intel_dp_dpcd_read_wake(&intel_dp->aux,
					     DP_SINK_COUNT_ESI,
					     sink_irq_vector, 14);
	if (ret != 14)
		return false;

	return true;
}

static uint8_t intel_dp_autotest_link_training(struct intel_dp *intel_dp)
{
	uint8_t test_result = DP_TEST_ACK;
	return test_result;
}

static uint8_t intel_dp_autotest_video_pattern(struct intel_dp *intel_dp)
{
	uint8_t test_result = DP_TEST_NAK;
	return test_result;
}

static uint8_t intel_dp_autotest_edid(struct intel_dp *intel_dp)
{
	uint8_t test_result = DP_TEST_NAK;
	struct intel_connector *intel_connector = intel_dp->attached_connector;
	struct drm_connector *connector = &intel_connector->base;

	if (intel_connector->detect_edid == NULL ||
	    connector->edid_corrupt ||
	    intel_dp->aux.i2c_defer_count > 6) {
		/* Check EDID read for NACKs, DEFERs and corruption
		 * (DP CTS 1.2 Core r1.1)
		 *    4.2.2.4 : Failed EDID read, I2C_NAK
		 *    4.2.2.5 : Failed EDID read, I2C_DEFER
		 *    4.2.2.6 : EDID corruption detected
		 * Use failsafe mode for all cases
		 */
		if (intel_dp->aux.i2c_nack_count > 0 ||
			intel_dp->aux.i2c_defer_count > 0)
			DRM_DEBUG_KMS("EDID read had %d NACKs, %d DEFERs\n",
				      intel_dp->aux.i2c_nack_count,
				      intel_dp->aux.i2c_defer_count);
		intel_dp->compliance_test_data = INTEL_DP_RESOLUTION_FAILSAFE;
	} else {
		struct edid *block = intel_connector->detect_edid;

		/* We have to write the checksum
		 * of the last block read
		 */
		block += intel_connector->detect_edid->extensions;

		if (!drm_dp_dpcd_write(&intel_dp->aux,
					DP_TEST_EDID_CHECKSUM,
					&block->checksum,
					1))
			DRM_DEBUG_KMS("Failed to write EDID checksum\n");

		test_result = DP_TEST_ACK | DP_TEST_EDID_CHECKSUM_WRITE;
		intel_dp->compliance_test_data = INTEL_DP_RESOLUTION_STANDARD;
	}

	/* Set test active flag here so userspace doesn't interrupt things */
	intel_dp->compliance_test_active = 1;

	return test_result;
}

static uint8_t intel_dp_autotest_phy_pattern(struct intel_dp *intel_dp)
{
	uint8_t test_result = DP_TEST_NAK;
	return test_result;
}

static void intel_dp_handle_test_request(struct intel_dp *intel_dp)
{
	uint8_t response = DP_TEST_NAK;
	uint8_t rxdata = 0;
	int status = 0;

	status = drm_dp_dpcd_read(&intel_dp->aux, DP_TEST_REQUEST, &rxdata, 1);
	if (status <= 0) {
		DRM_DEBUG_KMS("Could not read test request from sink\n");
		goto update_status;
	}

	switch (rxdata) {
	case DP_TEST_LINK_TRAINING:
		DRM_DEBUG_KMS("LINK_TRAINING test requested\n");
		intel_dp->compliance_test_type = DP_TEST_LINK_TRAINING;
		response = intel_dp_autotest_link_training(intel_dp);
		break;
	case DP_TEST_LINK_VIDEO_PATTERN:
		DRM_DEBUG_KMS("TEST_PATTERN test requested\n");
		intel_dp->compliance_test_type = DP_TEST_LINK_VIDEO_PATTERN;
		response = intel_dp_autotest_video_pattern(intel_dp);
		break;
	case DP_TEST_LINK_EDID_READ:
		DRM_DEBUG_KMS("EDID test requested\n");
		intel_dp->compliance_test_type = DP_TEST_LINK_EDID_READ;
		response = intel_dp_autotest_edid(intel_dp);
		break;
	case DP_TEST_LINK_PHY_TEST_PATTERN:
		DRM_DEBUG_KMS("PHY_PATTERN test requested\n");
		intel_dp->compliance_test_type = DP_TEST_LINK_PHY_TEST_PATTERN;
		response = intel_dp_autotest_phy_pattern(intel_dp);
		break;
	default:
		DRM_DEBUG_KMS("Invalid test request '%02x'\n", rxdata);
		break;
	}

update_status:
	status = drm_dp_dpcd_write(&intel_dp->aux,
				   DP_TEST_RESPONSE,
				   &response, 1);
	if (status <= 0)
		DRM_DEBUG_KMS("Could not write test response to sink\n");
}

static int
intel_dp_check_mst_status(struct intel_dp *intel_dp)
{
	bool bret;

	if (intel_dp->is_mst) {
		u8 esi[16] = { 0 };
		int ret = 0;
		int retry;
		bool handled;
		bret = intel_dp_get_sink_irq_esi(intel_dp, esi);
go_again:
		if (bret == true) {

			/* check link status - esi[10] = 0x200c */
			if (intel_dp->active_mst_links &&
			    !drm_dp_channel_eq_ok(&esi[10], intel_dp->lane_count)) {
				DRM_DEBUG_KMS("channel EQ not ok, retraining\n");
				intel_dp_start_link_train(intel_dp);
				intel_dp_stop_link_train(intel_dp);
			}

			DRM_DEBUG_KMS("got esi %3ph\n", esi);
			ret = drm_dp_mst_hpd_irq(&intel_dp->mst_mgr, esi, &handled);

			if (handled) {
				for (retry = 0; retry < 3; retry++) {
					int wret;
					wret = drm_dp_dpcd_write(&intel_dp->aux,
								 DP_SINK_COUNT_ESI+1,
								 &esi[1], 3);
					if (wret == 3) {
						break;
					}
				}

				bret = intel_dp_get_sink_irq_esi(intel_dp, esi);
				if (bret == true) {
					DRM_DEBUG_KMS("got esi2 %3ph\n", esi);
					goto go_again;
				}
			} else
				ret = 0;

			return ret;
		} else {
			struct intel_digital_port *intel_dig_port = dp_to_dig_port(intel_dp);
			DRM_DEBUG_KMS("failed to get ESI - device may have failed\n");
			intel_dp->is_mst = false;
			drm_dp_mst_topology_mgr_set_mst(&intel_dp->mst_mgr, intel_dp->is_mst);
			/* send a hotplug event */
			drm_kms_helper_hotplug_event(intel_dig_port->base.base.dev);
		}
	}
	return -EINVAL;
}

static void
intel_dp_check_link_status(struct intel_dp *intel_dp)
{
	struct intel_encoder *intel_encoder = &dp_to_dig_port(intel_dp)->base;
	struct drm_device *dev = intel_dp_to_dev(intel_dp);
	u8 link_status[DP_LINK_STATUS_SIZE];

	WARN_ON(!drm_modeset_is_locked(&dev->mode_config.connection_mutex));

<<<<<<< HEAD
	/*
	 * Clearing compliance test variables to allow capturing
	 * of values for next automated test request.
	 */
	intel_dp->compliance_test_active = 0;
	intel_dp->compliance_test_type = 0;
	intel_dp->compliance_test_data = 0;
=======
	if (!intel_dp_get_link_status(intel_dp, link_status)) {
		DRM_ERROR("Failed to get link status\n");
		return;
	}
>>>>>>> f67e69b3

	if (!intel_encoder->base.crtc)
		return;

	if (!to_intel_crtc(intel_encoder->base.crtc)->active)
		return;

	/* if link training is requested we should perform it always */
	if ((intel_dp->compliance_test_type == DP_TEST_LINK_TRAINING) ||
	    (!drm_dp_channel_eq_ok(link_status, intel_dp->lane_count))) {
		DRM_DEBUG_KMS("%s: channel EQ not ok, retraining\n",
			      intel_encoder->base.name);
		intel_dp_start_link_train(intel_dp);
		intel_dp_stop_link_train(intel_dp);
	}
}

/*
 * According to DP spec
 * 5.1.2:
 *  1. Read DPCD
 *  2. Configure link according to Receiver Capabilities
 *  3. Use Link Training from 2.5.3.3 and 3.5.1.3
 *  4. Check link status on receipt of hot-plug interrupt
 *
 * intel_dp_short_pulse -  handles short pulse interrupts
 * when full detection is not required.
 * Returns %true if short pulse is handled and full detection
 * is NOT required and %false otherwise.
 */
static bool
intel_dp_short_pulse(struct intel_dp *intel_dp)
{
	struct drm_device *dev = intel_dp_to_dev(intel_dp);
	u8 sink_irq_vector;
	u8 old_sink_count = intel_dp->sink_count;
	bool ret;

	/*
	 * Clearing compliance test variables to allow capturing
	 * of values for next automated test request.
	 */
	intel_dp->compliance_test_active = 0;
	intel_dp->compliance_test_type = 0;
	intel_dp->compliance_test_data = 0;

	/*
	 * Now read the DPCD to see if it's actually running
	 * If the current value of sink count doesn't match with
	 * the value that was stored earlier or dpcd read failed
	 * we need to do full detection
	 */
	ret = intel_dp_get_dpcd(intel_dp);

	if ((old_sink_count != intel_dp->sink_count) || !ret) {
		/* No need to proceed if we are going to do full detect */
		return false;
	}

	/* Try to read the source of the interrupt */
	if (intel_dp->dpcd[DP_DPCD_REV] >= 0x11 &&
	    intel_dp_get_sink_irq(intel_dp, &sink_irq_vector)) {
		/* Clear interrupt source */
		drm_dp_dpcd_writeb(&intel_dp->aux,
				   DP_DEVICE_SERVICE_IRQ_VECTOR,
				   sink_irq_vector);

		if (sink_irq_vector & DP_AUTOMATED_TEST_REQUEST)
			DRM_DEBUG_DRIVER("Test request in short pulse not handled\n");
		if (sink_irq_vector & (DP_CP_IRQ | DP_SINK_SPECIFIC_IRQ))
			DRM_DEBUG_DRIVER("CP or sink specific irq unhandled\n");
	}

<<<<<<< HEAD
	/* if link training is requested we should perform it always */
	if ((intel_dp->compliance_test_type == DP_TEST_LINK_TRAINING) ||
		(!drm_dp_channel_eq_ok(link_status, intel_dp->lane_count))) {
		DRM_DEBUG_KMS("%s: channel EQ not ok, retraining\n",
			      intel_encoder->base.name);
		intel_dp_start_link_train(intel_dp);
		intel_dp_stop_link_train(intel_dp);
	}
=======
	drm_modeset_lock(&dev->mode_config.connection_mutex, NULL);
	intel_dp_check_link_status(intel_dp);
	drm_modeset_unlock(&dev->mode_config.connection_mutex);

	return true;
>>>>>>> f67e69b3
}

/* XXX this is probably wrong for multiple downstream ports */
static enum drm_connector_status
intel_dp_detect_dpcd(struct intel_dp *intel_dp)
{
	uint8_t *dpcd = intel_dp->dpcd;
	uint8_t type;

	if (!intel_dp_get_dpcd(intel_dp))
		return connector_status_disconnected;

	if (is_edp(intel_dp))
		return connector_status_connected;

	/* if there's no downstream port, we're done */
	if (!(dpcd[DP_DOWNSTREAMPORT_PRESENT] & DP_DWN_STRM_PORT_PRESENT))
		return connector_status_connected;

	/* If we're HPD-aware, SINK_COUNT changes dynamically */
	if (intel_dp->dpcd[DP_DPCD_REV] >= 0x11 &&
	    intel_dp->downstream_ports[0] & DP_DS_PORT_HPD) {

		return intel_dp->sink_count ?
		connector_status_connected : connector_status_disconnected;
	}

	/* If no HPD, poke DDC gently */
	if (drm_probe_ddc(&intel_dp->aux.ddc))
		return connector_status_connected;

	/* Well we tried, say unknown for unreliable port types */
	if (intel_dp->dpcd[DP_DPCD_REV] >= 0x11) {
		type = intel_dp->downstream_ports[0] & DP_DS_PORT_TYPE_MASK;
		if (type == DP_DS_PORT_TYPE_VGA ||
		    type == DP_DS_PORT_TYPE_NON_EDID)
			return connector_status_unknown;
	} else {
		type = intel_dp->dpcd[DP_DOWNSTREAMPORT_PRESENT] &
			DP_DWN_STRM_PORT_TYPE_MASK;
		if (type == DP_DWN_STRM_PORT_TYPE_ANALOG ||
		    type == DP_DWN_STRM_PORT_TYPE_OTHER)
			return connector_status_unknown;
	}

	/* Anything else is out of spec, warn and ignore */
	DRM_DEBUG_KMS("Broken DP branch device, ignoring\n");
	return connector_status_disconnected;
}

static enum drm_connector_status
edp_detect(struct intel_dp *intel_dp)
{
	struct drm_device *dev = intel_dp_to_dev(intel_dp);
	enum drm_connector_status status;

	status = intel_panel_detect(dev);
	if (status == connector_status_unknown)
		status = connector_status_connected;

	return status;
}

static bool ibx_digital_port_connected(struct drm_i915_private *dev_priv,
				       struct intel_digital_port *port)
{
	u32 bit;

	switch (port->port) {
	case PORT_A:
		return true;
	case PORT_B:
		bit = SDE_PORTB_HOTPLUG;
		break;
	case PORT_C:
		bit = SDE_PORTC_HOTPLUG;
		break;
	case PORT_D:
		bit = SDE_PORTD_HOTPLUG;
		break;
	default:
		MISSING_CASE(port->port);
		return false;
	}

	return I915_READ(SDEISR) & bit;
}

static bool cpt_digital_port_connected(struct drm_i915_private *dev_priv,
				       struct intel_digital_port *port)
{
	u32 bit;

	switch (port->port) {
	case PORT_A:
		return true;
	case PORT_B:
		bit = SDE_PORTB_HOTPLUG_CPT;
		break;
	case PORT_C:
		bit = SDE_PORTC_HOTPLUG_CPT;
		break;
	case PORT_D:
		bit = SDE_PORTD_HOTPLUG_CPT;
		break;
	case PORT_E:
		bit = SDE_PORTE_HOTPLUG_SPT;
		break;
	default:
		MISSING_CASE(port->port);
		return false;
	}

	return I915_READ(SDEISR) & bit;
}

static bool g4x_digital_port_connected(struct drm_i915_private *dev_priv,
				       struct intel_digital_port *port)
{
	u32 bit;

	switch (port->port) {
	case PORT_B:
		bit = PORTB_HOTPLUG_LIVE_STATUS_G4X;
		break;
	case PORT_C:
		bit = PORTC_HOTPLUG_LIVE_STATUS_G4X;
		break;
	case PORT_D:
		bit = PORTD_HOTPLUG_LIVE_STATUS_G4X;
		break;
	default:
		MISSING_CASE(port->port);
		return false;
	}

	return I915_READ(PORT_HOTPLUG_STAT) & bit;
}

static bool gm45_digital_port_connected(struct drm_i915_private *dev_priv,
					struct intel_digital_port *port)
{
	u32 bit;

	switch (port->port) {
	case PORT_B:
		bit = PORTB_HOTPLUG_LIVE_STATUS_GM45;
		break;
	case PORT_C:
		bit = PORTC_HOTPLUG_LIVE_STATUS_GM45;
		break;
	case PORT_D:
		bit = PORTD_HOTPLUG_LIVE_STATUS_GM45;
		break;
	default:
		MISSING_CASE(port->port);
		return false;
	}

	return I915_READ(PORT_HOTPLUG_STAT) & bit;
}

static bool bxt_digital_port_connected(struct drm_i915_private *dev_priv,
				       struct intel_digital_port *intel_dig_port)
{
	struct intel_encoder *intel_encoder = &intel_dig_port->base;
	enum port port;
	u32 bit;

	intel_hpd_pin_to_port(intel_encoder->hpd_pin, &port);
	switch (port) {
	case PORT_A:
		bit = BXT_DE_PORT_HP_DDIA;
		break;
	case PORT_B:
		bit = BXT_DE_PORT_HP_DDIB;
		break;
	case PORT_C:
		bit = BXT_DE_PORT_HP_DDIC;
		break;
	default:
		MISSING_CASE(port);
		return false;
	}

	return I915_READ(GEN8_DE_PORT_ISR) & bit;
}

/*
 * intel_digital_port_connected - is the specified port connected?
 * @dev_priv: i915 private structure
 * @port: the port to test
 *
 * Return %true if @port is connected, %false otherwise.
 */
bool intel_digital_port_connected(struct drm_i915_private *dev_priv,
					 struct intel_digital_port *port)
{
	if (HAS_PCH_IBX(dev_priv))
		return ibx_digital_port_connected(dev_priv, port);
	else if (HAS_PCH_SPLIT(dev_priv))
		return cpt_digital_port_connected(dev_priv, port);
	else if (IS_BROXTON(dev_priv))
		return bxt_digital_port_connected(dev_priv, port);
	else if (IS_GM45(dev_priv))
		return gm45_digital_port_connected(dev_priv, port);
	else
		return g4x_digital_port_connected(dev_priv, port);
}

static struct edid *
intel_dp_get_edid(struct intel_dp *intel_dp)
{
	struct intel_connector *intel_connector = intel_dp->attached_connector;

	/* use cached edid if we have one */
	if (intel_connector->edid) {
		/* invalid edid */
		if (IS_ERR(intel_connector->edid))
			return NULL;

		return drm_edid_duplicate(intel_connector->edid);
	} else
		return drm_get_edid(&intel_connector->base,
				    &intel_dp->aux.ddc);
}

static void
intel_dp_set_edid(struct intel_dp *intel_dp)
{
	struct intel_connector *intel_connector = intel_dp->attached_connector;
	struct edid *edid;

	intel_dp_unset_edid(intel_dp);
	edid = intel_dp_get_edid(intel_dp);
	intel_connector->detect_edid = edid;

	if (intel_dp->force_audio != HDMI_AUDIO_AUTO)
		intel_dp->has_audio = intel_dp->force_audio == HDMI_AUDIO_ON;
	else
		intel_dp->has_audio = drm_detect_monitor_audio(edid);
}

static void
intel_dp_unset_edid(struct intel_dp *intel_dp)
{
	struct intel_connector *intel_connector = intel_dp->attached_connector;

	kfree(intel_connector->detect_edid);
	intel_connector->detect_edid = NULL;

	intel_dp->has_audio = false;
}

static void
intel_dp_long_pulse(struct intel_connector *intel_connector)
{
	struct drm_connector *connector = &intel_connector->base;
	struct intel_dp *intel_dp = intel_attached_dp(connector);
	struct intel_digital_port *intel_dig_port = dp_to_dig_port(intel_dp);
	struct intel_encoder *intel_encoder = &intel_dig_port->base;
	struct drm_device *dev = connector->dev;
	enum drm_connector_status status;
	enum intel_display_power_domain power_domain;
	bool ret;
	u8 sink_irq_vector;

	power_domain = intel_display_port_aux_power_domain(intel_encoder);
	intel_display_power_get(to_i915(dev), power_domain);

	/* Can't disconnect eDP, but you can close the lid... */
	if (is_edp(intel_dp))
		status = edp_detect(intel_dp);
	else if (intel_digital_port_connected(to_i915(dev),
					      dp_to_dig_port(intel_dp)))
		status = intel_dp_detect_dpcd(intel_dp);
	else
		status = connector_status_disconnected;

	if (status != connector_status_connected) {
		intel_dp->compliance_test_active = 0;
		intel_dp->compliance_test_type = 0;
		intel_dp->compliance_test_data = 0;

<<<<<<< HEAD
		goto out;
	}
=======
		if (intel_dp->is_mst) {
			DRM_DEBUG_KMS("MST device may have disappeared %d vs %d\n",
				      intel_dp->is_mst,
				      intel_dp->mst_mgr.mst_state);
			intel_dp->is_mst = false;
			drm_dp_mst_topology_mgr_set_mst(&intel_dp->mst_mgr,
							intel_dp->is_mst);
		}

		goto out;
	}

	if (intel_encoder->type != INTEL_OUTPUT_EDP)
		intel_encoder->type = INTEL_OUTPUT_DISPLAYPORT;
>>>>>>> f67e69b3

	intel_dp_probe_oui(intel_dp);

	ret = intel_dp_probe_mst(intel_dp);
	if (ret) {
		/*
		 * If we are in MST mode then this connector
		 * won't appear connected or have anything
		 * with EDID on it
		 */
		status = connector_status_disconnected;
		goto out;
	} else if (connector->status == connector_status_connected) {
		/*
		 * If display was connected already and is still connected
		 * check links status, there has been known issues of
		 * link loss triggerring long pulse!!!!
		 */
		drm_modeset_lock(&dev->mode_config.connection_mutex, NULL);
		intel_dp_check_link_status(intel_dp);
		drm_modeset_unlock(&dev->mode_config.connection_mutex);
		goto out;
	}

	/*
	 * Clearing NACK and defer counts to get their exact values
	 * while reading EDID which are required by Compliance tests
	 * 4.2.2.4 and 4.2.2.5
	 */
	intel_dp->aux.i2c_nack_count = 0;
	intel_dp->aux.i2c_defer_count = 0;

	intel_dp_set_edid(intel_dp);

	status = connector_status_connected;
	intel_dp->detect_done = true;

	/* Try to read the source of the interrupt */
	if (intel_dp->dpcd[DP_DPCD_REV] >= 0x11 &&
	    intel_dp_get_sink_irq(intel_dp, &sink_irq_vector)) {
		/* Clear interrupt source */
		drm_dp_dpcd_writeb(&intel_dp->aux,
				   DP_DEVICE_SERVICE_IRQ_VECTOR,
				   sink_irq_vector);

		if (sink_irq_vector & DP_AUTOMATED_TEST_REQUEST)
			intel_dp_handle_test_request(intel_dp);
		if (sink_irq_vector & (DP_CP_IRQ | DP_SINK_SPECIFIC_IRQ))
			DRM_DEBUG_DRIVER("CP or sink specific irq unhandled\n");
	}

out:
	if ((status != connector_status_connected) &&
	    (intel_dp->is_mst == false))
		intel_dp_unset_edid(intel_dp);

	intel_display_power_put(to_i915(dev), power_domain);
	return;
}

static enum drm_connector_status
intel_dp_detect(struct drm_connector *connector, bool force)
{
	struct intel_dp *intel_dp = intel_attached_dp(connector);
	struct intel_digital_port *intel_dig_port = dp_to_dig_port(intel_dp);
	struct intel_encoder *intel_encoder = &intel_dig_port->base;
	struct intel_connector *intel_connector = to_intel_connector(connector);

	DRM_DEBUG_KMS("[CONNECTOR:%d:%s]\n",
		      connector->base.id, connector->name);

	if (intel_dp->is_mst) {
		/* MST devices are disconnected from a monitor POV */
		intel_dp_unset_edid(intel_dp);
		if (intel_encoder->type != INTEL_OUTPUT_EDP)
			intel_encoder->type = INTEL_OUTPUT_DISPLAYPORT;
		return connector_status_disconnected;
	}

	/* If full detect is not performed yet, do a full detect */
	if (!intel_dp->detect_done)
		intel_dp_long_pulse(intel_dp->attached_connector);

	intel_dp->detect_done = false;

	if (intel_connector->detect_edid)
		return connector_status_connected;
	else
		return connector_status_disconnected;
}

static void
intel_dp_force(struct drm_connector *connector)
{
	struct intel_dp *intel_dp = intel_attached_dp(connector);
	struct intel_encoder *intel_encoder = &dp_to_dig_port(intel_dp)->base;
	struct drm_i915_private *dev_priv = to_i915(intel_encoder->base.dev);
	enum intel_display_power_domain power_domain;

	DRM_DEBUG_KMS("[CONNECTOR:%d:%s]\n",
		      connector->base.id, connector->name);
	intel_dp_unset_edid(intel_dp);

	if (connector->status != connector_status_connected)
		return;

	power_domain = intel_display_port_aux_power_domain(intel_encoder);
	intel_display_power_get(dev_priv, power_domain);

	intel_dp_set_edid(intel_dp);

	intel_display_power_put(dev_priv, power_domain);

	if (intel_encoder->type != INTEL_OUTPUT_EDP)
		intel_encoder->type = INTEL_OUTPUT_DISPLAYPORT;
}

static int intel_dp_get_modes(struct drm_connector *connector)
{
	struct intel_connector *intel_connector = to_intel_connector(connector);
	struct edid *edid;

	edid = intel_connector->detect_edid;
	if (edid) {
		int ret = intel_connector_update_modes(connector, edid);
		if (ret)
			return ret;
	}

	/* if eDP has no EDID, fall back to fixed mode */
	if (is_edp(intel_attached_dp(connector)) &&
	    intel_connector->panel.fixed_mode) {
		struct drm_display_mode *mode;

		mode = drm_mode_duplicate(connector->dev,
					  intel_connector->panel.fixed_mode);
		if (mode) {
			drm_mode_probed_add(connector, mode);
			return 1;
		}
	}

	return 0;
}

static bool
intel_dp_detect_audio(struct drm_connector *connector)
{
	bool has_audio = false;
	struct edid *edid;

	edid = to_intel_connector(connector)->detect_edid;
	if (edid)
		has_audio = drm_detect_monitor_audio(edid);

	return has_audio;
}

static int
intel_dp_set_property(struct drm_connector *connector,
		      struct drm_property *property,
		      uint64_t val)
{
	struct drm_i915_private *dev_priv = connector->dev->dev_private;
	struct intel_connector *intel_connector = to_intel_connector(connector);
	struct intel_encoder *intel_encoder = intel_attached_encoder(connector);
	struct intel_dp *intel_dp = enc_to_intel_dp(&intel_encoder->base);
	int ret;

	ret = drm_object_property_set_value(&connector->base, property, val);
	if (ret)
		return ret;

	if (property == dev_priv->force_audio_property) {
		int i = val;
		bool has_audio;

		if (i == intel_dp->force_audio)
			return 0;

		intel_dp->force_audio = i;

		if (i == HDMI_AUDIO_AUTO)
			has_audio = intel_dp_detect_audio(connector);
		else
			has_audio = (i == HDMI_AUDIO_ON);

		if (has_audio == intel_dp->has_audio)
			return 0;

		intel_dp->has_audio = has_audio;
		goto done;
	}

	if (property == dev_priv->broadcast_rgb_property) {
		bool old_auto = intel_dp->color_range_auto;
		bool old_range = intel_dp->limited_color_range;

		switch (val) {
		case INTEL_BROADCAST_RGB_AUTO:
			intel_dp->color_range_auto = true;
			break;
		case INTEL_BROADCAST_RGB_FULL:
			intel_dp->color_range_auto = false;
			intel_dp->limited_color_range = false;
			break;
		case INTEL_BROADCAST_RGB_LIMITED:
			intel_dp->color_range_auto = false;
			intel_dp->limited_color_range = true;
			break;
		default:
			return -EINVAL;
		}

		if (old_auto == intel_dp->color_range_auto &&
		    old_range == intel_dp->limited_color_range)
			return 0;

		goto done;
	}

	if (is_edp(intel_dp) &&
	    property == connector->dev->mode_config.scaling_mode_property) {
		if (val == DRM_MODE_SCALE_NONE) {
			DRM_DEBUG_KMS("no scaling not supported\n");
			return -EINVAL;
		}
		if (HAS_GMCH_DISPLAY(dev_priv) &&
		    val == DRM_MODE_SCALE_CENTER) {
			DRM_DEBUG_KMS("centering not supported\n");
			return -EINVAL;
		}

		if (intel_connector->panel.fitting_mode == val) {
			/* the eDP scaling property is not changed */
			return 0;
		}
		intel_connector->panel.fitting_mode = val;

		goto done;
	}

	return -EINVAL;

done:
	if (intel_encoder->base.crtc)
		intel_crtc_restore_mode(intel_encoder->base.crtc);

	return 0;
}

static void
intel_dp_connector_destroy(struct drm_connector *connector)
{
	struct intel_connector *intel_connector = to_intel_connector(connector);

	kfree(intel_connector->detect_edid);

	if (!IS_ERR_OR_NULL(intel_connector->edid))
		kfree(intel_connector->edid);

	/* Can't call is_edp() since the encoder may have been destroyed
	 * already. */
	if (connector->connector_type == DRM_MODE_CONNECTOR_eDP)
		intel_panel_fini(&intel_connector->panel);

	drm_connector_cleanup(connector);
	kfree(connector);
}

void intel_dp_encoder_destroy(struct drm_encoder *encoder)
{
	struct intel_digital_port *intel_dig_port = enc_to_dig_port(encoder);
	struct intel_dp *intel_dp = &intel_dig_port->dp;

<<<<<<< HEAD
	intel_dp_aux_fini(intel_dp);
=======
>>>>>>> f67e69b3
	intel_dp_mst_encoder_cleanup(intel_dig_port);
	if (is_edp(intel_dp)) {
		cancel_delayed_work_sync(&intel_dp->panel_vdd_work);
		/*
		 * vdd might still be enabled do to the delayed vdd off.
		 * Make sure vdd is actually turned off here.
		 */
		pps_lock(intel_dp);
		edp_panel_vdd_off_sync(intel_dp);
		pps_unlock(intel_dp);

		if (intel_dp->edp_notifier.notifier_call) {
			unregister_reboot_notifier(&intel_dp->edp_notifier);
			intel_dp->edp_notifier.notifier_call = NULL;
		}
	}
	drm_encoder_cleanup(encoder);
	kfree(intel_dig_port);
}

void intel_dp_encoder_suspend(struct intel_encoder *intel_encoder)
{
	struct intel_dp *intel_dp = enc_to_intel_dp(&intel_encoder->base);

	if (!is_edp(intel_dp))
		return;

	/*
	 * vdd might still be enabled do to the delayed vdd off.
	 * Make sure vdd is actually turned off here.
	 */
	cancel_delayed_work_sync(&intel_dp->panel_vdd_work);
	pps_lock(intel_dp);
	edp_panel_vdd_off_sync(intel_dp);
	pps_unlock(intel_dp);
}

static void intel_edp_panel_vdd_sanitize(struct intel_dp *intel_dp)
{
	struct intel_digital_port *intel_dig_port = dp_to_dig_port(intel_dp);
	struct drm_device *dev = intel_dig_port->base.base.dev;
	struct drm_i915_private *dev_priv = dev->dev_private;
	enum intel_display_power_domain power_domain;

	lockdep_assert_held(&dev_priv->pps_mutex);

	if (!edp_have_panel_vdd(intel_dp))
		return;

	/*
	 * The VDD bit needs a power domain reference, so if the bit is
	 * already enabled when we boot or resume, grab this reference and
	 * schedule a vdd off, so we don't hold on to the reference
	 * indefinitely.
	 */
	DRM_DEBUG_KMS("VDD left on by BIOS, adjusting state tracking\n");
	power_domain = intel_display_port_aux_power_domain(&intel_dig_port->base);
	intel_display_power_get(dev_priv, power_domain);

	edp_panel_vdd_schedule_off(intel_dp);
}

void intel_dp_encoder_reset(struct drm_encoder *encoder)
{
	struct intel_dp *intel_dp;

	if (to_intel_encoder(encoder)->type != INTEL_OUTPUT_EDP)
		return;

	intel_dp = enc_to_intel_dp(encoder);

	pps_lock(intel_dp);

	/*
	 * Read out the current power sequencer assignment,
	 * in case the BIOS did something with it.
	 */
	if (IS_VALLEYVIEW(encoder->dev) || IS_CHERRYVIEW(encoder->dev))
		vlv_initial_power_sequencer_setup(intel_dp);

	intel_edp_panel_vdd_sanitize(intel_dp);

	pps_unlock(intel_dp);
}

static const struct drm_connector_funcs intel_dp_connector_funcs = {
	.dpms = drm_atomic_helper_connector_dpms,
	.detect = intel_dp_detect,
	.force = intel_dp_force,
	.fill_modes = drm_helper_probe_single_connector_modes,
	.set_property = intel_dp_set_property,
	.atomic_get_property = intel_connector_atomic_get_property,
	.destroy = intel_dp_connector_destroy,
	.atomic_destroy_state = drm_atomic_helper_connector_destroy_state,
	.atomic_duplicate_state = drm_atomic_helper_connector_duplicate_state,
};

static const struct drm_connector_helper_funcs intel_dp_connector_helper_funcs = {
	.get_modes = intel_dp_get_modes,
	.mode_valid = intel_dp_mode_valid,
	.best_encoder = intel_best_encoder,
};

static const struct drm_encoder_funcs intel_dp_enc_funcs = {
	.reset = intel_dp_encoder_reset,
	.destroy = intel_dp_encoder_destroy,
};

enum irqreturn
intel_dp_hpd_pulse(struct intel_digital_port *intel_dig_port, bool long_hpd)
{
	struct intel_dp *intel_dp = &intel_dig_port->dp;
	struct intel_encoder *intel_encoder = &intel_dig_port->base;
	struct drm_device *dev = intel_dig_port->base.base.dev;
	struct drm_i915_private *dev_priv = dev->dev_private;
	enum intel_display_power_domain power_domain;
	enum irqreturn ret = IRQ_NONE;

	if (intel_dig_port->base.type != INTEL_OUTPUT_EDP &&
	    intel_dig_port->base.type != INTEL_OUTPUT_HDMI)
		intel_dig_port->base.type = INTEL_OUTPUT_DISPLAYPORT;

	if (long_hpd && intel_dig_port->base.type == INTEL_OUTPUT_EDP) {
		/*
		 * vdd off can generate a long pulse on eDP which
		 * would require vdd on to handle it, and thus we
		 * would end up in an endless cycle of
		 * "vdd off -> long hpd -> vdd on -> detect -> vdd off -> ..."
		 */
		DRM_DEBUG_KMS("ignoring long hpd on eDP port %c\n",
			      port_name(intel_dig_port->port));
		return IRQ_HANDLED;
	}

	DRM_DEBUG_KMS("got hpd irq on port %c - %s\n",
		      port_name(intel_dig_port->port),
		      long_hpd ? "long" : "short");

	power_domain = intel_display_port_aux_power_domain(intel_encoder);
	intel_display_power_get(dev_priv, power_domain);

	if (long_hpd) {
		/* indicate that we need to restart link training */
		intel_dp->train_set_valid = false;

		intel_dp_long_pulse(intel_dp->attached_connector);
		if (intel_dp->is_mst)
			ret = IRQ_HANDLED;
		goto put_power;

	} else {
		if (intel_dp->is_mst) {
			if (intel_dp_check_mst_status(intel_dp) == -EINVAL) {
				/*
				 * If we were in MST mode, and device is not
				 * there, get out of MST mode
				 */
				DRM_DEBUG_KMS("MST device may have disappeared %d vs %d\n",
					      intel_dp->is_mst, intel_dp->mst_mgr.mst_state);
				intel_dp->is_mst = false;
				drm_dp_mst_topology_mgr_set_mst(&intel_dp->mst_mgr,
								intel_dp->is_mst);
				goto put_power;
			}
		}

		if (!intel_dp->is_mst) {
			if (!intel_dp_short_pulse(intel_dp)) {
				intel_dp_long_pulse(intel_dp->attached_connector);
				goto put_power;
			}
		}
	}

	ret = IRQ_HANDLED;

put_power:
	intel_display_power_put(dev_priv, power_domain);

	return ret;
}

/* check the VBT to see whether the eDP is on another port */
bool intel_dp_is_edp(struct drm_device *dev, enum port port)
{
	struct drm_i915_private *dev_priv = dev->dev_private;

	/*
	 * eDP not supported on g4x. so bail out early just
	 * for a bit extra safety in case the VBT is bonkers.
	 */
	if (INTEL_INFO(dev)->gen < 5)
		return false;

	if (port == PORT_A)
		return true;

	return intel_bios_is_port_edp(dev_priv, port);
}

void
intel_dp_add_properties(struct intel_dp *intel_dp, struct drm_connector *connector)
{
	struct intel_connector *intel_connector = to_intel_connector(connector);

	intel_attach_force_audio_property(connector);
	intel_attach_broadcast_rgb_property(connector);
	intel_dp->color_range_auto = true;

	if (is_edp(intel_dp)) {
		drm_mode_create_scaling_mode_property(connector->dev);
		drm_object_attach_property(
			&connector->base,
			connector->dev->mode_config.scaling_mode_property,
			DRM_MODE_SCALE_ASPECT);
		intel_connector->panel.fitting_mode = DRM_MODE_SCALE_ASPECT;
	}
}

static void intel_dp_init_panel_power_timestamps(struct intel_dp *intel_dp)
{
	intel_dp->panel_power_off_time = ktime_get_boottime();
	intel_dp->last_power_on = jiffies;
	intel_dp->last_backlight_off = jiffies;
}

static void
intel_dp_init_panel_power_sequencer(struct drm_device *dev,
				    struct intel_dp *intel_dp)
{
	struct drm_i915_private *dev_priv = dev->dev_private;
	struct edp_power_seq cur, vbt, spec,
		*final = &intel_dp->pps_delays;
	u32 pp_on, pp_off, pp_div = 0, pp_ctl = 0;
	i915_reg_t pp_ctrl_reg, pp_on_reg, pp_off_reg, pp_div_reg;

	lockdep_assert_held(&dev_priv->pps_mutex);

	/* already initialized? */
	if (final->t11_t12 != 0)
		return;

	if (IS_BROXTON(dev)) {
		/*
		 * TODO: BXT has 2 sets of PPS registers.
		 * Correct Register for Broxton need to be identified
		 * using VBT. hardcoding for now
		 */
		pp_ctrl_reg = BXT_PP_CONTROL(0);
		pp_on_reg = BXT_PP_ON_DELAYS(0);
		pp_off_reg = BXT_PP_OFF_DELAYS(0);
	} else if (HAS_PCH_SPLIT(dev)) {
		pp_ctrl_reg = PCH_PP_CONTROL;
		pp_on_reg = PCH_PP_ON_DELAYS;
		pp_off_reg = PCH_PP_OFF_DELAYS;
		pp_div_reg = PCH_PP_DIVISOR;
	} else {
		enum pipe pipe = vlv_power_sequencer_pipe(intel_dp);

		pp_ctrl_reg = VLV_PIPE_PP_CONTROL(pipe);
		pp_on_reg = VLV_PIPE_PP_ON_DELAYS(pipe);
		pp_off_reg = VLV_PIPE_PP_OFF_DELAYS(pipe);
		pp_div_reg = VLV_PIPE_PP_DIVISOR(pipe);
	}

	/* Workaround: Need to write PP_CONTROL with the unlock key as
	 * the very first thing. */
	pp_ctl = ironlake_get_pp_control(intel_dp);

	pp_on = I915_READ(pp_on_reg);
	pp_off = I915_READ(pp_off_reg);
	if (!IS_BROXTON(dev)) {
		I915_WRITE(pp_ctrl_reg, pp_ctl);
		pp_div = I915_READ(pp_div_reg);
	}

	/* Pull timing values out of registers */
	cur.t1_t3 = (pp_on & PANEL_POWER_UP_DELAY_MASK) >>
		PANEL_POWER_UP_DELAY_SHIFT;

	cur.t8 = (pp_on & PANEL_LIGHT_ON_DELAY_MASK) >>
		PANEL_LIGHT_ON_DELAY_SHIFT;

	cur.t9 = (pp_off & PANEL_LIGHT_OFF_DELAY_MASK) >>
		PANEL_LIGHT_OFF_DELAY_SHIFT;

	cur.t10 = (pp_off & PANEL_POWER_DOWN_DELAY_MASK) >>
		PANEL_POWER_DOWN_DELAY_SHIFT;

	if (IS_BROXTON(dev)) {
		u16 tmp = (pp_ctl & BXT_POWER_CYCLE_DELAY_MASK) >>
			BXT_POWER_CYCLE_DELAY_SHIFT;
		if (tmp > 0)
			cur.t11_t12 = (tmp - 1) * 1000;
		else
			cur.t11_t12 = 0;
	} else {
		cur.t11_t12 = ((pp_div & PANEL_POWER_CYCLE_DELAY_MASK) >>
		       PANEL_POWER_CYCLE_DELAY_SHIFT) * 1000;
	}

	DRM_DEBUG_KMS("cur t1_t3 %d t8 %d t9 %d t10 %d t11_t12 %d\n",
		      cur.t1_t3, cur.t8, cur.t9, cur.t10, cur.t11_t12);

	vbt = dev_priv->vbt.edp.pps;

	/* Upper limits from eDP 1.3 spec. Note that we use the clunky units of
	 * our hw here, which are all in 100usec. */
	spec.t1_t3 = 210 * 10;
	spec.t8 = 50 * 10; /* no limit for t8, use t7 instead */
	spec.t9 = 50 * 10; /* no limit for t9, make it symmetric with t8 */
	spec.t10 = 500 * 10;
	/* This one is special and actually in units of 100ms, but zero
	 * based in the hw (so we need to add 100 ms). But the sw vbt
	 * table multiplies it with 1000 to make it in units of 100usec,
	 * too. */
	spec.t11_t12 = (510 + 100) * 10;

	DRM_DEBUG_KMS("vbt t1_t3 %d t8 %d t9 %d t10 %d t11_t12 %d\n",
		      vbt.t1_t3, vbt.t8, vbt.t9, vbt.t10, vbt.t11_t12);

	/* Use the max of the register settings and vbt. If both are
	 * unset, fall back to the spec limits. */
#define assign_final(field)	final->field = (max(cur.field, vbt.field) == 0 ? \
				       spec.field : \
				       max(cur.field, vbt.field))
	assign_final(t1_t3);
	assign_final(t8);
	assign_final(t9);
	assign_final(t10);
	assign_final(t11_t12);
#undef assign_final

#define get_delay(field)	(DIV_ROUND_UP(final->field, 10))
	intel_dp->panel_power_up_delay = get_delay(t1_t3);
	intel_dp->backlight_on_delay = get_delay(t8);
	intel_dp->backlight_off_delay = get_delay(t9);
	intel_dp->panel_power_down_delay = get_delay(t10);
	intel_dp->panel_power_cycle_delay = get_delay(t11_t12);
#undef get_delay

	DRM_DEBUG_KMS("panel power up delay %d, power down delay %d, power cycle delay %d\n",
		      intel_dp->panel_power_up_delay, intel_dp->panel_power_down_delay,
		      intel_dp->panel_power_cycle_delay);

	DRM_DEBUG_KMS("backlight on delay %d, off delay %d\n",
		      intel_dp->backlight_on_delay, intel_dp->backlight_off_delay);
}

static void
intel_dp_init_panel_power_sequencer_registers(struct drm_device *dev,
					      struct intel_dp *intel_dp)
{
	struct drm_i915_private *dev_priv = dev->dev_private;
	u32 pp_on, pp_off, pp_div, port_sel = 0;
<<<<<<< HEAD
	int div = HAS_PCH_SPLIT(dev) ? intel_pch_rawclk(dev) : intel_hrawclk(dev);
=======
	int div = dev_priv->rawclk_freq / 1000;
>>>>>>> f67e69b3
	i915_reg_t pp_on_reg, pp_off_reg, pp_div_reg, pp_ctrl_reg;
	enum port port = dp_to_dig_port(intel_dp)->port;
	const struct edp_power_seq *seq = &intel_dp->pps_delays;

	lockdep_assert_held(&dev_priv->pps_mutex);

	if (IS_BROXTON(dev)) {
		/*
		 * TODO: BXT has 2 sets of PPS registers.
		 * Correct Register for Broxton need to be identified
		 * using VBT. hardcoding for now
		 */
		pp_ctrl_reg = BXT_PP_CONTROL(0);
		pp_on_reg = BXT_PP_ON_DELAYS(0);
		pp_off_reg = BXT_PP_OFF_DELAYS(0);

	} else if (HAS_PCH_SPLIT(dev)) {
		pp_on_reg = PCH_PP_ON_DELAYS;
		pp_off_reg = PCH_PP_OFF_DELAYS;
		pp_div_reg = PCH_PP_DIVISOR;
	} else {
		enum pipe pipe = vlv_power_sequencer_pipe(intel_dp);

		pp_on_reg = VLV_PIPE_PP_ON_DELAYS(pipe);
		pp_off_reg = VLV_PIPE_PP_OFF_DELAYS(pipe);
		pp_div_reg = VLV_PIPE_PP_DIVISOR(pipe);
	}

	/*
	 * And finally store the new values in the power sequencer. The
	 * backlight delays are set to 1 because we do manual waits on them. For
	 * T8, even BSpec recommends doing it. For T9, if we don't do this,
	 * we'll end up waiting for the backlight off delay twice: once when we
	 * do the manual sleep, and once when we disable the panel and wait for
	 * the PP_STATUS bit to become zero.
	 */
	pp_on = (seq->t1_t3 << PANEL_POWER_UP_DELAY_SHIFT) |
		(1 << PANEL_LIGHT_ON_DELAY_SHIFT);
	pp_off = (1 << PANEL_LIGHT_OFF_DELAY_SHIFT) |
		 (seq->t10 << PANEL_POWER_DOWN_DELAY_SHIFT);
	/* Compute the divisor for the pp clock, simply match the Bspec
	 * formula. */
	if (IS_BROXTON(dev)) {
		pp_div = I915_READ(pp_ctrl_reg);
		pp_div &= ~BXT_POWER_CYCLE_DELAY_MASK;
		pp_div |= (DIV_ROUND_UP((seq->t11_t12 + 1), 1000)
				<< BXT_POWER_CYCLE_DELAY_SHIFT);
	} else {
		pp_div = ((100 * div)/2 - 1) << PP_REFERENCE_DIVIDER_SHIFT;
		pp_div |= (DIV_ROUND_UP(seq->t11_t12, 1000)
				<< PANEL_POWER_CYCLE_DELAY_SHIFT);
	}

	/* Haswell doesn't have any port selection bits for the panel
	 * power sequencer any more. */
	if (IS_VALLEYVIEW(dev) || IS_CHERRYVIEW(dev)) {
		port_sel = PANEL_PORT_SELECT_VLV(port);
	} else if (HAS_PCH_IBX(dev) || HAS_PCH_CPT(dev)) {
		if (port == PORT_A)
			port_sel = PANEL_PORT_SELECT_DPA;
		else
			port_sel = PANEL_PORT_SELECT_DPD;
	}

	pp_on |= port_sel;

	I915_WRITE(pp_on_reg, pp_on);
	I915_WRITE(pp_off_reg, pp_off);
	if (IS_BROXTON(dev))
		I915_WRITE(pp_ctrl_reg, pp_div);
	else
		I915_WRITE(pp_div_reg, pp_div);

	DRM_DEBUG_KMS("panel power sequencer register settings: PP_ON %#x, PP_OFF %#x, PP_DIV %#x\n",
		      I915_READ(pp_on_reg),
		      I915_READ(pp_off_reg),
		      IS_BROXTON(dev) ?
		      (I915_READ(pp_ctrl_reg) & BXT_POWER_CYCLE_DELAY_MASK) :
		      I915_READ(pp_div_reg));
}

/**
 * intel_dp_set_drrs_state - program registers for RR switch to take effect
 * @dev: DRM device
 * @refresh_rate: RR to be programmed
 *
 * This function gets called when refresh rate (RR) has to be changed from
 * one frequency to another. Switches can be between high and low RR
 * supported by the panel or to any other RR based on media playback (in
 * this case, RR value needs to be passed from user space).
 *
 * The caller of this function needs to take a lock on dev_priv->drrs.
 */
static void intel_dp_set_drrs_state(struct drm_device *dev, int refresh_rate)
{
	struct drm_i915_private *dev_priv = dev->dev_private;
	struct intel_encoder *encoder;
	struct intel_digital_port *dig_port = NULL;
	struct intel_dp *intel_dp = dev_priv->drrs.dp;
	struct intel_crtc_state *config = NULL;
	struct intel_crtc *intel_crtc = NULL;
	enum drrs_refresh_rate_type index = DRRS_HIGH_RR;

	if (refresh_rate <= 0) {
		DRM_DEBUG_KMS("Refresh rate should be positive non-zero.\n");
		return;
	}

	if (intel_dp == NULL) {
		DRM_DEBUG_KMS("DRRS not supported.\n");
		return;
	}

	/*
	 * FIXME: This needs proper synchronization with psr state for some
	 * platforms that cannot have PSR and DRRS enabled at the same time.
	 */

	dig_port = dp_to_dig_port(intel_dp);
	encoder = &dig_port->base;
	intel_crtc = to_intel_crtc(encoder->base.crtc);

	if (!intel_crtc) {
		DRM_DEBUG_KMS("DRRS: intel_crtc not initialized\n");
		return;
	}

	config = intel_crtc->config;

	if (dev_priv->drrs.type < SEAMLESS_DRRS_SUPPORT) {
		DRM_DEBUG_KMS("Only Seamless DRRS supported.\n");
		return;
	}

	if (intel_dp->attached_connector->panel.downclock_mode->vrefresh ==
			refresh_rate)
		index = DRRS_LOW_RR;

	if (index == dev_priv->drrs.refresh_rate_type) {
		DRM_DEBUG_KMS(
			"DRRS requested for previously set RR...ignoring\n");
		return;
	}

	if (!intel_crtc->active) {
		DRM_DEBUG_KMS("eDP encoder disabled. CRTC not Active\n");
		return;
	}

	if (INTEL_INFO(dev)->gen >= 8 && !IS_CHERRYVIEW(dev)) {
		switch (index) {
		case DRRS_HIGH_RR:
			intel_dp_set_m_n(intel_crtc, M1_N1);
			break;
		case DRRS_LOW_RR:
			intel_dp_set_m_n(intel_crtc, M2_N2);
			break;
		case DRRS_MAX_RR:
		default:
			DRM_ERROR("Unsupported refreshrate type\n");
		}
	} else if (INTEL_INFO(dev)->gen > 6) {
		i915_reg_t reg = PIPECONF(intel_crtc->config->cpu_transcoder);
		u32 val;

		val = I915_READ(reg);
		if (index > DRRS_HIGH_RR) {
			if (IS_VALLEYVIEW(dev) || IS_CHERRYVIEW(dev))
				val |= PIPECONF_EDP_RR_MODE_SWITCH_VLV;
			else
				val |= PIPECONF_EDP_RR_MODE_SWITCH;
		} else {
			if (IS_VALLEYVIEW(dev) || IS_CHERRYVIEW(dev))
				val &= ~PIPECONF_EDP_RR_MODE_SWITCH_VLV;
			else
				val &= ~PIPECONF_EDP_RR_MODE_SWITCH;
		}
		I915_WRITE(reg, val);
	}

	dev_priv->drrs.refresh_rate_type = index;

	DRM_DEBUG_KMS("eDP Refresh Rate set to : %dHz\n", refresh_rate);
}

/**
 * intel_edp_drrs_enable - init drrs struct if supported
 * @intel_dp: DP struct
 *
 * Initializes frontbuffer_bits and drrs.dp
 */
void intel_edp_drrs_enable(struct intel_dp *intel_dp)
{
	struct drm_device *dev = intel_dp_to_dev(intel_dp);
	struct drm_i915_private *dev_priv = dev->dev_private;
	struct intel_digital_port *dig_port = dp_to_dig_port(intel_dp);
	struct drm_crtc *crtc = dig_port->base.base.crtc;
	struct intel_crtc *intel_crtc = to_intel_crtc(crtc);

	if (!intel_crtc->config->has_drrs) {
		DRM_DEBUG_KMS("Panel doesn't support DRRS\n");
		return;
	}

	mutex_lock(&dev_priv->drrs.mutex);
	if (WARN_ON(dev_priv->drrs.dp)) {
		DRM_ERROR("DRRS already enabled\n");
		goto unlock;
	}

	dev_priv->drrs.busy_frontbuffer_bits = 0;

	dev_priv->drrs.dp = intel_dp;

unlock:
	mutex_unlock(&dev_priv->drrs.mutex);
}

/**
 * intel_edp_drrs_disable - Disable DRRS
 * @intel_dp: DP struct
 *
 */
void intel_edp_drrs_disable(struct intel_dp *intel_dp)
{
	struct drm_device *dev = intel_dp_to_dev(intel_dp);
	struct drm_i915_private *dev_priv = dev->dev_private;
	struct intel_digital_port *dig_port = dp_to_dig_port(intel_dp);
	struct drm_crtc *crtc = dig_port->base.base.crtc;
	struct intel_crtc *intel_crtc = to_intel_crtc(crtc);

	if (!intel_crtc->config->has_drrs)
		return;

	mutex_lock(&dev_priv->drrs.mutex);
	if (!dev_priv->drrs.dp) {
		mutex_unlock(&dev_priv->drrs.mutex);
		return;
	}

	if (dev_priv->drrs.refresh_rate_type == DRRS_LOW_RR)
		intel_dp_set_drrs_state(dev_priv->dev,
			intel_dp->attached_connector->panel.
			fixed_mode->vrefresh);

	dev_priv->drrs.dp = NULL;
	mutex_unlock(&dev_priv->drrs.mutex);

	cancel_delayed_work_sync(&dev_priv->drrs.work);
}

static void intel_edp_drrs_downclock_work(struct work_struct *work)
{
	struct drm_i915_private *dev_priv =
		container_of(work, typeof(*dev_priv), drrs.work.work);
	struct intel_dp *intel_dp;

	mutex_lock(&dev_priv->drrs.mutex);

	intel_dp = dev_priv->drrs.dp;

	if (!intel_dp)
		goto unlock;

	/*
	 * The delayed work can race with an invalidate hence we need to
	 * recheck.
	 */

	if (dev_priv->drrs.busy_frontbuffer_bits)
		goto unlock;

	if (dev_priv->drrs.refresh_rate_type != DRRS_LOW_RR)
		intel_dp_set_drrs_state(dev_priv->dev,
			intel_dp->attached_connector->panel.
			downclock_mode->vrefresh);

unlock:
	mutex_unlock(&dev_priv->drrs.mutex);
}

/**
 * intel_edp_drrs_invalidate - Disable Idleness DRRS
 * @dev: DRM device
 * @frontbuffer_bits: frontbuffer plane tracking bits
 *
 * This function gets called everytime rendering on the given planes start.
 * Hence DRRS needs to be Upclocked, i.e. (LOW_RR -> HIGH_RR).
 *
 * Dirty frontbuffers relevant to DRRS are tracked in busy_frontbuffer_bits.
 */
void intel_edp_drrs_invalidate(struct drm_device *dev,
		unsigned frontbuffer_bits)
{
	struct drm_i915_private *dev_priv = dev->dev_private;
	struct drm_crtc *crtc;
	enum pipe pipe;

	if (dev_priv->drrs.type == DRRS_NOT_SUPPORTED)
		return;

	cancel_delayed_work(&dev_priv->drrs.work);

	mutex_lock(&dev_priv->drrs.mutex);
	if (!dev_priv->drrs.dp) {
		mutex_unlock(&dev_priv->drrs.mutex);
		return;
	}

	crtc = dp_to_dig_port(dev_priv->drrs.dp)->base.base.crtc;
	pipe = to_intel_crtc(crtc)->pipe;

	frontbuffer_bits &= INTEL_FRONTBUFFER_ALL_MASK(pipe);
	dev_priv->drrs.busy_frontbuffer_bits |= frontbuffer_bits;

	/* invalidate means busy screen hence upclock */
	if (frontbuffer_bits && dev_priv->drrs.refresh_rate_type == DRRS_LOW_RR)
		intel_dp_set_drrs_state(dev_priv->dev,
				dev_priv->drrs.dp->attached_connector->panel.
				fixed_mode->vrefresh);

	mutex_unlock(&dev_priv->drrs.mutex);
}

/**
 * intel_edp_drrs_flush - Restart Idleness DRRS
 * @dev: DRM device
 * @frontbuffer_bits: frontbuffer plane tracking bits
 *
 * This function gets called every time rendering on the given planes has
 * completed or flip on a crtc is completed. So DRRS should be upclocked
 * (LOW_RR -> HIGH_RR). And also Idleness detection should be started again,
 * if no other planes are dirty.
 *
 * Dirty frontbuffers relevant to DRRS are tracked in busy_frontbuffer_bits.
 */
void intel_edp_drrs_flush(struct drm_device *dev,
		unsigned frontbuffer_bits)
{
	struct drm_i915_private *dev_priv = dev->dev_private;
	struct drm_crtc *crtc;
	enum pipe pipe;

	if (dev_priv->drrs.type == DRRS_NOT_SUPPORTED)
		return;

	cancel_delayed_work(&dev_priv->drrs.work);

	mutex_lock(&dev_priv->drrs.mutex);
	if (!dev_priv->drrs.dp) {
		mutex_unlock(&dev_priv->drrs.mutex);
		return;
	}

	crtc = dp_to_dig_port(dev_priv->drrs.dp)->base.base.crtc;
	pipe = to_intel_crtc(crtc)->pipe;

	frontbuffer_bits &= INTEL_FRONTBUFFER_ALL_MASK(pipe);
	dev_priv->drrs.busy_frontbuffer_bits &= ~frontbuffer_bits;

	/* flush means busy screen hence upclock */
	if (frontbuffer_bits && dev_priv->drrs.refresh_rate_type == DRRS_LOW_RR)
		intel_dp_set_drrs_state(dev_priv->dev,
				dev_priv->drrs.dp->attached_connector->panel.
				fixed_mode->vrefresh);

	/*
	 * flush also means no more activity hence schedule downclock, if all
	 * other fbs are quiescent too
	 */
	if (!dev_priv->drrs.busy_frontbuffer_bits)
		schedule_delayed_work(&dev_priv->drrs.work,
				msecs_to_jiffies(1000));
	mutex_unlock(&dev_priv->drrs.mutex);
}

/**
 * DOC: Display Refresh Rate Switching (DRRS)
 *
 * Display Refresh Rate Switching (DRRS) is a power conservation feature
 * which enables swtching between low and high refresh rates,
 * dynamically, based on the usage scenario. This feature is applicable
 * for internal panels.
 *
 * Indication that the panel supports DRRS is given by the panel EDID, which
 * would list multiple refresh rates for one resolution.
 *
 * DRRS is of 2 types - static and seamless.
 * Static DRRS involves changing refresh rate (RR) by doing a full modeset
 * (may appear as a blink on screen) and is used in dock-undock scenario.
 * Seamless DRRS involves changing RR without any visual effect to the user
 * and can be used during normal system usage. This is done by programming
 * certain registers.
 *
 * Support for static/seamless DRRS may be indicated in the VBT based on
 * inputs from the panel spec.
 *
 * DRRS saves power by switching to low RR based on usage scenarios.
 *
 * eDP DRRS:-
 *        The implementation is based on frontbuffer tracking implementation.
 * When there is a disturbance on the screen triggered by user activity or a
 * periodic system activity, DRRS is disabled (RR is changed to high RR).
 * When there is no movement on screen, after a timeout of 1 second, a switch
 * to low RR is made.
 *        For integration with frontbuffer tracking code,
 * intel_edp_drrs_invalidate() and intel_edp_drrs_flush() are called.
 *
 * DRRS can be further extended to support other internal panels and also
 * the scenario of video playback wherein RR is set based on the rate
 * requested by userspace.
 */

/**
 * intel_dp_drrs_init - Init basic DRRS work and mutex.
 * @intel_connector: eDP connector
 * @fixed_mode: preferred mode of panel
 *
 * This function is  called only once at driver load to initialize basic
 * DRRS stuff.
 *
 * Returns:
 * Downclock mode if panel supports it, else return NULL.
 * DRRS support is determined by the presence of downclock mode (apart
 * from VBT setting).
 */
static struct drm_display_mode *
intel_dp_drrs_init(struct intel_connector *intel_connector,
		struct drm_display_mode *fixed_mode)
{
	struct drm_connector *connector = &intel_connector->base;
	struct drm_device *dev = connector->dev;
	struct drm_i915_private *dev_priv = dev->dev_private;
	struct drm_display_mode *downclock_mode = NULL;

	INIT_DELAYED_WORK(&dev_priv->drrs.work, intel_edp_drrs_downclock_work);
	mutex_init(&dev_priv->drrs.mutex);

	if (INTEL_INFO(dev)->gen <= 6) {
		DRM_DEBUG_KMS("DRRS supported for Gen7 and above\n");
		return NULL;
	}

	if (dev_priv->vbt.drrs_type != SEAMLESS_DRRS_SUPPORT) {
		DRM_DEBUG_KMS("VBT doesn't support DRRS\n");
		return NULL;
	}

	downclock_mode = intel_find_panel_downclock
					(dev, fixed_mode, connector);

	if (!downclock_mode) {
		DRM_DEBUG_KMS("Downclock mode is not found. DRRS not supported\n");
		return NULL;
	}

	dev_priv->drrs.type = dev_priv->vbt.drrs_type;

	dev_priv->drrs.refresh_rate_type = DRRS_HIGH_RR;
	DRM_DEBUG_KMS("seamless DRRS supported for eDP panel.\n");
	return downclock_mode;
}

static bool intel_edp_init_connector(struct intel_dp *intel_dp,
				     struct intel_connector *intel_connector)
{
	struct drm_connector *connector = &intel_connector->base;
	struct intel_digital_port *intel_dig_port = dp_to_dig_port(intel_dp);
	struct intel_encoder *intel_encoder = &intel_dig_port->base;
	struct drm_device *dev = intel_encoder->base.dev;
	struct drm_i915_private *dev_priv = dev->dev_private;
	struct drm_display_mode *fixed_mode = NULL;
	struct drm_display_mode *downclock_mode = NULL;
	bool has_dpcd;
	struct drm_display_mode *scan;
	struct edid *edid;
	enum pipe pipe = INVALID_PIPE;

	if (!is_edp(intel_dp))
		return true;

	pps_lock(intel_dp);
	intel_edp_panel_vdd_sanitize(intel_dp);
	pps_unlock(intel_dp);

	/* Cache DPCD and EDID for edp. */
	has_dpcd = intel_dp_get_dpcd(intel_dp);

	if (has_dpcd) {
		if (intel_dp->dpcd[DP_DPCD_REV] >= 0x11)
			dev_priv->no_aux_handshake =
				intel_dp->dpcd[DP_MAX_DOWNSPREAD] &
				DP_NO_AUX_HANDSHAKE_LINK_TRAINING;
	} else {
		/* if this fails, presume the device is a ghost */
		DRM_INFO("failed to retrieve link info, disabling eDP\n");
		return false;
	}

	/* We now know it's not a ghost, init power sequence regs. */
	pps_lock(intel_dp);
	intel_dp_init_panel_power_sequencer_registers(dev, intel_dp);
	pps_unlock(intel_dp);

	mutex_lock(&dev->mode_config.mutex);
	edid = drm_get_edid(connector, &intel_dp->aux.ddc);
	if (edid) {
		if (drm_add_edid_modes(connector, edid)) {
			drm_mode_connector_update_edid_property(connector,
								edid);
			drm_edid_to_eld(connector, edid);
		} else {
			kfree(edid);
			edid = ERR_PTR(-EINVAL);
		}
	} else {
		edid = ERR_PTR(-ENOENT);
	}
	intel_connector->edid = edid;

	/* prefer fixed mode from EDID if available */
	list_for_each_entry(scan, &connector->probed_modes, head) {
		if ((scan->type & DRM_MODE_TYPE_PREFERRED)) {
			fixed_mode = drm_mode_duplicate(dev, scan);
			downclock_mode = intel_dp_drrs_init(
						intel_connector, fixed_mode);
			break;
		}
	}

	/* fallback to VBT if available for eDP */
	if (!fixed_mode && dev_priv->vbt.lfp_lvds_vbt_mode) {
		fixed_mode = drm_mode_duplicate(dev,
					dev_priv->vbt.lfp_lvds_vbt_mode);
		if (fixed_mode)
			fixed_mode->type |= DRM_MODE_TYPE_PREFERRED;
	}
	mutex_unlock(&dev->mode_config.mutex);

	if (IS_VALLEYVIEW(dev) || IS_CHERRYVIEW(dev)) {
		intel_dp->edp_notifier.notifier_call = edp_notify_handler;
		register_reboot_notifier(&intel_dp->edp_notifier);

		/*
		 * Figure out the current pipe for the initial backlight setup.
		 * If the current pipe isn't valid, try the PPS pipe, and if that
		 * fails just assume pipe A.
		 */
		if (IS_CHERRYVIEW(dev))
			pipe = DP_PORT_TO_PIPE_CHV(intel_dp->DP);
		else
			pipe = PORT_TO_PIPE(intel_dp->DP);

		if (pipe != PIPE_A && pipe != PIPE_B)
			pipe = intel_dp->pps_pipe;

		if (pipe != PIPE_A && pipe != PIPE_B)
			pipe = PIPE_A;

		DRM_DEBUG_KMS("using pipe %c for initial backlight setup\n",
			      pipe_name(pipe));
	}

	intel_panel_init(&intel_connector->panel, fixed_mode, downclock_mode);
	intel_connector->panel.backlight.power = intel_edp_backlight_power;
	intel_panel_setup_backlight(connector, pipe);

	return true;
}

bool
intel_dp_init_connector(struct intel_digital_port *intel_dig_port,
			struct intel_connector *intel_connector)
{
	struct drm_connector *connector = &intel_connector->base;
	struct intel_dp *intel_dp = &intel_dig_port->dp;
	struct intel_encoder *intel_encoder = &intel_dig_port->base;
	struct drm_device *dev = intel_encoder->base.dev;
	struct drm_i915_private *dev_priv = dev->dev_private;
	enum port port = intel_dig_port->port;
	int type, ret;
<<<<<<< HEAD
=======

	if (WARN(intel_dig_port->max_lanes < 1,
		 "Not enough lanes (%d) for DP on port %c\n",
		 intel_dig_port->max_lanes, port_name(port)))
		return false;
>>>>>>> f67e69b3

	intel_dp->pps_pipe = INVALID_PIPE;

	/* intel_dp vfuncs */
	if (INTEL_INFO(dev)->gen >= 9)
		intel_dp->get_aux_clock_divider = skl_get_aux_clock_divider;
<<<<<<< HEAD
	else if (IS_VALLEYVIEW(dev) || IS_CHERRYVIEW(dev))
		intel_dp->get_aux_clock_divider = vlv_get_aux_clock_divider;
=======
>>>>>>> f67e69b3
	else if (IS_HASWELL(dev) || IS_BROADWELL(dev))
		intel_dp->get_aux_clock_divider = hsw_get_aux_clock_divider;
	else if (HAS_PCH_SPLIT(dev))
		intel_dp->get_aux_clock_divider = ilk_get_aux_clock_divider;
	else
		intel_dp->get_aux_clock_divider = g4x_get_aux_clock_divider;

	if (INTEL_INFO(dev)->gen >= 9)
		intel_dp->get_aux_send_ctl = skl_get_aux_send_ctl;
	else
		intel_dp->get_aux_send_ctl = g4x_get_aux_send_ctl;

	if (HAS_DDI(dev))
		intel_dp->prepare_link_retrain = intel_ddi_prepare_link_retrain;

	if (HAS_DDI(dev))
		intel_dp->prepare_link_retrain = intel_ddi_prepare_link_retrain;

	/* Preserve the current hw state. */
	intel_dp->DP = I915_READ(intel_dp->output_reg);
	intel_dp->attached_connector = intel_connector;

	if (intel_dp_is_edp(dev, port))
		type = DRM_MODE_CONNECTOR_eDP;
	else
		type = DRM_MODE_CONNECTOR_DisplayPort;

	/*
	 * For eDP we always set the encoder type to INTEL_OUTPUT_EDP, but
	 * for DP the encoder type can be set by the caller to
	 * INTEL_OUTPUT_UNKNOWN for DDI, so don't rewrite it.
	 */
	if (type == DRM_MODE_CONNECTOR_eDP)
		intel_encoder->type = INTEL_OUTPUT_EDP;

	/* eDP only on port B and/or C on vlv/chv */
	if (WARN_ON((IS_VALLEYVIEW(dev) || IS_CHERRYVIEW(dev)) &&
		    is_edp(intel_dp) && port != PORT_B && port != PORT_C))
		return false;

	DRM_DEBUG_KMS("Adding %s connector on port %c\n",
			type == DRM_MODE_CONNECTOR_eDP ? "eDP" : "DP",
			port_name(port));

	drm_connector_init(dev, connector, &intel_dp_connector_funcs, type);
	drm_connector_helper_add(connector, &intel_dp_connector_helper_funcs);

	connector->interlace_allowed = true;
	connector->doublescan_allowed = 0;

	INIT_DELAYED_WORK(&intel_dp->panel_vdd_work,
			  edp_panel_vdd_work);

	intel_connector_attach_encoder(intel_connector, intel_encoder);
	drm_connector_register(connector);

	if (HAS_DDI(dev))
		intel_connector->get_hw_state = intel_ddi_connector_get_hw_state;
	else
		intel_connector->get_hw_state = intel_connector_get_hw_state;
	intel_connector->unregister = intel_dp_connector_unregister;

	/* Set up the hotplug pin. */
	switch (port) {
	case PORT_A:
		intel_encoder->hpd_pin = HPD_PORT_A;
		break;
	case PORT_B:
		intel_encoder->hpd_pin = HPD_PORT_B;
		if (IS_BXT_REVID(dev, 0, BXT_REVID_A1))
			intel_encoder->hpd_pin = HPD_PORT_A;
		break;
	case PORT_C:
		intel_encoder->hpd_pin = HPD_PORT_C;
		break;
	case PORT_D:
		intel_encoder->hpd_pin = HPD_PORT_D;
		break;
	case PORT_E:
		intel_encoder->hpd_pin = HPD_PORT_E;
		break;
	default:
		BUG();
	}

	if (is_edp(intel_dp)) {
		pps_lock(intel_dp);
		intel_dp_init_panel_power_timestamps(intel_dp);
		if (IS_VALLEYVIEW(dev) || IS_CHERRYVIEW(dev))
			vlv_initial_power_sequencer_setup(intel_dp);
		else
			intel_dp_init_panel_power_sequencer(dev, intel_dp);
		pps_unlock(intel_dp);
	}

	ret = intel_dp_aux_init(intel_dp, intel_connector);
	if (ret)
		goto fail;

	/* init MST on ports that can support it */
	if (HAS_DP_MST(dev) &&
	    (port == PORT_B || port == PORT_C || port == PORT_D))
		intel_dp_mst_encoder_init(intel_dig_port,
					  intel_connector->base.base.id);

	if (!intel_edp_init_connector(intel_dp, intel_connector)) {
		intel_dp_aux_fini(intel_dp);
		intel_dp_mst_encoder_cleanup(intel_dig_port);
		goto fail;
	}

	intel_dp_add_properties(intel_dp, connector);

	/* For G4X desktop chip, PEG_BAND_GAP_DATA 3:0 must first be written
	 * 0xd.  Failure to do so will result in spurious interrupts being
	 * generated on the port when a cable is not attached.
	 */
	if (IS_G4X(dev) && !IS_GM45(dev)) {
		u32 temp = I915_READ(PEG_BAND_GAP_DATA);
		I915_WRITE(PEG_BAND_GAP_DATA, (temp & ~0xf) | 0xd);
	}

	i915_debugfs_connector_add(connector);

	return true;

fail:
	if (is_edp(intel_dp)) {
		cancel_delayed_work_sync(&intel_dp->panel_vdd_work);
		/*
		 * vdd might still be enabled do to the delayed vdd off.
		 * Make sure vdd is actually turned off here.
		 */
		pps_lock(intel_dp);
		edp_panel_vdd_off_sync(intel_dp);
		pps_unlock(intel_dp);
	}
	drm_connector_unregister(connector);
	drm_connector_cleanup(connector);

	return false;
}

void
intel_dp_init(struct drm_device *dev,
	      i915_reg_t output_reg, enum port port)
{
	struct drm_i915_private *dev_priv = dev->dev_private;
	struct intel_digital_port *intel_dig_port;
	struct intel_encoder *intel_encoder;
	struct drm_encoder *encoder;
	struct intel_connector *intel_connector;

	intel_dig_port = kzalloc(sizeof(*intel_dig_port), GFP_KERNEL);
	if (!intel_dig_port)
		return;

	intel_connector = intel_connector_alloc();
	if (!intel_connector)
		goto err_connector_alloc;

	intel_encoder = &intel_dig_port->base;
	encoder = &intel_encoder->base;

	if (drm_encoder_init(dev, &intel_encoder->base, &intel_dp_enc_funcs,
			     DRM_MODE_ENCODER_TMDS, NULL))
		goto err_encoder_init;

	intel_encoder->compute_config = intel_dp_compute_config;
	intel_encoder->disable = intel_disable_dp;
	intel_encoder->get_hw_state = intel_dp_get_hw_state;
	intel_encoder->get_config = intel_dp_get_config;
	intel_encoder->suspend = intel_dp_encoder_suspend;
	if (IS_CHERRYVIEW(dev)) {
		intel_encoder->pre_pll_enable = chv_dp_pre_pll_enable;
		intel_encoder->pre_enable = chv_pre_enable_dp;
		intel_encoder->enable = vlv_enable_dp;
		intel_encoder->post_disable = chv_post_disable_dp;
		intel_encoder->post_pll_disable = chv_dp_post_pll_disable;
	} else if (IS_VALLEYVIEW(dev)) {
		intel_encoder->pre_pll_enable = vlv_dp_pre_pll_enable;
		intel_encoder->pre_enable = vlv_pre_enable_dp;
		intel_encoder->enable = vlv_enable_dp;
		intel_encoder->post_disable = vlv_post_disable_dp;
	} else {
		intel_encoder->pre_enable = g4x_pre_enable_dp;
		intel_encoder->enable = g4x_enable_dp;
		if (INTEL_INFO(dev)->gen >= 5)
			intel_encoder->post_disable = ilk_post_disable_dp;
	}

	intel_dig_port->port = port;
	intel_dig_port->dp.output_reg = output_reg;
	intel_dig_port->max_lanes = 4;

	intel_encoder->type = INTEL_OUTPUT_DISPLAYPORT;
	if (IS_CHERRYVIEW(dev)) {
		if (port == PORT_D)
			intel_encoder->crtc_mask = 1 << 2;
		else
			intel_encoder->crtc_mask = (1 << 0) | (1 << 1);
	} else {
		intel_encoder->crtc_mask = (1 << 0) | (1 << 1) | (1 << 2);
	}
	intel_encoder->cloneable = 0;

	intel_dig_port->hpd_pulse = intel_dp_hpd_pulse;
	dev_priv->hotplug.irq_port[port] = intel_dig_port;

	if (!intel_dp_init_connector(intel_dig_port, intel_connector))
		goto err_init_connector;

	return;

err_init_connector:
	drm_encoder_cleanup(encoder);
err_encoder_init:
	kfree(intel_connector);
err_connector_alloc:
	kfree(intel_dig_port);

	return;
}

void intel_dp_mst_suspend(struct drm_device *dev)
{
	struct drm_i915_private *dev_priv = dev->dev_private;
	int i;

	/* disable MST */
	for (i = 0; i < I915_MAX_PORTS; i++) {
		struct intel_digital_port *intel_dig_port = dev_priv->hotplug.irq_port[i];
		if (!intel_dig_port)
			continue;

		if (intel_dig_port->base.type == INTEL_OUTPUT_DISPLAYPORT) {
			if (!intel_dig_port->dp.can_mst)
				continue;
			if (intel_dig_port->dp.is_mst)
				drm_dp_mst_topology_mgr_suspend(&intel_dig_port->dp.mst_mgr);
		}
	}
}

void intel_dp_mst_resume(struct drm_device *dev)
{
	struct drm_i915_private *dev_priv = dev->dev_private;
	int i;

	for (i = 0; i < I915_MAX_PORTS; i++) {
		struct intel_digital_port *intel_dig_port = dev_priv->hotplug.irq_port[i];
		if (!intel_dig_port)
			continue;
		if (intel_dig_port->base.type == INTEL_OUTPUT_DISPLAYPORT) {
			int ret;

			if (!intel_dig_port->dp.can_mst)
				continue;

			ret = drm_dp_mst_topology_mgr_resume(&intel_dig_port->dp.mst_mgr);
			if (ret != 0) {
				intel_dp_check_mst_status(&intel_dig_port->dp);
			}
		}
	}
}<|MERGE_RESOLUTION|>--- conflicted
+++ resolved
@@ -684,11 +684,7 @@
 	 * The clock divider is based off the hrawclk, and would like to run at
 	 * 2MHz.  So, take the hrawclk value and divide by 2000 and use that
 	 */
-<<<<<<< HEAD
-	return index ? 0 : DIV_ROUND_CLOSEST(intel_hrawclk(dev), 2);
-=======
 	return DIV_ROUND_CLOSEST(dev_priv->rawclk_freq, 2000);
->>>>>>> f67e69b3
 }
 
 static uint32_t ilk_get_aux_clock_divider(struct intel_dp *intel_dp, int index)
@@ -699,14 +695,6 @@
 	if (index)
 		return 0;
 
-<<<<<<< HEAD
-	if (intel_dig_port->port == PORT_A) {
-		return DIV_ROUND_CLOSEST(dev_priv->cdclk_freq, 2000);
-
-	} else {
-		return DIV_ROUND_CLOSEST(intel_pch_rawclk(dev), 2);
-	}
-=======
 	/*
 	 * The clock divider is based off the cdclk or PCH rawclk, and would
 	 * like to run at 2MHz.  So, take the cdclk or PCH rawclk value and
@@ -716,7 +704,6 @@
 		return DIV_ROUND_CLOSEST(dev_priv->cdclk_freq, 2000);
 	else
 		return DIV_ROUND_CLOSEST(dev_priv->rawclk_freq, 2000);
->>>>>>> f67e69b3
 }
 
 static uint32_t hsw_get_aux_clock_divider(struct intel_dp *intel_dp, int index)
@@ -724,26 +711,13 @@
 	struct intel_digital_port *intel_dig_port = dp_to_dig_port(intel_dp);
 	struct drm_i915_private *dev_priv = to_i915(intel_dig_port->base.base.dev);
 
-<<<<<<< HEAD
-	if (intel_dig_port->port == PORT_A) {
-		if (index)
-			return 0;
-		return DIV_ROUND_CLOSEST(dev_priv->cdclk_freq, 2000);
-	} else if (HAS_PCH_LPT_H(dev_priv)) {
-=======
 	if (intel_dig_port->port != PORT_A && HAS_PCH_LPT_H(dev_priv)) {
->>>>>>> f67e69b3
 		/* Workaround for non-ULT HSW */
 		switch (index) {
 		case 0: return 63;
 		case 1: return 72;
 		default: return 0;
 		}
-<<<<<<< HEAD
-	} else  {
-		return index ? 0 : DIV_ROUND_CLOSEST(intel_pch_rawclk(dev), 2);
-=======
->>>>>>> f67e69b3
 	}
 
 	return ilk_get_aux_clock_divider(intel_dp, index);
@@ -1110,7 +1084,6 @@
 		return DP_AUX_CH_DATA(PORT_A, index);
 	}
 }
-<<<<<<< HEAD
 
 /*
  * On SKL we don't have Aux for port E so we rely
@@ -1169,147 +1142,6 @@
 	default:
 		MISSING_CASE(port);
 		return DP_AUX_CH_DATA(PORT_A, index);
-	}
-}
-
-static i915_reg_t intel_aux_ctl_reg(struct drm_i915_private *dev_priv,
-					 enum port port)
-{
-	if (INTEL_INFO(dev_priv)->gen >= 9)
-		return skl_aux_ctl_reg(dev_priv, port);
-	else if (HAS_PCH_SPLIT(dev_priv))
-		return ilk_aux_ctl_reg(dev_priv, port);
-	else
-		return g4x_aux_ctl_reg(dev_priv, port);
-}
-
-static i915_reg_t intel_aux_data_reg(struct drm_i915_private *dev_priv,
-					  enum port port, int index)
-{
-	if (INTEL_INFO(dev_priv)->gen >= 9)
-		return skl_aux_data_reg(dev_priv, port, index);
-	else if (HAS_PCH_SPLIT(dev_priv))
-		return ilk_aux_data_reg(dev_priv, port, index);
-	else
-		return g4x_aux_data_reg(dev_priv, port, index);
-}
-
-static void intel_aux_reg_init(struct intel_dp *intel_dp)
-{
-	struct drm_i915_private *dev_priv = to_i915(intel_dp_to_dev(intel_dp));
-	enum port port = dp_to_dig_port(intel_dp)->port;
-	int i;
-
-	intel_dp->aux_ch_ctl_reg = intel_aux_ctl_reg(dev_priv, port);
-	for (i = 0; i < ARRAY_SIZE(intel_dp->aux_ch_data_reg); i++)
-		intel_dp->aux_ch_data_reg[i] = intel_aux_data_reg(dev_priv, port, i);
-}
-
-static void
-intel_dp_aux_fini(struct intel_dp *intel_dp)
-{
-	drm_dp_aux_unregister(&intel_dp->aux);
-	kfree(intel_dp->aux.name);
-}
-
-static int
-intel_dp_aux_init(struct intel_dp *intel_dp, struct intel_connector *connector)
-{
-	struct drm_device *dev = intel_dp_to_dev(intel_dp);
-	struct intel_digital_port *intel_dig_port = dp_to_dig_port(intel_dp);
-	enum port port = intel_dig_port->port;
-	int ret;
-
-	intel_aux_reg_init(intel_dp);
-
-	intel_dp->aux.name = kasprintf(GFP_KERNEL, "DPDDC-%c", port_name(port));
-	if (!intel_dp->aux.name)
-		return -ENOMEM;
-
-	intel_dp->aux.dev = dev->dev;
-	intel_dp->aux.transfer = intel_dp_aux_transfer;
-
-	DRM_DEBUG_KMS("registering %s bus for %s\n",
-		      intel_dp->aux.name,
-		      connector->base.kdev->kobj.name);
-
-	ret = drm_dp_aux_register(&intel_dp->aux);
-	if (ret < 0) {
-		DRM_ERROR("drm_dp_aux_register() for %s failed (%d)\n",
-			  intel_dp->aux.name, ret);
-		kfree(intel_dp->aux.name);
-		return ret;
-=======
-
-/*
- * On SKL we don't have Aux for port E so we rely
- * on VBT to set a proper alternate aux channel.
- */
-static enum port skl_porte_aux_port(struct drm_i915_private *dev_priv)
-{
-	const struct ddi_vbt_port_info *info =
-		&dev_priv->vbt.ddi_port_info[PORT_E];
-
-	switch (info->alternate_aux_channel) {
-	case DP_AUX_A:
-		return PORT_A;
-	case DP_AUX_B:
-		return PORT_B;
-	case DP_AUX_C:
-		return PORT_C;
-	case DP_AUX_D:
-		return PORT_D;
-	default:
-		MISSING_CASE(info->alternate_aux_channel);
-		return PORT_A;
-	}
-}
-
-static i915_reg_t skl_aux_ctl_reg(struct drm_i915_private *dev_priv,
-				       enum port port)
-{
-	if (port == PORT_E)
-		port = skl_porte_aux_port(dev_priv);
-
-	switch (port) {
-	case PORT_A:
-	case PORT_B:
-	case PORT_C:
-	case PORT_D:
-		return DP_AUX_CH_CTL(port);
-	default:
-		MISSING_CASE(port);
-		return DP_AUX_CH_CTL(PORT_A);
->>>>>>> f67e69b3
-	}
-}
-
-<<<<<<< HEAD
-	ret = sysfs_create_link(&connector->base.kdev->kobj,
-				&intel_dp->aux.ddc.dev.kobj,
-				intel_dp->aux.ddc.dev.kobj.name);
-	if (ret < 0) {
-		DRM_ERROR("sysfs_create_link() for %s failed (%d)\n",
-			  intel_dp->aux.name, ret);
-		intel_dp_aux_fini(intel_dp);
-		return ret;
-=======
-static i915_reg_t skl_aux_data_reg(struct drm_i915_private *dev_priv,
-					enum port port, int index)
-{
-	if (port == PORT_E)
-		port = skl_porte_aux_port(dev_priv);
-
-	switch (port) {
-	case PORT_A:
-	case PORT_B:
-	case PORT_C:
-	case PORT_D:
-		return DP_AUX_CH_DATA(port, index);
-	default:
-		MISSING_CASE(port);
-		return DP_AUX_CH_DATA(PORT_A, index);
->>>>>>> f67e69b3
 	}
 
 	return 0;
@@ -1752,17 +1584,7 @@
 				&pipe_config->dp_m2_n2);
 	}
 
-<<<<<<< HEAD
-	if ((IS_SKYLAKE(dev)  || IS_KABYLAKE(dev)) && is_edp(intel_dp))
-		skl_edp_set_pll_config(pipe_config);
-	else if (IS_BROXTON(dev))
-		/* handled in ddi */;
-	else if (IS_HASWELL(dev) || IS_BROADWELL(dev))
-		hsw_dp_set_ddi_pll_sel(pipe_config);
-	else
-=======
 	if (!HAS_DDI(dev))
->>>>>>> f67e69b3
 		intel_dp_set_clock(encoder, pipe_config);
 
 	return true;
@@ -2347,14 +2169,6 @@
 		_intel_edp_backlight_off(intel_dp);
 }
 
-<<<<<<< HEAD
-static const char *state_string(bool enabled)
-{
-	return enabled ? "on" : "off";
-}
-
-=======
->>>>>>> f67e69b3
 static void assert_dp_port(struct intel_dp *intel_dp, bool state)
 {
 	struct intel_digital_port *dig_port = dp_to_dig_port(intel_dp);
@@ -2364,11 +2178,7 @@
 	I915_STATE_WARN(cur_state != state,
 			"DP port %c state assertion failure (expected %s, current %s)\n",
 			port_name(dig_port->port),
-<<<<<<< HEAD
-			state_string(state), state_string(cur_state));
-=======
 			onoff(state), onoff(cur_state));
->>>>>>> f67e69b3
 }
 #define assert_dp_port_disabled(d) assert_dp_port((d), false)
 
@@ -2378,11 +2188,7 @@
 
 	I915_STATE_WARN(cur_state != state,
 			"eDP PLL state assertion failure (expected %s, current %s)\n",
-<<<<<<< HEAD
-			state_string(state), state_string(cur_state));
-=======
 			onoff(state), onoff(cur_state));
->>>>>>> f67e69b3
 }
 #define assert_edp_pll_enabled(d) assert_edp_pll((d), true)
 #define assert_edp_pll_disabled(d) assert_edp_pll((d), false)
@@ -2410,8 +2216,6 @@
 	I915_WRITE(DP_A, intel_dp->DP);
 	POSTING_READ(DP_A);
 	udelay(500);
-<<<<<<< HEAD
-=======
 
 	/*
 	 * [DevILK] Work around required when enabling DP PLL
@@ -2421,7 +2225,6 @@
 	 */
 	if (IS_GEN5(dev_priv))
 		intel_wait_for_vblank_if_active(dev_priv->dev, !crtc->pipe);
->>>>>>> f67e69b3
 
 	intel_dp->DP |= DP_PLL_ENABLE;
 
@@ -2435,7 +2238,6 @@
 	struct intel_digital_port *intel_dig_port = dp_to_dig_port(intel_dp);
 	struct intel_crtc *crtc = to_intel_crtc(intel_dig_port->base.base.crtc);
 	struct drm_i915_private *dev_priv = to_i915(crtc->base.dev);
-<<<<<<< HEAD
 
 	assert_pipe_disabled(dev_priv, crtc->pipe);
 	assert_dp_port_disabled(intel_dp);
@@ -2445,17 +2247,6 @@
 
 	intel_dp->DP &= ~DP_PLL_ENABLE;
 
-=======
-
-	assert_pipe_disabled(dev_priv, crtc->pipe);
-	assert_dp_port_disabled(intel_dp);
-	assert_edp_pll_enabled(dev_priv);
-
-	DRM_DEBUG_KMS("disabling eDP PLL\n");
-
-	intel_dp->DP &= ~DP_PLL_ENABLE;
-
->>>>>>> f67e69b3
 	I915_WRITE(DP_A, intel_dp->DP);
 	POSTING_READ(DP_A);
 	udelay(200);
@@ -2850,10 +2641,6 @@
 	struct drm_i915_private *dev_priv = dev->dev_private;
 	struct intel_crtc *crtc = to_intel_crtc(encoder->base.crtc);
 	uint32_t dp_reg = I915_READ(intel_dp->output_reg);
-<<<<<<< HEAD
-	enum port port = dp_to_dig_port(intel_dp)->port;
-=======
->>>>>>> f67e69b3
 	enum pipe pipe = crtc->pipe;
 
 	if (WARN_ON(dp_reg & DP_PORT_EN))
@@ -2937,10 +2724,6 @@
 	struct drm_i915_private *dev_priv = to_i915(encoder->base.dev);
 	struct intel_dp *intel_dp = enc_to_intel_dp(&encoder->base);
 	enum port port = dp_to_dig_port(intel_dp)->port;
-<<<<<<< HEAD
-	enum pipe pipe = to_intel_crtc(encoder->base.crtc)->pipe;
-=======
->>>>>>> f67e69b3
 
 	intel_dp_prepare(encoder);
 
@@ -4188,11 +3971,7 @@
 	} while (--attempts && count);
 
 	if (attempts == 0) {
-<<<<<<< HEAD
-		DRM_ERROR("TIMEOUT: Sink CRC counter is not zeroed\n");
-=======
 		DRM_DEBUG_KMS("TIMEOUT: Sink CRC counter is not zeroed after calculation is stopped\n");
->>>>>>> f67e69b3
 		ret = -ETIMEDOUT;
 	}
 
@@ -4475,20 +4254,10 @@
 
 	WARN_ON(!drm_modeset_is_locked(&dev->mode_config.connection_mutex));
 
-<<<<<<< HEAD
-	/*
-	 * Clearing compliance test variables to allow capturing
-	 * of values for next automated test request.
-	 */
-	intel_dp->compliance_test_active = 0;
-	intel_dp->compliance_test_type = 0;
-	intel_dp->compliance_test_data = 0;
-=======
 	if (!intel_dp_get_link_status(intel_dp, link_status)) {
 		DRM_ERROR("Failed to get link status\n");
 		return;
 	}
->>>>>>> f67e69b3
 
 	if (!intel_encoder->base.crtc)
 		return;
@@ -4562,22 +4331,11 @@
 			DRM_DEBUG_DRIVER("CP or sink specific irq unhandled\n");
 	}
 
-<<<<<<< HEAD
-	/* if link training is requested we should perform it always */
-	if ((intel_dp->compliance_test_type == DP_TEST_LINK_TRAINING) ||
-		(!drm_dp_channel_eq_ok(link_status, intel_dp->lane_count))) {
-		DRM_DEBUG_KMS("%s: channel EQ not ok, retraining\n",
-			      intel_encoder->base.name);
-		intel_dp_start_link_train(intel_dp);
-		intel_dp_stop_link_train(intel_dp);
-	}
-=======
 	drm_modeset_lock(&dev->mode_config.connection_mutex, NULL);
 	intel_dp_check_link_status(intel_dp);
 	drm_modeset_unlock(&dev->mode_config.connection_mutex);
 
 	return true;
->>>>>>> f67e69b3
 }
 
 /* XXX this is probably wrong for multiple downstream ports */
@@ -4862,10 +4620,6 @@
 		intel_dp->compliance_test_type = 0;
 		intel_dp->compliance_test_data = 0;
 
-<<<<<<< HEAD
-		goto out;
-	}
-=======
 		if (intel_dp->is_mst) {
 			DRM_DEBUG_KMS("MST device may have disappeared %d vs %d\n",
 				      intel_dp->is_mst,
@@ -4880,7 +4634,6 @@
 
 	if (intel_encoder->type != INTEL_OUTPUT_EDP)
 		intel_encoder->type = INTEL_OUTPUT_DISPLAYPORT;
->>>>>>> f67e69b3
 
 	intel_dp_probe_oui(intel_dp);
 
@@ -5156,10 +4909,6 @@
 	struct intel_digital_port *intel_dig_port = enc_to_dig_port(encoder);
 	struct intel_dp *intel_dp = &intel_dig_port->dp;
 
-<<<<<<< HEAD
-	intel_dp_aux_fini(intel_dp);
-=======
->>>>>>> f67e69b3
 	intel_dp_mst_encoder_cleanup(intel_dig_port);
 	if (is_edp(intel_dp)) {
 		cancel_delayed_work_sync(&intel_dp->panel_vdd_work);
@@ -5515,11 +5264,7 @@
 {
 	struct drm_i915_private *dev_priv = dev->dev_private;
 	u32 pp_on, pp_off, pp_div, port_sel = 0;
-<<<<<<< HEAD
-	int div = HAS_PCH_SPLIT(dev) ? intel_pch_rawclk(dev) : intel_hrawclk(dev);
-=======
 	int div = dev_priv->rawclk_freq / 1000;
->>>>>>> f67e69b3
 	i915_reg_t pp_on_reg, pp_off_reg, pp_div_reg, pp_ctrl_reg;
 	enum port port = dp_to_dig_port(intel_dp)->port;
 	const struct edp_power_seq *seq = &intel_dp->pps_delays;
@@ -6101,25 +5846,17 @@
 	struct drm_i915_private *dev_priv = dev->dev_private;
 	enum port port = intel_dig_port->port;
 	int type, ret;
-<<<<<<< HEAD
-=======
 
 	if (WARN(intel_dig_port->max_lanes < 1,
 		 "Not enough lanes (%d) for DP on port %c\n",
 		 intel_dig_port->max_lanes, port_name(port)))
 		return false;
->>>>>>> f67e69b3
 
 	intel_dp->pps_pipe = INVALID_PIPE;
 
 	/* intel_dp vfuncs */
 	if (INTEL_INFO(dev)->gen >= 9)
 		intel_dp->get_aux_clock_divider = skl_get_aux_clock_divider;
-<<<<<<< HEAD
-	else if (IS_VALLEYVIEW(dev) || IS_CHERRYVIEW(dev))
-		intel_dp->get_aux_clock_divider = vlv_get_aux_clock_divider;
-=======
->>>>>>> f67e69b3
 	else if (IS_HASWELL(dev) || IS_BROADWELL(dev))
 		intel_dp->get_aux_clock_divider = hsw_get_aux_clock_divider;
 	else if (HAS_PCH_SPLIT(dev))
