/*
 * Copyright © 2008 Intel Corporation
 *
 * Permission is hereby granted, free of charge, to any person obtaining a
 * copy of this software and associated documentation files (the "Software"),
 * to deal in the Software without restriction, including without limitation
 * the rights to use, copy, modify, merge, publish, distribute, sublicense,
 * and/or sell copies of the Software, and to permit persons to whom the
 * Software is furnished to do so, subject to the following conditions:
 *
 * The above copyright notice and this permission notice (including the next
 * paragraph) shall be included in all copies or substantial portions of the
 * Software.
 *
 * THE SOFTWARE IS PROVIDED "AS IS", WITHOUT WARRANTY OF ANY KIND, EXPRESS OR
 * IMPLIED, INCLUDING BUT NOT LIMITED TO THE WARRANTIES OF MERCHANTABILITY,
 * FITNESS FOR A PARTICULAR PURPOSE AND NONINFRINGEMENT.  IN NO EVENT SHALL
 * THE AUTHORS OR COPYRIGHT HOLDERS BE LIABLE FOR ANY CLAIM, DAMAGES OR OTHER
 * LIABILITY, WHETHER IN AN ACTION OF CONTRACT, TORT OR OTHERWISE, ARISING
 * FROM, OUT OF OR IN CONNECTION WITH THE SOFTWARE OR THE USE OR OTHER DEALINGS
 * IN THE SOFTWARE.
 *
 * Authors:
 *    Keith Packard <keithp@keithp.com>
 *
 */

#include <linux/i2c.h>
#include <linux/slab.h>
#include <linux/export.h>
#include <linux/notifier.h>
#include <linux/reboot.h>
#include <drm/drmP.h>
#include <drm/drm_atomic_helper.h>
#include <drm/drm_crtc.h>
#include <drm/drm_crtc_helper.h>
#include <drm/drm_edid.h>
#include "intel_drv.h"
#include <drm/i915_drm.h>
#include "i915_drv.h"

#define DP_LINK_CHECK_TIMEOUT	(10 * 1000)

/* Compliance test status bits  */
#define INTEL_DP_RESOLUTION_SHIFT_MASK	0
#define INTEL_DP_RESOLUTION_PREFERRED	(1 << INTEL_DP_RESOLUTION_SHIFT_MASK)
#define INTEL_DP_RESOLUTION_STANDARD	(2 << INTEL_DP_RESOLUTION_SHIFT_MASK)
#define INTEL_DP_RESOLUTION_FAILSAFE	(3 << INTEL_DP_RESOLUTION_SHIFT_MASK)

struct dp_link_dpll {
	int clock;
	struct dpll dpll;
};

static const struct dp_link_dpll gen4_dpll[] = {
	{ 162000,
		{ .p1 = 2, .p2 = 10, .n = 2, .m1 = 23, .m2 = 8 } },
	{ 270000,
		{ .p1 = 1, .p2 = 10, .n = 1, .m1 = 14, .m2 = 2 } }
};

static const struct dp_link_dpll pch_dpll[] = {
	{ 162000,
		{ .p1 = 2, .p2 = 10, .n = 1, .m1 = 12, .m2 = 9 } },
	{ 270000,
		{ .p1 = 1, .p2 = 10, .n = 2, .m1 = 14, .m2 = 8 } }
};

static const struct dp_link_dpll vlv_dpll[] = {
	{ 162000,
		{ .p1 = 3, .p2 = 2, .n = 5, .m1 = 3, .m2 = 81 } },
	{ 270000,
		{ .p1 = 2, .p2 = 2, .n = 1, .m1 = 2, .m2 = 27 } }
};

/*
 * CHV supports eDP 1.4 that have  more link rates.
 * Below only provides the fixed rate but exclude variable rate.
 */
static const struct dp_link_dpll chv_dpll[] = {
	/*
	 * CHV requires to program fractional division for m2.
	 * m2 is stored in fixed point format using formula below
	 * (m2_int << 22) | m2_fraction
	 */
	{ 162000,	/* m2_int = 32, m2_fraction = 1677722 */
		{ .p1 = 4, .p2 = 2, .n = 1, .m1 = 2, .m2 = 0x819999a } },
	{ 270000,	/* m2_int = 27, m2_fraction = 0 */
		{ .p1 = 4, .p2 = 1, .n = 1, .m1 = 2, .m2 = 0x6c00000 } },
	{ 540000,	/* m2_int = 27, m2_fraction = 0 */
		{ .p1 = 2, .p2 = 1, .n = 1, .m1 = 2, .m2 = 0x6c00000 } }
};

static const int bxt_rates[] = { 162000, 216000, 243000, 270000,
				  324000, 432000, 540000 };
static const int skl_rates[] = { 162000, 216000, 270000,
				  324000, 432000, 540000 };
static const int default_rates[] = { 162000, 270000, 540000 };

/**
 * is_edp - is the given port attached to an eDP panel (either CPU or PCH)
 * @intel_dp: DP struct
 *
 * If a CPU or PCH DP output is attached to an eDP panel, this function
 * will return true, and false otherwise.
 */
static bool is_edp(struct intel_dp *intel_dp)
{
	struct intel_digital_port *intel_dig_port = dp_to_dig_port(intel_dp);

	return intel_dig_port->base.type == INTEL_OUTPUT_EDP;
}

static struct drm_device *intel_dp_to_dev(struct intel_dp *intel_dp)
{
	struct intel_digital_port *intel_dig_port = dp_to_dig_port(intel_dp);

	return intel_dig_port->base.base.dev;
}

static struct intel_dp *intel_attached_dp(struct drm_connector *connector)
{
	return enc_to_intel_dp(&intel_attached_encoder(connector)->base);
}

static void intel_dp_link_down(struct intel_dp *intel_dp);
static bool edp_panel_vdd_on(struct intel_dp *intel_dp);
static void edp_panel_vdd_off(struct intel_dp *intel_dp, bool sync);
static void vlv_init_panel_power_sequencer(struct intel_dp *intel_dp);
static void vlv_steal_power_sequencer(struct drm_device *dev,
				      enum pipe pipe);
static void intel_dp_unset_edid(struct intel_dp *intel_dp);

static unsigned int intel_dp_unused_lane_mask(int lane_count)
{
	return ~((1 << lane_count) - 1) & 0xf;
}

static int
intel_dp_max_link_bw(struct intel_dp  *intel_dp)
{
	int max_link_bw = intel_dp->dpcd[DP_MAX_LINK_RATE];

	switch (max_link_bw) {
	case DP_LINK_BW_1_62:
	case DP_LINK_BW_2_7:
	case DP_LINK_BW_5_4:
		break;
	default:
		WARN(1, "invalid max DP link bw val %x, using 1.62Gbps\n",
		     max_link_bw);
		max_link_bw = DP_LINK_BW_1_62;
		break;
	}
	return max_link_bw;
}

static u8 intel_dp_max_lane_count(struct intel_dp *intel_dp)
{
	struct intel_digital_port *intel_dig_port = dp_to_dig_port(intel_dp);
	u8 source_max, sink_max;

	source_max = intel_dig_port->max_lanes;
	sink_max = drm_dp_max_lane_count(intel_dp->dpcd);

	return min(source_max, sink_max);
}

/*
 * The units on the numbers in the next two are... bizarre.  Examples will
 * make it clearer; this one parallels an example in the eDP spec.
 *
 * intel_dp_max_data_rate for one lane of 2.7GHz evaluates as:
 *
 *     270000 * 1 * 8 / 10 == 216000
 *
 * The actual data capacity of that configuration is 2.16Gbit/s, so the
 * units are decakilobits.  ->clock in a drm_display_mode is in kilohertz -
 * or equivalently, kilopixels per second - so for 1680x1050R it'd be
 * 119000.  At 18bpp that's 2142000 kilobits per second.
 *
 * Thus the strange-looking division by 10 in intel_dp_link_required, to
 * get the result in decakilobits instead of kilobits.
 */

static int
intel_dp_link_required(int pixel_clock, int bpp)
{
	return (pixel_clock * bpp + 9) / 10;
}

static int
intel_dp_max_data_rate(int max_link_clock, int max_lanes)
{
	return (max_link_clock * max_lanes * 8) / 10;
}

static enum drm_mode_status
intel_dp_mode_valid(struct drm_connector *connector,
		    struct drm_display_mode *mode)
{
	struct intel_dp *intel_dp = intel_attached_dp(connector);
	struct intel_connector *intel_connector = to_intel_connector(connector);
	struct drm_display_mode *fixed_mode = intel_connector->panel.fixed_mode;
	int target_clock = mode->clock;
	int max_rate, mode_rate, max_lanes, max_link_clock;
	int max_dotclk = to_i915(connector->dev)->max_dotclk_freq;

	if (is_edp(intel_dp) && fixed_mode) {
		if (mode->hdisplay > fixed_mode->hdisplay)
			return MODE_PANEL;

		if (mode->vdisplay > fixed_mode->vdisplay)
			return MODE_PANEL;

		target_clock = fixed_mode->clock;
	}

	max_link_clock = intel_dp_max_link_rate(intel_dp);
	max_lanes = intel_dp_max_lane_count(intel_dp);

	max_rate = intel_dp_max_data_rate(max_link_clock, max_lanes);
	mode_rate = intel_dp_link_required(target_clock, 18);

	if (mode_rate > max_rate || target_clock > max_dotclk)
		return MODE_CLOCK_HIGH;

	if (mode->clock < 10000)
		return MODE_CLOCK_LOW;

	if (mode->flags & DRM_MODE_FLAG_DBLCLK)
		return MODE_H_ILLEGAL;

	return MODE_OK;
}

uint32_t intel_dp_pack_aux(const uint8_t *src, int src_bytes)
{
	int	i;
	uint32_t v = 0;

	if (src_bytes > 4)
		src_bytes = 4;
	for (i = 0; i < src_bytes; i++)
		v |= ((uint32_t) src[i]) << ((3-i) * 8);
	return v;
}

static void intel_dp_unpack_aux(uint32_t src, uint8_t *dst, int dst_bytes)
{
	int i;
	if (dst_bytes > 4)
		dst_bytes = 4;
	for (i = 0; i < dst_bytes; i++)
		dst[i] = src >> ((3-i) * 8);
}

static void
intel_dp_init_panel_power_sequencer(struct drm_device *dev,
				    struct intel_dp *intel_dp);
static void
intel_dp_init_panel_power_sequencer_registers(struct drm_device *dev,
					      struct intel_dp *intel_dp);

static void pps_lock(struct intel_dp *intel_dp)
{
	struct intel_digital_port *intel_dig_port = dp_to_dig_port(intel_dp);
	struct intel_encoder *encoder = &intel_dig_port->base;
	struct drm_device *dev = encoder->base.dev;
	struct drm_i915_private *dev_priv = dev->dev_private;
	enum intel_display_power_domain power_domain;

	/*
	 * See vlv_power_sequencer_reset() why we need
	 * a power domain reference here.
	 */
	power_domain = intel_display_port_aux_power_domain(encoder);
	intel_display_power_get(dev_priv, power_domain);

	mutex_lock(&dev_priv->pps_mutex);
}

static void pps_unlock(struct intel_dp *intel_dp)
{
	struct intel_digital_port *intel_dig_port = dp_to_dig_port(intel_dp);
	struct intel_encoder *encoder = &intel_dig_port->base;
	struct drm_device *dev = encoder->base.dev;
	struct drm_i915_private *dev_priv = dev->dev_private;
	enum intel_display_power_domain power_domain;

	mutex_unlock(&dev_priv->pps_mutex);

	power_domain = intel_display_port_aux_power_domain(encoder);
	intel_display_power_put(dev_priv, power_domain);
}

static void
vlv_power_sequencer_kick(struct intel_dp *intel_dp)
{
	struct intel_digital_port *intel_dig_port = dp_to_dig_port(intel_dp);
	struct drm_device *dev = intel_dig_port->base.base.dev;
	struct drm_i915_private *dev_priv = dev->dev_private;
	enum pipe pipe = intel_dp->pps_pipe;
	bool pll_enabled, release_cl_override = false;
	enum dpio_phy phy = DPIO_PHY(pipe);
	enum dpio_channel ch = vlv_pipe_to_channel(pipe);
	uint32_t DP;

	if (WARN(I915_READ(intel_dp->output_reg) & DP_PORT_EN,
		 "skipping pipe %c power seqeuncer kick due to port %c being active\n",
		 pipe_name(pipe), port_name(intel_dig_port->port)))
		return;

	DRM_DEBUG_KMS("kicking pipe %c power sequencer for port %c\n",
		      pipe_name(pipe), port_name(intel_dig_port->port));

	/* Preserve the BIOS-computed detected bit. This is
	 * supposed to be read-only.
	 */
	DP = I915_READ(intel_dp->output_reg) & DP_DETECTED;
	DP |= DP_VOLTAGE_0_4 | DP_PRE_EMPHASIS_0;
	DP |= DP_PORT_WIDTH(1);
	DP |= DP_LINK_TRAIN_PAT_1;

	if (IS_CHERRYVIEW(dev))
		DP |= DP_PIPE_SELECT_CHV(pipe);
	else if (pipe == PIPE_B)
		DP |= DP_PIPEB_SELECT;

	pll_enabled = I915_READ(DPLL(pipe)) & DPLL_VCO_ENABLE;

	/*
	 * The DPLL for the pipe must be enabled for this to work.
	 * So enable temporarily it if it's not already enabled.
	 */
	if (!pll_enabled) {
		release_cl_override = IS_CHERRYVIEW(dev) &&
			!chv_phy_powergate_ch(dev_priv, phy, ch, true);

		if (vlv_force_pll_on(dev, pipe, IS_CHERRYVIEW(dev) ?
				     &chv_dpll[0].dpll : &vlv_dpll[0].dpll)) {
			DRM_ERROR("Failed to force on pll for pipe %c!\n",
				  pipe_name(pipe));
			return;
		}
	}

	/*
	 * Similar magic as in intel_dp_enable_port().
	 * We _must_ do this port enable + disable trick
	 * to make this power seqeuencer lock onto the port.
	 * Otherwise even VDD force bit won't work.
	 */
	I915_WRITE(intel_dp->output_reg, DP);
	POSTING_READ(intel_dp->output_reg);

	I915_WRITE(intel_dp->output_reg, DP | DP_PORT_EN);
	POSTING_READ(intel_dp->output_reg);

	I915_WRITE(intel_dp->output_reg, DP & ~DP_PORT_EN);
	POSTING_READ(intel_dp->output_reg);

	if (!pll_enabled) {
		vlv_force_pll_off(dev, pipe);

		if (release_cl_override)
			chv_phy_powergate_ch(dev_priv, phy, ch, false);
	}
}

static enum pipe
vlv_power_sequencer_pipe(struct intel_dp *intel_dp)
{
	struct intel_digital_port *intel_dig_port = dp_to_dig_port(intel_dp);
	struct drm_device *dev = intel_dig_port->base.base.dev;
	struct drm_i915_private *dev_priv = dev->dev_private;
	struct intel_encoder *encoder;
	unsigned int pipes = (1 << PIPE_A) | (1 << PIPE_B);
	enum pipe pipe;

	lockdep_assert_held(&dev_priv->pps_mutex);

	/* We should never land here with regular DP ports */
	WARN_ON(!is_edp(intel_dp));

	if (intel_dp->pps_pipe != INVALID_PIPE)
		return intel_dp->pps_pipe;

	/*
	 * We don't have power sequencer currently.
	 * Pick one that's not used by other ports.
	 */
	for_each_intel_encoder(dev, encoder) {
		struct intel_dp *tmp;

		if (encoder->type != INTEL_OUTPUT_EDP)
			continue;

		tmp = enc_to_intel_dp(&encoder->base);

		if (tmp->pps_pipe != INVALID_PIPE)
			pipes &= ~(1 << tmp->pps_pipe);
	}

	/*
	 * Didn't find one. This should not happen since there
	 * are two power sequencers and up to two eDP ports.
	 */
	if (WARN_ON(pipes == 0))
		pipe = PIPE_A;
	else
		pipe = ffs(pipes) - 1;

	vlv_steal_power_sequencer(dev, pipe);
	intel_dp->pps_pipe = pipe;

	DRM_DEBUG_KMS("picked pipe %c power sequencer for port %c\n",
		      pipe_name(intel_dp->pps_pipe),
		      port_name(intel_dig_port->port));

	/* init power sequencer on this pipe and port */
	intel_dp_init_panel_power_sequencer(dev, intel_dp);
	intel_dp_init_panel_power_sequencer_registers(dev, intel_dp);

	/*
	 * Even vdd force doesn't work until we've made
	 * the power sequencer lock in on the port.
	 */
	vlv_power_sequencer_kick(intel_dp);

	return intel_dp->pps_pipe;
}

typedef bool (*vlv_pipe_check)(struct drm_i915_private *dev_priv,
			       enum pipe pipe);

static bool vlv_pipe_has_pp_on(struct drm_i915_private *dev_priv,
			       enum pipe pipe)
{
	return I915_READ(VLV_PIPE_PP_STATUS(pipe)) & PP_ON;
}

static bool vlv_pipe_has_vdd_on(struct drm_i915_private *dev_priv,
				enum pipe pipe)
{
	return I915_READ(VLV_PIPE_PP_CONTROL(pipe)) & EDP_FORCE_VDD;
}

static bool vlv_pipe_any(struct drm_i915_private *dev_priv,
			 enum pipe pipe)
{
	return true;
}

static enum pipe
vlv_initial_pps_pipe(struct drm_i915_private *dev_priv,
		     enum port port,
		     vlv_pipe_check pipe_check)
{
	enum pipe pipe;

	for (pipe = PIPE_A; pipe <= PIPE_B; pipe++) {
		u32 port_sel = I915_READ(VLV_PIPE_PP_ON_DELAYS(pipe)) &
			PANEL_PORT_SELECT_MASK;

		if (port_sel != PANEL_PORT_SELECT_VLV(port))
			continue;

		if (!pipe_check(dev_priv, pipe))
			continue;

		return pipe;
	}

	return INVALID_PIPE;
}

static void
vlv_initial_power_sequencer_setup(struct intel_dp *intel_dp)
{
	struct intel_digital_port *intel_dig_port = dp_to_dig_port(intel_dp);
	struct drm_device *dev = intel_dig_port->base.base.dev;
	struct drm_i915_private *dev_priv = dev->dev_private;
	enum port port = intel_dig_port->port;

	lockdep_assert_held(&dev_priv->pps_mutex);

	/* try to find a pipe with this port selected */
	/* first pick one where the panel is on */
	intel_dp->pps_pipe = vlv_initial_pps_pipe(dev_priv, port,
						  vlv_pipe_has_pp_on);
	/* didn't find one? pick one where vdd is on */
	if (intel_dp->pps_pipe == INVALID_PIPE)
		intel_dp->pps_pipe = vlv_initial_pps_pipe(dev_priv, port,
							  vlv_pipe_has_vdd_on);
	/* didn't find one? pick one with just the correct port */
	if (intel_dp->pps_pipe == INVALID_PIPE)
		intel_dp->pps_pipe = vlv_initial_pps_pipe(dev_priv, port,
							  vlv_pipe_any);

	/* didn't find one? just let vlv_power_sequencer_pipe() pick one when needed */
	if (intel_dp->pps_pipe == INVALID_PIPE) {
		DRM_DEBUG_KMS("no initial power sequencer for port %c\n",
			      port_name(port));
		return;
	}

	DRM_DEBUG_KMS("initial power sequencer for port %c: pipe %c\n",
		      port_name(port), pipe_name(intel_dp->pps_pipe));

	intel_dp_init_panel_power_sequencer(dev, intel_dp);
	intel_dp_init_panel_power_sequencer_registers(dev, intel_dp);
}

void vlv_power_sequencer_reset(struct drm_i915_private *dev_priv)
{
	struct drm_device *dev = dev_priv->dev;
	struct intel_encoder *encoder;

	if (WARN_ON(!IS_VALLEYVIEW(dev) && !IS_CHERRYVIEW(dev)))
		return;

	/*
	 * We can't grab pps_mutex here due to deadlock with power_domain
	 * mutex when power_domain functions are called while holding pps_mutex.
	 * That also means that in order to use pps_pipe the code needs to
	 * hold both a power domain reference and pps_mutex, and the power domain
	 * reference get/put must be done while _not_ holding pps_mutex.
	 * pps_{lock,unlock}() do these steps in the correct order, so one
	 * should use them always.
	 */

	for_each_intel_encoder(dev, encoder) {
		struct intel_dp *intel_dp;

		if (encoder->type != INTEL_OUTPUT_EDP)
			continue;

		intel_dp = enc_to_intel_dp(&encoder->base);
		intel_dp->pps_pipe = INVALID_PIPE;
	}
}

static i915_reg_t
_pp_ctrl_reg(struct intel_dp *intel_dp)
{
	struct drm_device *dev = intel_dp_to_dev(intel_dp);

	if (IS_BROXTON(dev))
		return BXT_PP_CONTROL(0);
	else if (HAS_PCH_SPLIT(dev))
		return PCH_PP_CONTROL;
	else
		return VLV_PIPE_PP_CONTROL(vlv_power_sequencer_pipe(intel_dp));
}

static i915_reg_t
_pp_stat_reg(struct intel_dp *intel_dp)
{
	struct drm_device *dev = intel_dp_to_dev(intel_dp);

	if (IS_BROXTON(dev))
		return BXT_PP_STATUS(0);
	else if (HAS_PCH_SPLIT(dev))
		return PCH_PP_STATUS;
	else
		return VLV_PIPE_PP_STATUS(vlv_power_sequencer_pipe(intel_dp));
}

/* Reboot notifier handler to shutdown panel power to guarantee T12 timing
   This function only applicable when panel PM state is not to be tracked */
static int edp_notify_handler(struct notifier_block *this, unsigned long code,
			      void *unused)
{
	struct intel_dp *intel_dp = container_of(this, typeof(* intel_dp),
						 edp_notifier);
	struct drm_device *dev = intel_dp_to_dev(intel_dp);
	struct drm_i915_private *dev_priv = dev->dev_private;

	if (!is_edp(intel_dp) || code != SYS_RESTART)
		return 0;

	pps_lock(intel_dp);

	if (IS_VALLEYVIEW(dev) || IS_CHERRYVIEW(dev)) {
		enum pipe pipe = vlv_power_sequencer_pipe(intel_dp);
		i915_reg_t pp_ctrl_reg, pp_div_reg;
		u32 pp_div;

		pp_ctrl_reg = VLV_PIPE_PP_CONTROL(pipe);
		pp_div_reg  = VLV_PIPE_PP_DIVISOR(pipe);
		pp_div = I915_READ(pp_div_reg);
		pp_div &= PP_REFERENCE_DIVIDER_MASK;

		/* 0x1F write to PP_DIV_REG sets max cycle delay */
		I915_WRITE(pp_div_reg, pp_div | 0x1F);
		I915_WRITE(pp_ctrl_reg, PANEL_UNLOCK_REGS | PANEL_POWER_OFF);
		msleep(intel_dp->panel_power_cycle_delay);
	}

	pps_unlock(intel_dp);

	return 0;
}

static bool edp_have_panel_power(struct intel_dp *intel_dp)
{
	struct drm_device *dev = intel_dp_to_dev(intel_dp);
	struct drm_i915_private *dev_priv = dev->dev_private;

	lockdep_assert_held(&dev_priv->pps_mutex);

	if ((IS_VALLEYVIEW(dev) || IS_CHERRYVIEW(dev)) &&
	    intel_dp->pps_pipe == INVALID_PIPE)
		return false;

	return (I915_READ(_pp_stat_reg(intel_dp)) & PP_ON) != 0;
}

static bool edp_have_panel_vdd(struct intel_dp *intel_dp)
{
	struct drm_device *dev = intel_dp_to_dev(intel_dp);
	struct drm_i915_private *dev_priv = dev->dev_private;

	lockdep_assert_held(&dev_priv->pps_mutex);

	if ((IS_VALLEYVIEW(dev) || IS_CHERRYVIEW(dev)) &&
	    intel_dp->pps_pipe == INVALID_PIPE)
		return false;

	return I915_READ(_pp_ctrl_reg(intel_dp)) & EDP_FORCE_VDD;
}

static void
intel_dp_check_edp(struct intel_dp *intel_dp)
{
	struct drm_device *dev = intel_dp_to_dev(intel_dp);
	struct drm_i915_private *dev_priv = dev->dev_private;

	if (!is_edp(intel_dp))
		return;

	if (!edp_have_panel_power(intel_dp) && !edp_have_panel_vdd(intel_dp)) {
		WARN(1, "eDP powered off while attempting aux channel communication.\n");
		DRM_DEBUG_KMS("Status 0x%08x Control 0x%08x\n",
			      I915_READ(_pp_stat_reg(intel_dp)),
			      I915_READ(_pp_ctrl_reg(intel_dp)));
	}
}

static uint32_t
intel_dp_aux_wait_done(struct intel_dp *intel_dp, bool has_aux_irq)
{
	struct intel_digital_port *intel_dig_port = dp_to_dig_port(intel_dp);
	struct drm_device *dev = intel_dig_port->base.base.dev;
	struct drm_i915_private *dev_priv = dev->dev_private;
	i915_reg_t ch_ctl = intel_dp->aux_ch_ctl_reg;
	uint32_t status;
	bool done;

#define C (((status = I915_READ_NOTRACE(ch_ctl)) & DP_AUX_CH_CTL_SEND_BUSY) == 0)
	if (has_aux_irq)
		done = wait_event_timeout(dev_priv->gmbus_wait_queue, C,
					  msecs_to_jiffies_timeout(10));
	else
		done = wait_for_atomic(C, 10) == 0;
	if (!done)
		DRM_ERROR("dp aux hw did not signal timeout (has irq: %i)!\n",
			  has_aux_irq);
#undef C

	return status;
}

static uint32_t g4x_get_aux_clock_divider(struct intel_dp *intel_dp, int index)
{
	struct intel_digital_port *intel_dig_port = dp_to_dig_port(intel_dp);
	struct drm_i915_private *dev_priv = to_i915(intel_dig_port->base.base.dev);

	if (index)
		return 0;

	/*
	 * The clock divider is based off the hrawclk, and would like to run at
	 * 2MHz.  So, take the hrawclk value and divide by 2000 and use that
	 */
	return DIV_ROUND_CLOSEST(dev_priv->rawclk_freq, 2000);
}

static uint32_t ilk_get_aux_clock_divider(struct intel_dp *intel_dp, int index)
{
	struct intel_digital_port *intel_dig_port = dp_to_dig_port(intel_dp);
	struct drm_i915_private *dev_priv = to_i915(intel_dig_port->base.base.dev);

	if (index)
		return 0;

	/*
	 * The clock divider is based off the cdclk or PCH rawclk, and would
	 * like to run at 2MHz.  So, take the cdclk or PCH rawclk value and
	 * divide by 2000 and use that
	 */
	if (intel_dig_port->port == PORT_A)
		return DIV_ROUND_CLOSEST(dev_priv->cdclk_freq, 2000);
	else
		return DIV_ROUND_CLOSEST(dev_priv->rawclk_freq, 2000);
}

static uint32_t hsw_get_aux_clock_divider(struct intel_dp *intel_dp, int index)
{
	struct intel_digital_port *intel_dig_port = dp_to_dig_port(intel_dp);
	struct drm_i915_private *dev_priv = to_i915(intel_dig_port->base.base.dev);

	if (intel_dig_port->port != PORT_A && HAS_PCH_LPT_H(dev_priv)) {
		/* Workaround for non-ULT HSW */
		switch (index) {
		case 0: return 63;
		case 1: return 72;
		default: return 0;
		}
	}

	return ilk_get_aux_clock_divider(intel_dp, index);
}

static uint32_t skl_get_aux_clock_divider(struct intel_dp *intel_dp, int index)
{
	/*
	 * SKL doesn't need us to program the AUX clock divider (Hardware will
	 * derive the clock from CDCLK automatically). We still implement the
	 * get_aux_clock_divider vfunc to plug-in into the existing code.
	 */
	return index ? 0 : 1;
}

static uint32_t g4x_get_aux_send_ctl(struct intel_dp *intel_dp,
				     bool has_aux_irq,
				     int send_bytes,
				     uint32_t aux_clock_divider)
{
	struct intel_digital_port *intel_dig_port = dp_to_dig_port(intel_dp);
	struct drm_device *dev = intel_dig_port->base.base.dev;
	uint32_t precharge, timeout;

	if (IS_GEN6(dev))
		precharge = 3;
	else
		precharge = 5;

	if (IS_BROADWELL(dev) && intel_dig_port->port == PORT_A)
		timeout = DP_AUX_CH_CTL_TIME_OUT_600us;
	else
		timeout = DP_AUX_CH_CTL_TIME_OUT_400us;

	return DP_AUX_CH_CTL_SEND_BUSY |
	       DP_AUX_CH_CTL_DONE |
	       (has_aux_irq ? DP_AUX_CH_CTL_INTERRUPT : 0) |
	       DP_AUX_CH_CTL_TIME_OUT_ERROR |
	       timeout |
	       DP_AUX_CH_CTL_RECEIVE_ERROR |
	       (send_bytes << DP_AUX_CH_CTL_MESSAGE_SIZE_SHIFT) |
	       (precharge << DP_AUX_CH_CTL_PRECHARGE_2US_SHIFT) |
	       (aux_clock_divider << DP_AUX_CH_CTL_BIT_CLOCK_2X_SHIFT);
}

static uint32_t skl_get_aux_send_ctl(struct intel_dp *intel_dp,
				      bool has_aux_irq,
				      int send_bytes,
				      uint32_t unused)
{
	return DP_AUX_CH_CTL_SEND_BUSY |
	       DP_AUX_CH_CTL_DONE |
	       (has_aux_irq ? DP_AUX_CH_CTL_INTERRUPT : 0) |
	       DP_AUX_CH_CTL_TIME_OUT_ERROR |
	       DP_AUX_CH_CTL_TIME_OUT_1600us |
	       DP_AUX_CH_CTL_RECEIVE_ERROR |
	       (send_bytes << DP_AUX_CH_CTL_MESSAGE_SIZE_SHIFT) |
	       DP_AUX_CH_CTL_SYNC_PULSE_SKL(32);
}

static int
intel_dp_aux_ch(struct intel_dp *intel_dp,
		const uint8_t *send, int send_bytes,
		uint8_t *recv, int recv_size)
{
	struct intel_digital_port *intel_dig_port = dp_to_dig_port(intel_dp);
	struct drm_device *dev = intel_dig_port->base.base.dev;
	struct drm_i915_private *dev_priv = dev->dev_private;
	i915_reg_t ch_ctl = intel_dp->aux_ch_ctl_reg;
	uint32_t aux_clock_divider;
	int i, ret, recv_bytes;
	uint32_t status;
	int try, clock = 0;
	bool has_aux_irq = HAS_AUX_IRQ(dev);
	bool vdd;

	pps_lock(intel_dp);

	/*
	 * We will be called with VDD already enabled for dpcd/edid/oui reads.
	 * In such cases we want to leave VDD enabled and it's up to upper layers
	 * to turn it off. But for eg. i2c-dev access we need to turn it on/off
	 * ourselves.
	 */
	vdd = edp_panel_vdd_on(intel_dp);

	/* dp aux is extremely sensitive to irq latency, hence request the
	 * lowest possible wakeup latency and so prevent the cpu from going into
	 * deep sleep states.
	 */
	pm_qos_update_request(&dev_priv->pm_qos, 0);

	intel_dp_check_edp(intel_dp);

	/* Try to wait for any previous AUX channel activity */
	for (try = 0; try < 3; try++) {
		status = I915_READ_NOTRACE(ch_ctl);
		if ((status & DP_AUX_CH_CTL_SEND_BUSY) == 0)
			break;
		msleep(1);
	}

	if (try == 3) {
		static u32 last_status = -1;
		const u32 status = I915_READ(ch_ctl);

		if (status != last_status) {
			WARN(1, "dp_aux_ch not started status 0x%08x\n",
			     status);
			last_status = status;
		}

		ret = -EBUSY;
		goto out;
	}

	/* Only 5 data registers! */
	if (WARN_ON(send_bytes > 20 || recv_size > 20)) {
		ret = -E2BIG;
		goto out;
	}

	while ((aux_clock_divider = intel_dp->get_aux_clock_divider(intel_dp, clock++))) {
		u32 send_ctl = intel_dp->get_aux_send_ctl(intel_dp,
							  has_aux_irq,
							  send_bytes,
							  aux_clock_divider);

		/* Must try at least 3 times according to DP spec */
		for (try = 0; try < 5; try++) {
			/* Load the send data into the aux channel data registers */
			for (i = 0; i < send_bytes; i += 4)
				I915_WRITE(intel_dp->aux_ch_data_reg[i >> 2],
					   intel_dp_pack_aux(send + i,
							     send_bytes - i));

			/* Send the command and wait for it to complete */
			I915_WRITE(ch_ctl, send_ctl);

			status = intel_dp_aux_wait_done(intel_dp, has_aux_irq);

			/* Clear done status and any errors */
			I915_WRITE(ch_ctl,
				   status |
				   DP_AUX_CH_CTL_DONE |
				   DP_AUX_CH_CTL_TIME_OUT_ERROR |
				   DP_AUX_CH_CTL_RECEIVE_ERROR);

			if (status & DP_AUX_CH_CTL_TIME_OUT_ERROR)
				continue;

			/* DP CTS 1.2 Core Rev 1.1, 4.2.1.1 & 4.2.1.2
			 *   400us delay required for errors and timeouts
			 *   Timeout errors from the HW already meet this
			 *   requirement so skip to next iteration
			 */
			if (status & DP_AUX_CH_CTL_RECEIVE_ERROR) {
				usleep_range(400, 500);
				continue;
			}
			if (status & DP_AUX_CH_CTL_DONE)
				goto done;
		}
	}

	if ((status & DP_AUX_CH_CTL_DONE) == 0) {
		DRM_ERROR("dp_aux_ch not done status 0x%08x\n", status);
		ret = -EBUSY;
		goto out;
	}

done:
	/* Check for timeout or receive error.
	 * Timeouts occur when the sink is not connected
	 */
	if (status & DP_AUX_CH_CTL_RECEIVE_ERROR) {
		DRM_ERROR("dp_aux_ch receive error status 0x%08x\n", status);
		ret = -EIO;
		goto out;
	}

	/* Timeouts occur when the device isn't connected, so they're
	 * "normal" -- don't fill the kernel log with these */
	if (status & DP_AUX_CH_CTL_TIME_OUT_ERROR) {
		DRM_DEBUG_KMS("dp_aux_ch timeout status 0x%08x\n", status);
		ret = -ETIMEDOUT;
		goto out;
	}

	/* Unload any bytes sent back from the other side */
	recv_bytes = ((status & DP_AUX_CH_CTL_MESSAGE_SIZE_MASK) >>
		      DP_AUX_CH_CTL_MESSAGE_SIZE_SHIFT);

	/*
	 * By BSpec: "Message sizes of 0 or >20 are not allowed."
	 * We have no idea of what happened so we return -EBUSY so
	 * drm layer takes care for the necessary retries.
	 */
	if (recv_bytes == 0 || recv_bytes > 20) {
		DRM_DEBUG_KMS("Forbidden recv_bytes = %d on aux transaction\n",
			      recv_bytes);
		/*
		 * FIXME: This patch was created on top of a series that
		 * organize the retries at drm level. There EBUSY should
		 * also take care for 1ms wait before retrying.
		 * That aux retries re-org is still needed and after that is
		 * merged we remove this sleep from here.
		 */
		usleep_range(1000, 1500);
		ret = -EBUSY;
		goto out;
	}

	if (recv_bytes > recv_size)
		recv_bytes = recv_size;

	for (i = 0; i < recv_bytes; i += 4)
		intel_dp_unpack_aux(I915_READ(intel_dp->aux_ch_data_reg[i >> 2]),
				    recv + i, recv_bytes - i);

	ret = recv_bytes;
out:
	pm_qos_update_request(&dev_priv->pm_qos, PM_QOS_DEFAULT_VALUE);

	if (vdd)
		edp_panel_vdd_off(intel_dp, false);

	pps_unlock(intel_dp);

	return ret;
}

#define BARE_ADDRESS_SIZE	3
#define HEADER_SIZE		(BARE_ADDRESS_SIZE + 1)
static ssize_t
intel_dp_aux_transfer(struct drm_dp_aux *aux, struct drm_dp_aux_msg *msg)
{
	struct intel_dp *intel_dp = container_of(aux, struct intel_dp, aux);
	uint8_t txbuf[20], rxbuf[20];
	size_t txsize, rxsize;
	int ret;

	txbuf[0] = (msg->request << 4) |
		((msg->address >> 16) & 0xf);
	txbuf[1] = (msg->address >> 8) & 0xff;
	txbuf[2] = msg->address & 0xff;
	txbuf[3] = msg->size - 1;

	switch (msg->request & ~DP_AUX_I2C_MOT) {
	case DP_AUX_NATIVE_WRITE:
	case DP_AUX_I2C_WRITE:
	case DP_AUX_I2C_WRITE_STATUS_UPDATE:
		txsize = msg->size ? HEADER_SIZE + msg->size : BARE_ADDRESS_SIZE;
		rxsize = 2; /* 0 or 1 data bytes */

		if (WARN_ON(txsize > 20))
			return -E2BIG;

		if (msg->buffer)
			memcpy(txbuf + HEADER_SIZE, msg->buffer, msg->size);
		else
			WARN_ON(msg->size);

		ret = intel_dp_aux_ch(intel_dp, txbuf, txsize, rxbuf, rxsize);
		if (ret > 0) {
			msg->reply = rxbuf[0] >> 4;

			if (ret > 1) {
				/* Number of bytes written in a short write. */
				ret = clamp_t(int, rxbuf[1], 0, msg->size);
			} else {
				/* Return payload size. */
				ret = msg->size;
			}
		}
		break;

	case DP_AUX_NATIVE_READ:
	case DP_AUX_I2C_READ:
		txsize = msg->size ? HEADER_SIZE : BARE_ADDRESS_SIZE;
		rxsize = msg->size + 1;

		if (WARN_ON(rxsize > 20))
			return -E2BIG;

		ret = intel_dp_aux_ch(intel_dp, txbuf, txsize, rxbuf, rxsize);
		if (ret > 0) {
			msg->reply = rxbuf[0] >> 4;
			/*
			 * Assume happy day, and copy the data. The caller is
			 * expected to check msg->reply before touching it.
			 *
			 * Return payload size.
			 */
			ret--;
			memcpy(msg->buffer, rxbuf + 1, ret);
		}
		break;

	default:
		ret = -EINVAL;
		break;
	}

	return ret;
}

static i915_reg_t g4x_aux_ctl_reg(struct drm_i915_private *dev_priv,
				       enum port port)
{
	switch (port) {
	case PORT_B:
	case PORT_C:
	case PORT_D:
		return DP_AUX_CH_CTL(port);
	default:
		MISSING_CASE(port);
		return DP_AUX_CH_CTL(PORT_B);
	}
}

static i915_reg_t g4x_aux_data_reg(struct drm_i915_private *dev_priv,
					enum port port, int index)
{
	switch (port) {
	case PORT_B:
	case PORT_C:
	case PORT_D:
		return DP_AUX_CH_DATA(port, index);
	default:
		MISSING_CASE(port);
		return DP_AUX_CH_DATA(PORT_B, index);
	}
}

static i915_reg_t ilk_aux_ctl_reg(struct drm_i915_private *dev_priv,
				       enum port port)
{
	switch (port) {
	case PORT_A:
		return DP_AUX_CH_CTL(port);
	case PORT_B:
	case PORT_C:
	case PORT_D:
		return PCH_DP_AUX_CH_CTL(port);
	default:
		MISSING_CASE(port);
		return DP_AUX_CH_CTL(PORT_A);
	}
}

static i915_reg_t ilk_aux_data_reg(struct drm_i915_private *dev_priv,
					enum port port, int index)
{
	switch (port) {
	case PORT_A:
		return DP_AUX_CH_DATA(port, index);
	case PORT_B:
	case PORT_C:
	case PORT_D:
		return PCH_DP_AUX_CH_DATA(port, index);
	default:
		MISSING_CASE(port);
		return DP_AUX_CH_DATA(PORT_A, index);
	}
}

/*
 * On SKL we don't have Aux for port E so we rely
 * on VBT to set a proper alternate aux channel.
 */
static enum port skl_porte_aux_port(struct drm_i915_private *dev_priv)
{
	const struct ddi_vbt_port_info *info =
		&dev_priv->vbt.ddi_port_info[PORT_E];

	switch (info->alternate_aux_channel) {
	case DP_AUX_A:
		return PORT_A;
	case DP_AUX_B:
		return PORT_B;
	case DP_AUX_C:
		return PORT_C;
	case DP_AUX_D:
		return PORT_D;
	default:
		MISSING_CASE(info->alternate_aux_channel);
		return PORT_A;
	}
}

static i915_reg_t skl_aux_ctl_reg(struct drm_i915_private *dev_priv,
				       enum port port)
{
	if (port == PORT_E)
		port = skl_porte_aux_port(dev_priv);

	switch (port) {
	case PORT_A:
	case PORT_B:
	case PORT_C:
	case PORT_D:
		return DP_AUX_CH_CTL(port);
	default:
		MISSING_CASE(port);
		return DP_AUX_CH_CTL(PORT_A);
	}
}

static i915_reg_t skl_aux_data_reg(struct drm_i915_private *dev_priv,
					enum port port, int index)
{
	if (port == PORT_E)
		port = skl_porte_aux_port(dev_priv);

	switch (port) {
	case PORT_A:
	case PORT_B:
	case PORT_C:
	case PORT_D:
		return DP_AUX_CH_DATA(port, index);
	default:
		MISSING_CASE(port);
		return DP_AUX_CH_DATA(PORT_A, index);
	}
}

static i915_reg_t intel_aux_ctl_reg(struct drm_i915_private *dev_priv,
					 enum port port)
{
	if (INTEL_INFO(dev_priv)->gen >= 9)
		return skl_aux_ctl_reg(dev_priv, port);
	else if (HAS_PCH_SPLIT(dev_priv))
		return ilk_aux_ctl_reg(dev_priv, port);
	else
		return g4x_aux_ctl_reg(dev_priv, port);
}

static i915_reg_t intel_aux_data_reg(struct drm_i915_private *dev_priv,
					  enum port port, int index)
{
	if (INTEL_INFO(dev_priv)->gen >= 9)
		return skl_aux_data_reg(dev_priv, port, index);
	else if (HAS_PCH_SPLIT(dev_priv))
		return ilk_aux_data_reg(dev_priv, port, index);
	else
		return g4x_aux_data_reg(dev_priv, port, index);
}

static void intel_aux_reg_init(struct intel_dp *intel_dp)
{
	struct drm_i915_private *dev_priv = to_i915(intel_dp_to_dev(intel_dp));
	enum port port = dp_to_dig_port(intel_dp)->port;
	int i;

	intel_dp->aux_ch_ctl_reg = intel_aux_ctl_reg(dev_priv, port);
	for (i = 0; i < ARRAY_SIZE(intel_dp->aux_ch_data_reg); i++)
		intel_dp->aux_ch_data_reg[i] = intel_aux_data_reg(dev_priv, port, i);
}

static void
intel_dp_aux_fini(struct intel_dp *intel_dp)
{
	drm_dp_aux_unregister(&intel_dp->aux);
	kfree(intel_dp->aux.name);
}

static int
intel_dp_aux_init(struct intel_dp *intel_dp, struct intel_connector *connector)
{
	struct intel_digital_port *intel_dig_port = dp_to_dig_port(intel_dp);
	enum port port = intel_dig_port->port;
	int ret;

	intel_aux_reg_init(intel_dp);

	intel_dp->aux.name = kasprintf(GFP_KERNEL, "DPDDC-%c", port_name(port));
	if (!intel_dp->aux.name)
		return -ENOMEM;

	intel_dp->aux.dev = connector->base.kdev;
	intel_dp->aux.transfer = intel_dp_aux_transfer;

	DRM_DEBUG_KMS("registering %s bus for %s\n",
		      intel_dp->aux.name,
		      connector->base.kdev->kobj.name);

	ret = drm_dp_aux_register(&intel_dp->aux);
	if (ret < 0) {
		DRM_ERROR("drm_dp_aux_register() for %s failed (%d)\n",
			  intel_dp->aux.name, ret);
		kfree(intel_dp->aux.name);
		return ret;
	}

	return 0;
}

static void
intel_dp_connector_unregister(struct intel_connector *intel_connector)
{
	struct intel_dp *intel_dp = intel_attached_dp(&intel_connector->base);

	intel_dp_aux_fini(intel_dp);
	intel_connector_unregister(intel_connector);
}

static int
intel_dp_sink_rates(struct intel_dp *intel_dp, const int **sink_rates)
{
	if (intel_dp->num_sink_rates) {
		*sink_rates = intel_dp->sink_rates;
		return intel_dp->num_sink_rates;
	}

	*sink_rates = default_rates;

	return (intel_dp_max_link_bw(intel_dp) >> 3) + 1;
}

bool intel_dp_source_supports_hbr2(struct intel_dp *intel_dp)
{
	struct intel_digital_port *dig_port = dp_to_dig_port(intel_dp);
	struct drm_device *dev = dig_port->base.base.dev;

	/* WaDisableHBR2:skl */
	if (IS_SKL_REVID(dev, 0, SKL_REVID_B0))
		return false;

	if ((IS_HASWELL(dev) && !IS_HSW_ULX(dev)) || IS_BROADWELL(dev) ||
	    (INTEL_INFO(dev)->gen >= 9))
		return true;
	else
		return false;
}

static int
intel_dp_source_rates(struct intel_dp *intel_dp, const int **source_rates)
{
	struct intel_digital_port *dig_port = dp_to_dig_port(intel_dp);
	struct drm_device *dev = dig_port->base.base.dev;
	int size;

	if (IS_BROXTON(dev)) {
		*source_rates = bxt_rates;
		size = ARRAY_SIZE(bxt_rates);
	} else if (IS_SKYLAKE(dev) || IS_KABYLAKE(dev)) {
		*source_rates = skl_rates;
		size = ARRAY_SIZE(skl_rates);
	} else {
		*source_rates = default_rates;
		size = ARRAY_SIZE(default_rates);
	}

	/* This depends on the fact that 5.4 is last value in the array */
	if (!intel_dp_source_supports_hbr2(intel_dp))
		size--;

	return size;
}

static void
intel_dp_set_clock(struct intel_encoder *encoder,
		   struct intel_crtc_state *pipe_config)
{
	struct drm_device *dev = encoder->base.dev;
	const struct dp_link_dpll *divisor = NULL;
	int i, count = 0;

	if (IS_G4X(dev)) {
		divisor = gen4_dpll;
		count = ARRAY_SIZE(gen4_dpll);
	} else if (HAS_PCH_SPLIT(dev)) {
		divisor = pch_dpll;
		count = ARRAY_SIZE(pch_dpll);
	} else if (IS_CHERRYVIEW(dev)) {
		divisor = chv_dpll;
		count = ARRAY_SIZE(chv_dpll);
	} else if (IS_VALLEYVIEW(dev)) {
		divisor = vlv_dpll;
		count = ARRAY_SIZE(vlv_dpll);
	}

	if (divisor && count) {
		for (i = 0; i < count; i++) {
			if (pipe_config->port_clock == divisor[i].clock) {
				pipe_config->dpll = divisor[i].dpll;
				pipe_config->clock_set = true;
				break;
			}
		}
	}
}

static int intersect_rates(const int *source_rates, int source_len,
			   const int *sink_rates, int sink_len,
			   int *common_rates)
{
	int i = 0, j = 0, k = 0;

	while (i < source_len && j < sink_len) {
		if (source_rates[i] == sink_rates[j]) {
			if (WARN_ON(k >= DP_MAX_SUPPORTED_RATES))
				return k;
			common_rates[k] = source_rates[i];
			++k;
			++i;
			++j;
		} else if (source_rates[i] < sink_rates[j]) {
			++i;
		} else {
			++j;
		}
	}
	return k;
}

static int intel_dp_common_rates(struct intel_dp *intel_dp,
				 int *common_rates)
{
	const int *source_rates, *sink_rates;
	int source_len, sink_len;

	sink_len = intel_dp_sink_rates(intel_dp, &sink_rates);
	source_len = intel_dp_source_rates(intel_dp, &source_rates);

	return intersect_rates(source_rates, source_len,
			       sink_rates, sink_len,
			       common_rates);
}

static void snprintf_int_array(char *str, size_t len,
			       const int *array, int nelem)
{
	int i;

	str[0] = '\0';

	for (i = 0; i < nelem; i++) {
		int r = snprintf(str, len, "%s%d", i ? ", " : "", array[i]);
		if (r >= len)
			return;
		str += r;
		len -= r;
	}
}

static void intel_dp_print_rates(struct intel_dp *intel_dp)
{
	const int *source_rates, *sink_rates;
	int source_len, sink_len, common_len;
	int common_rates[DP_MAX_SUPPORTED_RATES];
	char str[128]; /* FIXME: too big for stack? */

	if ((drm_debug & DRM_UT_KMS) == 0)
		return;

	source_len = intel_dp_source_rates(intel_dp, &source_rates);
	snprintf_int_array(str, sizeof(str), source_rates, source_len);
	DRM_DEBUG_KMS("source rates: %s\n", str);

	sink_len = intel_dp_sink_rates(intel_dp, &sink_rates);
	snprintf_int_array(str, sizeof(str), sink_rates, sink_len);
	DRM_DEBUG_KMS("sink rates: %s\n", str);

	common_len = intel_dp_common_rates(intel_dp, common_rates);
	snprintf_int_array(str, sizeof(str), common_rates, common_len);
	DRM_DEBUG_KMS("common rates: %s\n", str);
}

static int rate_to_index(int find, const int *rates)
{
	int i = 0;

	for (i = 0; i < DP_MAX_SUPPORTED_RATES; ++i)
		if (find == rates[i])
			break;

	return i;
}

int
intel_dp_max_link_rate(struct intel_dp *intel_dp)
{
	int rates[DP_MAX_SUPPORTED_RATES] = {};
	int len;

	len = intel_dp_common_rates(intel_dp, rates);
	if (WARN_ON(len <= 0))
		return 162000;

	return rates[rate_to_index(0, rates) - 1];
}

int intel_dp_rate_select(struct intel_dp *intel_dp, int rate)
{
	return rate_to_index(rate, intel_dp->sink_rates);
}

void intel_dp_compute_rate(struct intel_dp *intel_dp, int port_clock,
			   uint8_t *link_bw, uint8_t *rate_select)
{
	if (intel_dp->num_sink_rates) {
		*link_bw = 0;
		*rate_select =
			intel_dp_rate_select(intel_dp, port_clock);
	} else {
		*link_bw = drm_dp_link_rate_to_bw_code(port_clock);
		*rate_select = 0;
	}
}

bool
intel_dp_compute_config(struct intel_encoder *encoder,
			struct intel_crtc_state *pipe_config)
{
	struct drm_device *dev = encoder->base.dev;
	struct drm_i915_private *dev_priv = dev->dev_private;
	struct drm_display_mode *adjusted_mode = &pipe_config->base.adjusted_mode;
	struct intel_dp *intel_dp = enc_to_intel_dp(&encoder->base);
	enum port port = dp_to_dig_port(intel_dp)->port;
	struct intel_crtc *intel_crtc = to_intel_crtc(pipe_config->base.crtc);
	struct intel_connector *intel_connector = intel_dp->attached_connector;
	int lane_count, clock;
	int min_lane_count = 1;
	int max_lane_count = intel_dp_max_lane_count(intel_dp);
	/* Conveniently, the link BW constants become indices with a shift...*/
	int min_clock = 0;
	int max_clock;
	int bpp, mode_rate;
	int link_avail, link_clock;
	int common_rates[DP_MAX_SUPPORTED_RATES] = {};
	int common_len;
	uint8_t link_bw, rate_select;

	common_len = intel_dp_common_rates(intel_dp, common_rates);

	/* No common link rates between source and sink */
	WARN_ON(common_len <= 0);

	max_clock = common_len - 1;

	if (HAS_PCH_SPLIT(dev) && !HAS_DDI(dev) && port != PORT_A)
		pipe_config->has_pch_encoder = true;

	pipe_config->has_dp_encoder = true;
	pipe_config->has_drrs = false;
	pipe_config->has_audio = intel_dp->has_audio && port != PORT_A;

	if (is_edp(intel_dp) && intel_connector->panel.fixed_mode) {
		intel_fixed_panel_mode(intel_connector->panel.fixed_mode,
				       adjusted_mode);

		if (INTEL_INFO(dev)->gen >= 9) {
			int ret;
			ret = skl_update_scaler_crtc(pipe_config);
			if (ret)
				return ret;
		}

		if (HAS_GMCH_DISPLAY(dev))
			intel_gmch_panel_fitting(intel_crtc, pipe_config,
						 intel_connector->panel.fitting_mode);
		else
			intel_pch_panel_fitting(intel_crtc, pipe_config,
						intel_connector->panel.fitting_mode);
	}

	if (adjusted_mode->flags & DRM_MODE_FLAG_DBLCLK)
		return false;

	DRM_DEBUG_KMS("DP link computation with max lane count %i "
		      "max bw %d pixel clock %iKHz\n",
		      max_lane_count, common_rates[max_clock],
		      adjusted_mode->crtc_clock);

	/* Walk through all bpp values. Luckily they're all nicely spaced with 2
	 * bpc in between. */
	bpp = pipe_config->pipe_bpp;
	if (is_edp(intel_dp)) {

		/* Get bpp from vbt only for panels that dont have bpp in edid */
		if (intel_connector->base.display_info.bpc == 0 &&
			(dev_priv->vbt.edp.bpp && dev_priv->vbt.edp.bpp < bpp)) {
			DRM_DEBUG_KMS("clamping bpp for eDP panel to BIOS-provided %i\n",
				      dev_priv->vbt.edp.bpp);
			bpp = dev_priv->vbt.edp.bpp;
		}

		/*
		 * Use the maximum clock and number of lanes the eDP panel
		 * advertizes being capable of. The panels are generally
		 * designed to support only a single clock and lane
		 * configuration, and typically these values correspond to the
		 * native resolution of the panel.
		 */
		min_lane_count = max_lane_count;
		min_clock = max_clock;
	}

	for (; bpp >= 6*3; bpp -= 2*3) {
		mode_rate = intel_dp_link_required(adjusted_mode->crtc_clock,
						   bpp);

		for (clock = min_clock; clock <= max_clock; clock++) {
			for (lane_count = min_lane_count;
				lane_count <= max_lane_count;
				lane_count <<= 1) {

				link_clock = common_rates[clock];
				link_avail = intel_dp_max_data_rate(link_clock,
								    lane_count);

				if (mode_rate <= link_avail) {
					goto found;
				}
			}
		}
	}

	return false;

found:
	if (intel_dp->color_range_auto) {
		/*
		 * See:
		 * CEA-861-E - 5.1 Default Encoding Parameters
		 * VESA DisplayPort Ver.1.2a - 5.1.1.1 Video Colorimetry
		 */
		pipe_config->limited_color_range =
			bpp != 18 && drm_match_cea_mode(adjusted_mode) > 1;
	} else {
		pipe_config->limited_color_range =
			intel_dp->limited_color_range;
	}

	pipe_config->lane_count = lane_count;

	pipe_config->pipe_bpp = bpp;
	pipe_config->port_clock = common_rates[clock];

	intel_dp_compute_rate(intel_dp, pipe_config->port_clock,
			      &link_bw, &rate_select);

	DRM_DEBUG_KMS("DP link bw %02x rate select %02x lane count %d clock %d bpp %d\n",
		      link_bw, rate_select, pipe_config->lane_count,
		      pipe_config->port_clock, bpp);
	DRM_DEBUG_KMS("DP link bw required %i available %i\n",
		      mode_rate, link_avail);

	intel_link_compute_m_n(bpp, lane_count,
			       adjusted_mode->crtc_clock,
			       pipe_config->port_clock,
			       &pipe_config->dp_m_n);

	if (intel_connector->panel.downclock_mode != NULL &&
		dev_priv->drrs.type == SEAMLESS_DRRS_SUPPORT) {
			pipe_config->has_drrs = true;
			intel_link_compute_m_n(bpp, lane_count,
				intel_connector->panel.downclock_mode->clock,
				pipe_config->port_clock,
				&pipe_config->dp_m2_n2);
	}

	if (!HAS_DDI(dev))
		intel_dp_set_clock(encoder, pipe_config);

	return true;
}

void intel_dp_set_link_params(struct intel_dp *intel_dp,
			      const struct intel_crtc_state *pipe_config)
{
	intel_dp->link_rate = pipe_config->port_clock;
	intel_dp->lane_count = pipe_config->lane_count;
}

static void intel_dp_prepare(struct intel_encoder *encoder)
{
	struct drm_device *dev = encoder->base.dev;
	struct drm_i915_private *dev_priv = dev->dev_private;
	struct intel_dp *intel_dp = enc_to_intel_dp(&encoder->base);
	enum port port = dp_to_dig_port(intel_dp)->port;
	struct intel_crtc *crtc = to_intel_crtc(encoder->base.crtc);
	const struct drm_display_mode *adjusted_mode = &crtc->config->base.adjusted_mode;

	intel_dp_set_link_params(intel_dp, crtc->config);

	/*
	 * There are four kinds of DP registers:
	 *
	 * 	IBX PCH
	 * 	SNB CPU
	 *	IVB CPU
	 * 	CPT PCH
	 *
	 * IBX PCH and CPU are the same for almost everything,
	 * except that the CPU DP PLL is configured in this
	 * register
	 *
	 * CPT PCH is quite different, having many bits moved
	 * to the TRANS_DP_CTL register instead. That
	 * configuration happens (oddly) in ironlake_pch_enable
	 */

	/* Preserve the BIOS-computed detected bit. This is
	 * supposed to be read-only.
	 */
	intel_dp->DP = I915_READ(intel_dp->output_reg) & DP_DETECTED;

	/* Handle DP bits in common between all three register formats */
	intel_dp->DP |= DP_VOLTAGE_0_4 | DP_PRE_EMPHASIS_0;
	intel_dp->DP |= DP_PORT_WIDTH(crtc->config->lane_count);

	/* Split out the IBX/CPU vs CPT settings */

	if (IS_GEN7(dev) && port == PORT_A) {
		if (adjusted_mode->flags & DRM_MODE_FLAG_PHSYNC)
			intel_dp->DP |= DP_SYNC_HS_HIGH;
		if (adjusted_mode->flags & DRM_MODE_FLAG_PVSYNC)
			intel_dp->DP |= DP_SYNC_VS_HIGH;
		intel_dp->DP |= DP_LINK_TRAIN_OFF_CPT;

		if (drm_dp_enhanced_frame_cap(intel_dp->dpcd))
			intel_dp->DP |= DP_ENHANCED_FRAMING;

		intel_dp->DP |= crtc->pipe << 29;
	} else if (HAS_PCH_CPT(dev) && port != PORT_A) {
		u32 trans_dp;

		intel_dp->DP |= DP_LINK_TRAIN_OFF_CPT;

		trans_dp = I915_READ(TRANS_DP_CTL(crtc->pipe));
		if (drm_dp_enhanced_frame_cap(intel_dp->dpcd))
			trans_dp |= TRANS_DP_ENH_FRAMING;
		else
			trans_dp &= ~TRANS_DP_ENH_FRAMING;
		I915_WRITE(TRANS_DP_CTL(crtc->pipe), trans_dp);
	} else {
		if (!HAS_PCH_SPLIT(dev) && !IS_VALLEYVIEW(dev) &&
		    !IS_CHERRYVIEW(dev) && crtc->config->limited_color_range)
			intel_dp->DP |= DP_COLOR_RANGE_16_235;

		if (adjusted_mode->flags & DRM_MODE_FLAG_PHSYNC)
			intel_dp->DP |= DP_SYNC_HS_HIGH;
		if (adjusted_mode->flags & DRM_MODE_FLAG_PVSYNC)
			intel_dp->DP |= DP_SYNC_VS_HIGH;
		intel_dp->DP |= DP_LINK_TRAIN_OFF;

		if (drm_dp_enhanced_frame_cap(intel_dp->dpcd))
			intel_dp->DP |= DP_ENHANCED_FRAMING;

		if (IS_CHERRYVIEW(dev))
			intel_dp->DP |= DP_PIPE_SELECT_CHV(crtc->pipe);
		else if (crtc->pipe == PIPE_B)
			intel_dp->DP |= DP_PIPEB_SELECT;
	}
}

#define IDLE_ON_MASK		(PP_ON | PP_SEQUENCE_MASK | 0                     | PP_SEQUENCE_STATE_MASK)
#define IDLE_ON_VALUE   	(PP_ON | PP_SEQUENCE_NONE | 0                     | PP_SEQUENCE_STATE_ON_IDLE)

#define IDLE_OFF_MASK		(PP_ON | PP_SEQUENCE_MASK | 0                     | 0)
#define IDLE_OFF_VALUE		(0     | PP_SEQUENCE_NONE | 0                     | 0)

#define IDLE_CYCLE_MASK		(PP_ON | PP_SEQUENCE_MASK | PP_CYCLE_DELAY_ACTIVE | PP_SEQUENCE_STATE_MASK)
#define IDLE_CYCLE_VALUE	(0     | PP_SEQUENCE_NONE | 0                     | PP_SEQUENCE_STATE_OFF_IDLE)

static void wait_panel_status(struct intel_dp *intel_dp,
				       u32 mask,
				       u32 value)
{
	struct drm_device *dev = intel_dp_to_dev(intel_dp);
	struct drm_i915_private *dev_priv = dev->dev_private;
	i915_reg_t pp_stat_reg, pp_ctrl_reg;

	lockdep_assert_held(&dev_priv->pps_mutex);

	pp_stat_reg = _pp_stat_reg(intel_dp);
	pp_ctrl_reg = _pp_ctrl_reg(intel_dp);

	DRM_DEBUG_KMS("mask %08x value %08x status %08x control %08x\n",
			mask, value,
			I915_READ(pp_stat_reg),
			I915_READ(pp_ctrl_reg));

	if (_wait_for((I915_READ(pp_stat_reg) & mask) == value,
		      5 * USEC_PER_SEC, 10 * USEC_PER_MSEC))
		DRM_ERROR("Panel status timeout: status %08x control %08x\n",
				I915_READ(pp_stat_reg),
				I915_READ(pp_ctrl_reg));

	DRM_DEBUG_KMS("Wait complete\n");
}

static void wait_panel_on(struct intel_dp *intel_dp)
{
	DRM_DEBUG_KMS("Wait for panel power on\n");
	wait_panel_status(intel_dp, IDLE_ON_MASK, IDLE_ON_VALUE);
}

static void wait_panel_off(struct intel_dp *intel_dp)
{
	DRM_DEBUG_KMS("Wait for panel power off time\n");
	wait_panel_status(intel_dp, IDLE_OFF_MASK, IDLE_OFF_VALUE);
}

static void wait_panel_power_cycle(struct intel_dp *intel_dp)
{
	ktime_t panel_power_on_time;
	s64 panel_power_off_duration;

	DRM_DEBUG_KMS("Wait for panel power cycle\n");

	/* take the difference of currrent time and panel power off time
	 * and then make panel wait for t11_t12 if needed. */
	panel_power_on_time = ktime_get_boottime();
	panel_power_off_duration = ktime_ms_delta(panel_power_on_time, intel_dp->panel_power_off_time);

	/* When we disable the VDD override bit last we have to do the manual
	 * wait. */
	if (panel_power_off_duration < (s64)intel_dp->panel_power_cycle_delay)
		wait_remaining_ms_from_jiffies(jiffies,
				       intel_dp->panel_power_cycle_delay - panel_power_off_duration);

	wait_panel_status(intel_dp, IDLE_CYCLE_MASK, IDLE_CYCLE_VALUE);
}

static void wait_backlight_on(struct intel_dp *intel_dp)
{
	wait_remaining_ms_from_jiffies(intel_dp->last_power_on,
				       intel_dp->backlight_on_delay);
}

static void edp_wait_backlight_off(struct intel_dp *intel_dp)
{
	wait_remaining_ms_from_jiffies(intel_dp->last_backlight_off,
				       intel_dp->backlight_off_delay);
}

/* Read the current pp_control value, unlocking the register if it
 * is locked
 */

static  u32 ironlake_get_pp_control(struct intel_dp *intel_dp)
{
	struct drm_device *dev = intel_dp_to_dev(intel_dp);
	struct drm_i915_private *dev_priv = dev->dev_private;
	u32 control;

	lockdep_assert_held(&dev_priv->pps_mutex);

	control = I915_READ(_pp_ctrl_reg(intel_dp));
	if (!IS_BROXTON(dev)) {
		control &= ~PANEL_UNLOCK_MASK;
		control |= PANEL_UNLOCK_REGS;
	}
	return control;
}

/*
 * Must be paired with edp_panel_vdd_off().
 * Must hold pps_mutex around the whole on/off sequence.
 * Can be nested with intel_edp_panel_vdd_{on,off}() calls.
 */
static bool edp_panel_vdd_on(struct intel_dp *intel_dp)
{
	struct drm_device *dev = intel_dp_to_dev(intel_dp);
	struct intel_digital_port *intel_dig_port = dp_to_dig_port(intel_dp);
	struct intel_encoder *intel_encoder = &intel_dig_port->base;
	struct drm_i915_private *dev_priv = dev->dev_private;
	enum intel_display_power_domain power_domain;
	u32 pp;
	i915_reg_t pp_stat_reg, pp_ctrl_reg;
	bool need_to_disable = !intel_dp->want_panel_vdd;

	lockdep_assert_held(&dev_priv->pps_mutex);

	if (!is_edp(intel_dp))
		return false;

	cancel_delayed_work(&intel_dp->panel_vdd_work);
	intel_dp->want_panel_vdd = true;

	if (edp_have_panel_vdd(intel_dp))
		return need_to_disable;

	power_domain = intel_display_port_aux_power_domain(intel_encoder);
	intel_display_power_get(dev_priv, power_domain);

	DRM_DEBUG_KMS("Turning eDP port %c VDD on\n",
		      port_name(intel_dig_port->port));

	if (!edp_have_panel_power(intel_dp))
		wait_panel_power_cycle(intel_dp);

	pp = ironlake_get_pp_control(intel_dp);
	pp |= EDP_FORCE_VDD;

	pp_stat_reg = _pp_stat_reg(intel_dp);
	pp_ctrl_reg = _pp_ctrl_reg(intel_dp);

	I915_WRITE(pp_ctrl_reg, pp);
	POSTING_READ(pp_ctrl_reg);
	DRM_DEBUG_KMS("PP_STATUS: 0x%08x PP_CONTROL: 0x%08x\n",
			I915_READ(pp_stat_reg), I915_READ(pp_ctrl_reg));
	/*
	 * If the panel wasn't on, delay before accessing aux channel
	 */
	if (!edp_have_panel_power(intel_dp)) {
		DRM_DEBUG_KMS("eDP port %c panel power wasn't enabled\n",
			      port_name(intel_dig_port->port));
		msleep(intel_dp->panel_power_up_delay);
	}

	return need_to_disable;
}

/*
 * Must be paired with intel_edp_panel_vdd_off() or
 * intel_edp_panel_off().
 * Nested calls to these functions are not allowed since
 * we drop the lock. Caller must use some higher level
 * locking to prevent nested calls from other threads.
 */
void intel_edp_panel_vdd_on(struct intel_dp *intel_dp)
{
	bool vdd;

	if (!is_edp(intel_dp))
		return;

	pps_lock(intel_dp);
	vdd = edp_panel_vdd_on(intel_dp);
	pps_unlock(intel_dp);

	I915_STATE_WARN(!vdd, "eDP port %c VDD already requested on\n",
	     port_name(dp_to_dig_port(intel_dp)->port));
}

static void edp_panel_vdd_off_sync(struct intel_dp *intel_dp)
{
	struct drm_device *dev = intel_dp_to_dev(intel_dp);
	struct drm_i915_private *dev_priv = dev->dev_private;
	struct intel_digital_port *intel_dig_port =
		dp_to_dig_port(intel_dp);
	struct intel_encoder *intel_encoder = &intel_dig_port->base;
	enum intel_display_power_domain power_domain;
	u32 pp;
	i915_reg_t pp_stat_reg, pp_ctrl_reg;

	lockdep_assert_held(&dev_priv->pps_mutex);

	WARN_ON(intel_dp->want_panel_vdd);

	if (!edp_have_panel_vdd(intel_dp))
		return;

	DRM_DEBUG_KMS("Turning eDP port %c VDD off\n",
		      port_name(intel_dig_port->port));

	pp = ironlake_get_pp_control(intel_dp);
	pp &= ~EDP_FORCE_VDD;

	pp_ctrl_reg = _pp_ctrl_reg(intel_dp);
	pp_stat_reg = _pp_stat_reg(intel_dp);

	I915_WRITE(pp_ctrl_reg, pp);
	POSTING_READ(pp_ctrl_reg);

	/* Make sure sequencer is idle before allowing subsequent activity */
	DRM_DEBUG_KMS("PP_STATUS: 0x%08x PP_CONTROL: 0x%08x\n",
	I915_READ(pp_stat_reg), I915_READ(pp_ctrl_reg));

	if ((pp & POWER_TARGET_ON) == 0)
		intel_dp->panel_power_off_time = ktime_get_boottime();

	power_domain = intel_display_port_aux_power_domain(intel_encoder);
	intel_display_power_put(dev_priv, power_domain);
}

static void edp_panel_vdd_work(struct work_struct *__work)
{
	struct intel_dp *intel_dp = container_of(to_delayed_work(__work),
						 struct intel_dp, panel_vdd_work);

	pps_lock(intel_dp);
	if (!intel_dp->want_panel_vdd)
		edp_panel_vdd_off_sync(intel_dp);
	pps_unlock(intel_dp);
}

static void edp_panel_vdd_schedule_off(struct intel_dp *intel_dp)
{
	unsigned long delay;

	/*
	 * Queue the timer to fire a long time from now (relative to the power
	 * down delay) to keep the panel power up across a sequence of
	 * operations.
	 */
	delay = msecs_to_jiffies(intel_dp->panel_power_cycle_delay * 5);
	schedule_delayed_work(&intel_dp->panel_vdd_work, delay);
}

/*
 * Must be paired with edp_panel_vdd_on().
 * Must hold pps_mutex around the whole on/off sequence.
 * Can be nested with intel_edp_panel_vdd_{on,off}() calls.
 */
static void edp_panel_vdd_off(struct intel_dp *intel_dp, bool sync)
{
	struct drm_i915_private *dev_priv =
		intel_dp_to_dev(intel_dp)->dev_private;

	lockdep_assert_held(&dev_priv->pps_mutex);

	if (!is_edp(intel_dp))
		return;

	I915_STATE_WARN(!intel_dp->want_panel_vdd, "eDP port %c VDD not forced on",
	     port_name(dp_to_dig_port(intel_dp)->port));

	intel_dp->want_panel_vdd = false;

	if (sync)
		edp_panel_vdd_off_sync(intel_dp);
	else
		edp_panel_vdd_schedule_off(intel_dp);
}

static void edp_panel_on(struct intel_dp *intel_dp)
{
	struct drm_device *dev = intel_dp_to_dev(intel_dp);
	struct drm_i915_private *dev_priv = dev->dev_private;
	u32 pp;
	i915_reg_t pp_ctrl_reg;

	lockdep_assert_held(&dev_priv->pps_mutex);

	if (!is_edp(intel_dp))
		return;

	DRM_DEBUG_KMS("Turn eDP port %c panel power on\n",
		      port_name(dp_to_dig_port(intel_dp)->port));

	if (WARN(edp_have_panel_power(intel_dp),
		 "eDP port %c panel power already on\n",
		 port_name(dp_to_dig_port(intel_dp)->port)))
		return;

	wait_panel_power_cycle(intel_dp);

	pp_ctrl_reg = _pp_ctrl_reg(intel_dp);
	pp = ironlake_get_pp_control(intel_dp);
	if (IS_GEN5(dev)) {
		/* ILK workaround: disable reset around power sequence */
		pp &= ~PANEL_POWER_RESET;
		I915_WRITE(pp_ctrl_reg, pp);
		POSTING_READ(pp_ctrl_reg);
	}

	pp |= POWER_TARGET_ON;
	if (!IS_GEN5(dev))
		pp |= PANEL_POWER_RESET;

	I915_WRITE(pp_ctrl_reg, pp);
	POSTING_READ(pp_ctrl_reg);

	wait_panel_on(intel_dp);
	intel_dp->last_power_on = jiffies;

	if (IS_GEN5(dev)) {
		pp |= PANEL_POWER_RESET; /* restore panel reset bit */
		I915_WRITE(pp_ctrl_reg, pp);
		POSTING_READ(pp_ctrl_reg);
	}
}

void intel_edp_panel_on(struct intel_dp *intel_dp)
{
	if (!is_edp(intel_dp))
		return;

	pps_lock(intel_dp);
	edp_panel_on(intel_dp);
	pps_unlock(intel_dp);
}


static void edp_panel_off(struct intel_dp *intel_dp)
{
	struct intel_digital_port *intel_dig_port = dp_to_dig_port(intel_dp);
	struct intel_encoder *intel_encoder = &intel_dig_port->base;
	struct drm_device *dev = intel_dp_to_dev(intel_dp);
	struct drm_i915_private *dev_priv = dev->dev_private;
	enum intel_display_power_domain power_domain;
	u32 pp;
	i915_reg_t pp_ctrl_reg;

	lockdep_assert_held(&dev_priv->pps_mutex);

	if (!is_edp(intel_dp))
		return;

	DRM_DEBUG_KMS("Turn eDP port %c panel power off\n",
		      port_name(dp_to_dig_port(intel_dp)->port));

	WARN(!intel_dp->want_panel_vdd, "Need eDP port %c VDD to turn off panel\n",
	     port_name(dp_to_dig_port(intel_dp)->port));

	pp = ironlake_get_pp_control(intel_dp);
	/* We need to switch off panel power _and_ force vdd, for otherwise some
	 * panels get very unhappy and cease to work. */
	pp &= ~(POWER_TARGET_ON | PANEL_POWER_RESET | EDP_FORCE_VDD |
		EDP_BLC_ENABLE);

	pp_ctrl_reg = _pp_ctrl_reg(intel_dp);

	intel_dp->want_panel_vdd = false;

	I915_WRITE(pp_ctrl_reg, pp);
	POSTING_READ(pp_ctrl_reg);

	intel_dp->panel_power_off_time = ktime_get_boottime();
	wait_panel_off(intel_dp);

	/* We got a reference when we enabled the VDD. */
	power_domain = intel_display_port_aux_power_domain(intel_encoder);
	intel_display_power_put(dev_priv, power_domain);
}

void intel_edp_panel_off(struct intel_dp *intel_dp)
{
	if (!is_edp(intel_dp))
		return;

	pps_lock(intel_dp);
	edp_panel_off(intel_dp);
	pps_unlock(intel_dp);
}

/* Enable backlight in the panel power control. */
static void _intel_edp_backlight_on(struct intel_dp *intel_dp)
{
	struct intel_digital_port *intel_dig_port = dp_to_dig_port(intel_dp);
	struct drm_device *dev = intel_dig_port->base.base.dev;
	struct drm_i915_private *dev_priv = dev->dev_private;
	u32 pp;
	i915_reg_t pp_ctrl_reg;

	/*
	 * If we enable the backlight right away following a panel power
	 * on, we may see slight flicker as the panel syncs with the eDP
	 * link.  So delay a bit to make sure the image is solid before
	 * allowing it to appear.
	 */
	wait_backlight_on(intel_dp);

	pps_lock(intel_dp);

	pp = ironlake_get_pp_control(intel_dp);
	pp |= EDP_BLC_ENABLE;

	pp_ctrl_reg = _pp_ctrl_reg(intel_dp);

	I915_WRITE(pp_ctrl_reg, pp);
	POSTING_READ(pp_ctrl_reg);

	pps_unlock(intel_dp);
}

/* Enable backlight PWM and backlight PP control. */
void intel_edp_backlight_on(struct intel_dp *intel_dp)
{
	if (!is_edp(intel_dp))
		return;

	DRM_DEBUG_KMS("\n");

	intel_panel_enable_backlight(intel_dp->attached_connector);
	_intel_edp_backlight_on(intel_dp);
}

/* Disable backlight in the panel power control. */
static void _intel_edp_backlight_off(struct intel_dp *intel_dp)
{
	struct drm_device *dev = intel_dp_to_dev(intel_dp);
	struct drm_i915_private *dev_priv = dev->dev_private;
	u32 pp;
	i915_reg_t pp_ctrl_reg;

	if (!is_edp(intel_dp))
		return;

	pps_lock(intel_dp);

	pp = ironlake_get_pp_control(intel_dp);
	pp &= ~EDP_BLC_ENABLE;

	pp_ctrl_reg = _pp_ctrl_reg(intel_dp);

	I915_WRITE(pp_ctrl_reg, pp);
	POSTING_READ(pp_ctrl_reg);

	pps_unlock(intel_dp);

	intel_dp->last_backlight_off = jiffies;
	edp_wait_backlight_off(intel_dp);
}

/* Disable backlight PP control and backlight PWM. */
void intel_edp_backlight_off(struct intel_dp *intel_dp)
{
	if (!is_edp(intel_dp))
		return;

	DRM_DEBUG_KMS("\n");

	_intel_edp_backlight_off(intel_dp);
	intel_panel_disable_backlight(intel_dp->attached_connector);
}

/*
 * Hook for controlling the panel power control backlight through the bl_power
 * sysfs attribute. Take care to handle multiple calls.
 */
static void intel_edp_backlight_power(struct intel_connector *connector,
				      bool enable)
{
	struct intel_dp *intel_dp = intel_attached_dp(&connector->base);
	bool is_enabled;

	pps_lock(intel_dp);
	is_enabled = ironlake_get_pp_control(intel_dp) & EDP_BLC_ENABLE;
	pps_unlock(intel_dp);

	if (is_enabled == enable)
		return;

	DRM_DEBUG_KMS("panel power control backlight %s\n",
		      enable ? "enable" : "disable");

	if (enable)
		_intel_edp_backlight_on(intel_dp);
	else
		_intel_edp_backlight_off(intel_dp);
}

static void assert_dp_port(struct intel_dp *intel_dp, bool state)
{
	struct intel_digital_port *dig_port = dp_to_dig_port(intel_dp);
	struct drm_i915_private *dev_priv = to_i915(dig_port->base.base.dev);
	bool cur_state = I915_READ(intel_dp->output_reg) & DP_PORT_EN;

	I915_STATE_WARN(cur_state != state,
			"DP port %c state assertion failure (expected %s, current %s)\n",
			port_name(dig_port->port),
			onoff(state), onoff(cur_state));
}
#define assert_dp_port_disabled(d) assert_dp_port((d), false)

static void assert_edp_pll(struct drm_i915_private *dev_priv, bool state)
{
	bool cur_state = I915_READ(DP_A) & DP_PLL_ENABLE;

	I915_STATE_WARN(cur_state != state,
			"eDP PLL state assertion failure (expected %s, current %s)\n",
			onoff(state), onoff(cur_state));
}
#define assert_edp_pll_enabled(d) assert_edp_pll((d), true)
#define assert_edp_pll_disabled(d) assert_edp_pll((d), false)

static void ironlake_edp_pll_on(struct intel_dp *intel_dp)
{
	struct intel_digital_port *intel_dig_port = dp_to_dig_port(intel_dp);
	struct intel_crtc *crtc = to_intel_crtc(intel_dig_port->base.base.crtc);
	struct drm_i915_private *dev_priv = to_i915(crtc->base.dev);

	assert_pipe_disabled(dev_priv, crtc->pipe);
	assert_dp_port_disabled(intel_dp);
	assert_edp_pll_disabled(dev_priv);

	DRM_DEBUG_KMS("enabling eDP PLL for clock %d\n",
		      crtc->config->port_clock);

	intel_dp->DP &= ~DP_PLL_FREQ_MASK;

	if (crtc->config->port_clock == 162000)
		intel_dp->DP |= DP_PLL_FREQ_162MHZ;
	else
		intel_dp->DP |= DP_PLL_FREQ_270MHZ;

	I915_WRITE(DP_A, intel_dp->DP);
	POSTING_READ(DP_A);
	udelay(500);

	/*
	 * [DevILK] Work around required when enabling DP PLL
	 * while a pipe is enabled going to FDI:
	 * 1. Wait for the start of vertical blank on the enabled pipe going to FDI
	 * 2. Program DP PLL enable
	 */
	if (IS_GEN5(dev_priv))
		intel_wait_for_vblank_if_active(dev_priv->dev, !crtc->pipe);

	intel_dp->DP |= DP_PLL_ENABLE;

	I915_WRITE(DP_A, intel_dp->DP);
	POSTING_READ(DP_A);
	udelay(200);
}

static void ironlake_edp_pll_off(struct intel_dp *intel_dp)
{
	struct intel_digital_port *intel_dig_port = dp_to_dig_port(intel_dp);
	struct intel_crtc *crtc = to_intel_crtc(intel_dig_port->base.base.crtc);
	struct drm_i915_private *dev_priv = to_i915(crtc->base.dev);

	assert_pipe_disabled(dev_priv, crtc->pipe);
	assert_dp_port_disabled(intel_dp);
	assert_edp_pll_enabled(dev_priv);

	DRM_DEBUG_KMS("disabling eDP PLL\n");

	intel_dp->DP &= ~DP_PLL_ENABLE;

	I915_WRITE(DP_A, intel_dp->DP);
	POSTING_READ(DP_A);
	udelay(200);
}

/* If the sink supports it, try to set the power state appropriately */
void intel_dp_sink_dpms(struct intel_dp *intel_dp, int mode)
{
	int ret, i;

	/* Should have a valid DPCD by this point */
	if (intel_dp->dpcd[DP_DPCD_REV] < 0x11)
		return;

	if (mode != DRM_MODE_DPMS_ON) {
		ret = drm_dp_dpcd_writeb(&intel_dp->aux, DP_SET_POWER,
					 DP_SET_POWER_D3);
	} else {
		/*
		 * When turning on, we need to retry for 1ms to give the sink
		 * time to wake up.
		 */
		for (i = 0; i < 3; i++) {
			ret = drm_dp_dpcd_writeb(&intel_dp->aux, DP_SET_POWER,
						 DP_SET_POWER_D0);
			if (ret == 1)
				break;
			msleep(1);
		}
	}

	if (ret != 1)
		DRM_DEBUG_KMS("failed to %s sink power state\n",
			      mode == DRM_MODE_DPMS_ON ? "enable" : "disable");
}

static bool intel_dp_get_hw_state(struct intel_encoder *encoder,
				  enum pipe *pipe)
{
	struct intel_dp *intel_dp = enc_to_intel_dp(&encoder->base);
	enum port port = dp_to_dig_port(intel_dp)->port;
	struct drm_device *dev = encoder->base.dev;
	struct drm_i915_private *dev_priv = dev->dev_private;
	enum intel_display_power_domain power_domain;
	u32 tmp;
	bool ret;

	power_domain = intel_display_port_power_domain(encoder);
	if (!intel_display_power_get_if_enabled(dev_priv, power_domain))
		return false;

	ret = false;

	tmp = I915_READ(intel_dp->output_reg);

	if (!(tmp & DP_PORT_EN))
		goto out;

	if (IS_GEN7(dev) && port == PORT_A) {
		*pipe = PORT_TO_PIPE_CPT(tmp);
	} else if (HAS_PCH_CPT(dev) && port != PORT_A) {
		enum pipe p;

		for_each_pipe(dev_priv, p) {
			u32 trans_dp = I915_READ(TRANS_DP_CTL(p));
			if (TRANS_DP_PIPE_TO_PORT(trans_dp) == port) {
				*pipe = p;
				ret = true;

				goto out;
			}
		}

		DRM_DEBUG_KMS("No pipe for dp port 0x%x found\n",
			      i915_mmio_reg_offset(intel_dp->output_reg));
	} else if (IS_CHERRYVIEW(dev)) {
		*pipe = DP_PORT_TO_PIPE_CHV(tmp);
	} else {
		*pipe = PORT_TO_PIPE(tmp);
	}

	ret = true;

out:
	intel_display_power_put(dev_priv, power_domain);

	return ret;
}

static void intel_dp_get_config(struct intel_encoder *encoder,
				struct intel_crtc_state *pipe_config)
{
	struct intel_dp *intel_dp = enc_to_intel_dp(&encoder->base);
	u32 tmp, flags = 0;
	struct drm_device *dev = encoder->base.dev;
	struct drm_i915_private *dev_priv = dev->dev_private;
	enum port port = dp_to_dig_port(intel_dp)->port;
	struct intel_crtc *crtc = to_intel_crtc(encoder->base.crtc);

	tmp = I915_READ(intel_dp->output_reg);

	pipe_config->has_audio = tmp & DP_AUDIO_OUTPUT_ENABLE && port != PORT_A;

	if (HAS_PCH_CPT(dev) && port != PORT_A) {
		u32 trans_dp = I915_READ(TRANS_DP_CTL(crtc->pipe));

		if (trans_dp & TRANS_DP_HSYNC_ACTIVE_HIGH)
			flags |= DRM_MODE_FLAG_PHSYNC;
		else
			flags |= DRM_MODE_FLAG_NHSYNC;

		if (trans_dp & TRANS_DP_VSYNC_ACTIVE_HIGH)
			flags |= DRM_MODE_FLAG_PVSYNC;
		else
			flags |= DRM_MODE_FLAG_NVSYNC;
	} else {
		if (tmp & DP_SYNC_HS_HIGH)
			flags |= DRM_MODE_FLAG_PHSYNC;
		else
			flags |= DRM_MODE_FLAG_NHSYNC;

		if (tmp & DP_SYNC_VS_HIGH)
			flags |= DRM_MODE_FLAG_PVSYNC;
		else
			flags |= DRM_MODE_FLAG_NVSYNC;
	}

	pipe_config->base.adjusted_mode.flags |= flags;

	if (!HAS_PCH_SPLIT(dev) && !IS_VALLEYVIEW(dev) &&
	    !IS_CHERRYVIEW(dev) && tmp & DP_COLOR_RANGE_16_235)
		pipe_config->limited_color_range = true;

	pipe_config->has_dp_encoder = true;

	pipe_config->lane_count =
		((tmp & DP_PORT_WIDTH_MASK) >> DP_PORT_WIDTH_SHIFT) + 1;

	intel_dp_get_m_n(crtc, pipe_config);

	if (port == PORT_A) {
		if ((I915_READ(DP_A) & DP_PLL_FREQ_MASK) == DP_PLL_FREQ_162MHZ)
			pipe_config->port_clock = 162000;
		else
			pipe_config->port_clock = 270000;
	}

	pipe_config->base.adjusted_mode.crtc_clock =
		intel_dotclock_calculate(pipe_config->port_clock,
					 &pipe_config->dp_m_n);

	if (is_edp(intel_dp) && dev_priv->vbt.edp.bpp &&
	    pipe_config->pipe_bpp > dev_priv->vbt.edp.bpp) {
		/*
		 * This is a big fat ugly hack.
		 *
		 * Some machines in UEFI boot mode provide us a VBT that has 18
		 * bpp and 1.62 GHz link bandwidth for eDP, which for reasons
		 * unknown we fail to light up. Yet the same BIOS boots up with
		 * 24 bpp and 2.7 GHz link. Use the same bpp as the BIOS uses as
		 * max, not what it tells us to use.
		 *
		 * Note: This will still be broken if the eDP panel is not lit
		 * up by the BIOS, and thus we can't get the mode at module
		 * load.
		 */
		DRM_DEBUG_KMS("pipe has %d bpp for eDP panel, overriding BIOS-provided max %d bpp\n",
			      pipe_config->pipe_bpp, dev_priv->vbt.edp.bpp);
		dev_priv->vbt.edp.bpp = pipe_config->pipe_bpp;
	}
}

static void intel_disable_dp(struct intel_encoder *encoder)
{
	struct intel_dp *intel_dp = enc_to_intel_dp(&encoder->base);
	struct drm_device *dev = encoder->base.dev;
	struct intel_crtc *crtc = to_intel_crtc(encoder->base.crtc);

	if (crtc->config->has_audio)
		intel_audio_codec_disable(encoder);

	if (HAS_PSR(dev) && !HAS_DDI(dev))
		intel_psr_disable(intel_dp);

	/* Make sure the panel is off before trying to change the mode. But also
	 * ensure that we have vdd while we switch off the panel. */
	intel_edp_panel_vdd_on(intel_dp);
	intel_edp_backlight_off(intel_dp);
	intel_dp_sink_dpms(intel_dp, DRM_MODE_DPMS_OFF);
	intel_edp_panel_off(intel_dp);

	/* disable the port before the pipe on g4x */
	if (INTEL_INFO(dev)->gen < 5)
		intel_dp_link_down(intel_dp);
}

static void ilk_post_disable_dp(struct intel_encoder *encoder)
{
	struct intel_dp *intel_dp = enc_to_intel_dp(&encoder->base);
	enum port port = dp_to_dig_port(intel_dp)->port;

	intel_dp_link_down(intel_dp);

	/* Only ilk+ has port A */
	if (port == PORT_A)
		ironlake_edp_pll_off(intel_dp);
}

static void vlv_post_disable_dp(struct intel_encoder *encoder)
{
	struct intel_dp *intel_dp = enc_to_intel_dp(&encoder->base);

	intel_dp_link_down(intel_dp);
}

static void chv_data_lane_soft_reset(struct intel_encoder *encoder,
				     bool reset)
{
	struct drm_i915_private *dev_priv = to_i915(encoder->base.dev);
	enum dpio_channel ch = vlv_dport_to_channel(enc_to_dig_port(&encoder->base));
	struct intel_crtc *crtc = to_intel_crtc(encoder->base.crtc);
	enum pipe pipe = crtc->pipe;
	uint32_t val;

	val = vlv_dpio_read(dev_priv, pipe, VLV_PCS01_DW0(ch));
	if (reset)
		val &= ~(DPIO_PCS_TX_LANE2_RESET | DPIO_PCS_TX_LANE1_RESET);
	else
		val |= DPIO_PCS_TX_LANE2_RESET | DPIO_PCS_TX_LANE1_RESET;
	vlv_dpio_write(dev_priv, pipe, VLV_PCS01_DW0(ch), val);

	if (crtc->config->lane_count > 2) {
		val = vlv_dpio_read(dev_priv, pipe, VLV_PCS23_DW0(ch));
		if (reset)
			val &= ~(DPIO_PCS_TX_LANE2_RESET | DPIO_PCS_TX_LANE1_RESET);
		else
			val |= DPIO_PCS_TX_LANE2_RESET | DPIO_PCS_TX_LANE1_RESET;
		vlv_dpio_write(dev_priv, pipe, VLV_PCS23_DW0(ch), val);
	}

	val = vlv_dpio_read(dev_priv, pipe, VLV_PCS01_DW1(ch));
	val |= CHV_PCS_REQ_SOFTRESET_EN;
	if (reset)
		val &= ~DPIO_PCS_CLK_SOFT_RESET;
	else
		val |= DPIO_PCS_CLK_SOFT_RESET;
	vlv_dpio_write(dev_priv, pipe, VLV_PCS01_DW1(ch), val);

	if (crtc->config->lane_count > 2) {
		val = vlv_dpio_read(dev_priv, pipe, VLV_PCS23_DW1(ch));
		val |= CHV_PCS_REQ_SOFTRESET_EN;
		if (reset)
			val &= ~DPIO_PCS_CLK_SOFT_RESET;
		else
			val |= DPIO_PCS_CLK_SOFT_RESET;
		vlv_dpio_write(dev_priv, pipe, VLV_PCS23_DW1(ch), val);
	}
}

static void chv_post_disable_dp(struct intel_encoder *encoder)
{
	struct intel_dp *intel_dp = enc_to_intel_dp(&encoder->base);
	struct drm_device *dev = encoder->base.dev;
	struct drm_i915_private *dev_priv = dev->dev_private;

	intel_dp_link_down(intel_dp);

	mutex_lock(&dev_priv->sb_lock);

	/* Assert data lane reset */
	chv_data_lane_soft_reset(encoder, true);

	mutex_unlock(&dev_priv->sb_lock);
}

static void
_intel_dp_set_link_train(struct intel_dp *intel_dp,
			 uint32_t *DP,
			 uint8_t dp_train_pat)
{
	struct intel_digital_port *intel_dig_port = dp_to_dig_port(intel_dp);
	struct drm_device *dev = intel_dig_port->base.base.dev;
	struct drm_i915_private *dev_priv = dev->dev_private;
	enum port port = intel_dig_port->port;

	if (HAS_DDI(dev)) {
		uint32_t temp = I915_READ(DP_TP_CTL(port));

		if (dp_train_pat & DP_LINK_SCRAMBLING_DISABLE)
			temp |= DP_TP_CTL_SCRAMBLE_DISABLE;
		else
			temp &= ~DP_TP_CTL_SCRAMBLE_DISABLE;

		temp &= ~DP_TP_CTL_LINK_TRAIN_MASK;
		switch (dp_train_pat & DP_TRAINING_PATTERN_MASK) {
		case DP_TRAINING_PATTERN_DISABLE:
			temp |= DP_TP_CTL_LINK_TRAIN_NORMAL;

			break;
		case DP_TRAINING_PATTERN_1:
			temp |= DP_TP_CTL_LINK_TRAIN_PAT1;
			break;
		case DP_TRAINING_PATTERN_2:
			temp |= DP_TP_CTL_LINK_TRAIN_PAT2;
			break;
		case DP_TRAINING_PATTERN_3:
			temp |= DP_TP_CTL_LINK_TRAIN_PAT3;
			break;
		}
		I915_WRITE(DP_TP_CTL(port), temp);

	} else if ((IS_GEN7(dev) && port == PORT_A) ||
		   (HAS_PCH_CPT(dev) && port != PORT_A)) {
		*DP &= ~DP_LINK_TRAIN_MASK_CPT;

		switch (dp_train_pat & DP_TRAINING_PATTERN_MASK) {
		case DP_TRAINING_PATTERN_DISABLE:
			*DP |= DP_LINK_TRAIN_OFF_CPT;
			break;
		case DP_TRAINING_PATTERN_1:
			*DP |= DP_LINK_TRAIN_PAT_1_CPT;
			break;
		case DP_TRAINING_PATTERN_2:
			*DP |= DP_LINK_TRAIN_PAT_2_CPT;
			break;
		case DP_TRAINING_PATTERN_3:
			DRM_ERROR("DP training pattern 3 not supported\n");
			*DP |= DP_LINK_TRAIN_PAT_2_CPT;
			break;
		}

	} else {
		if (IS_CHERRYVIEW(dev))
			*DP &= ~DP_LINK_TRAIN_MASK_CHV;
		else
			*DP &= ~DP_LINK_TRAIN_MASK;

		switch (dp_train_pat & DP_TRAINING_PATTERN_MASK) {
		case DP_TRAINING_PATTERN_DISABLE:
			*DP |= DP_LINK_TRAIN_OFF;
			break;
		case DP_TRAINING_PATTERN_1:
			*DP |= DP_LINK_TRAIN_PAT_1;
			break;
		case DP_TRAINING_PATTERN_2:
			*DP |= DP_LINK_TRAIN_PAT_2;
			break;
		case DP_TRAINING_PATTERN_3:
			if (IS_CHERRYVIEW(dev)) {
				*DP |= DP_LINK_TRAIN_PAT_3_CHV;
			} else {
				DRM_ERROR("DP training pattern 3 not supported\n");
				*DP |= DP_LINK_TRAIN_PAT_2;
			}
			break;
		}
	}
}

static void intel_dp_enable_port(struct intel_dp *intel_dp)
{
	struct drm_device *dev = intel_dp_to_dev(intel_dp);
	struct drm_i915_private *dev_priv = dev->dev_private;
	struct intel_crtc *crtc =
		to_intel_crtc(dp_to_dig_port(intel_dp)->base.base.crtc);

	/* enable with pattern 1 (as per spec) */
	_intel_dp_set_link_train(intel_dp, &intel_dp->DP,
				 DP_TRAINING_PATTERN_1);

	I915_WRITE(intel_dp->output_reg, intel_dp->DP);
	POSTING_READ(intel_dp->output_reg);

	/*
	 * Magic for VLV/CHV. We _must_ first set up the register
	 * without actually enabling the port, and then do another
	 * write to enable the port. Otherwise link training will
	 * fail when the power sequencer is freshly used for this port.
	 */
	intel_dp->DP |= DP_PORT_EN;
	if (crtc->config->has_audio)
		intel_dp->DP |= DP_AUDIO_OUTPUT_ENABLE;

	I915_WRITE(intel_dp->output_reg, intel_dp->DP);
	POSTING_READ(intel_dp->output_reg);
}

static void intel_enable_dp(struct intel_encoder *encoder)
{
	struct intel_dp *intel_dp = enc_to_intel_dp(&encoder->base);
	struct drm_device *dev = encoder->base.dev;
	struct drm_i915_private *dev_priv = dev->dev_private;
	struct intel_crtc *crtc = to_intel_crtc(encoder->base.crtc);
	uint32_t dp_reg = I915_READ(intel_dp->output_reg);
	enum pipe pipe = crtc->pipe;

	if (WARN_ON(dp_reg & DP_PORT_EN))
		return;

	pps_lock(intel_dp);

	if (IS_VALLEYVIEW(dev) || IS_CHERRYVIEW(dev))
		vlv_init_panel_power_sequencer(intel_dp);

	intel_dp_enable_port(intel_dp);

	edp_panel_vdd_on(intel_dp);
	edp_panel_on(intel_dp);
	edp_panel_vdd_off(intel_dp, true);

	pps_unlock(intel_dp);

	if (IS_VALLEYVIEW(dev) || IS_CHERRYVIEW(dev)) {
		unsigned int lane_mask = 0x0;

		if (IS_CHERRYVIEW(dev))
			lane_mask = intel_dp_unused_lane_mask(crtc->config->lane_count);

		vlv_wait_port_ready(dev_priv, dp_to_dig_port(intel_dp),
				    lane_mask);
	}

	intel_dp_sink_dpms(intel_dp, DRM_MODE_DPMS_ON);
	intel_dp_start_link_train(intel_dp);
	intel_dp_stop_link_train(intel_dp);

	if (crtc->config->has_audio) {
		DRM_DEBUG_DRIVER("Enabling DP audio on pipe %c\n",
				 pipe_name(pipe));
		intel_audio_codec_enable(encoder);
	}
}

static void g4x_enable_dp(struct intel_encoder *encoder)
{
	struct intel_dp *intel_dp = enc_to_intel_dp(&encoder->base);

	intel_enable_dp(encoder);
	intel_edp_backlight_on(intel_dp);
}

static void vlv_enable_dp(struct intel_encoder *encoder)
{
	struct intel_dp *intel_dp = enc_to_intel_dp(&encoder->base);

	intel_edp_backlight_on(intel_dp);
	intel_psr_enable(intel_dp);
}

static void g4x_pre_enable_dp(struct intel_encoder *encoder)
{
	struct intel_dp *intel_dp = enc_to_intel_dp(&encoder->base);
	enum port port = dp_to_dig_port(intel_dp)->port;

	intel_dp_prepare(encoder);

	/* Only ilk+ has port A */
	if (port == PORT_A)
		ironlake_edp_pll_on(intel_dp);
}

static void vlv_detach_power_sequencer(struct intel_dp *intel_dp)
{
	struct intel_digital_port *intel_dig_port = dp_to_dig_port(intel_dp);
	struct drm_i915_private *dev_priv = intel_dig_port->base.base.dev->dev_private;
	enum pipe pipe = intel_dp->pps_pipe;
	i915_reg_t pp_on_reg = VLV_PIPE_PP_ON_DELAYS(pipe);

	edp_panel_vdd_off_sync(intel_dp);

	/*
	 * VLV seems to get confused when multiple power seqeuencers
	 * have the same port selected (even if only one has power/vdd
	 * enabled). The failure manifests as vlv_wait_port_ready() failing
	 * CHV on the other hand doesn't seem to mind having the same port
	 * selected in multiple power seqeuencers, but let's clear the
	 * port select always when logically disconnecting a power sequencer
	 * from a port.
	 */
	DRM_DEBUG_KMS("detaching pipe %c power sequencer from port %c\n",
		      pipe_name(pipe), port_name(intel_dig_port->port));
	I915_WRITE(pp_on_reg, 0);
	POSTING_READ(pp_on_reg);

	intel_dp->pps_pipe = INVALID_PIPE;
}

static void vlv_steal_power_sequencer(struct drm_device *dev,
				      enum pipe pipe)
{
	struct drm_i915_private *dev_priv = dev->dev_private;
	struct intel_encoder *encoder;

	lockdep_assert_held(&dev_priv->pps_mutex);

	if (WARN_ON(pipe != PIPE_A && pipe != PIPE_B))
		return;

	for_each_intel_encoder(dev, encoder) {
		struct intel_dp *intel_dp;
		enum port port;

		if (encoder->type != INTEL_OUTPUT_EDP)
			continue;

		intel_dp = enc_to_intel_dp(&encoder->base);
		port = dp_to_dig_port(intel_dp)->port;

		if (intel_dp->pps_pipe != pipe)
			continue;

		DRM_DEBUG_KMS("stealing pipe %c power sequencer from port %c\n",
			      pipe_name(pipe), port_name(port));

		WARN(encoder->base.crtc,
		     "stealing pipe %c power sequencer from active eDP port %c\n",
		     pipe_name(pipe), port_name(port));

		/* make sure vdd is off before we steal it */
		vlv_detach_power_sequencer(intel_dp);
	}
}

static void vlv_init_panel_power_sequencer(struct intel_dp *intel_dp)
{
	struct intel_digital_port *intel_dig_port = dp_to_dig_port(intel_dp);
	struct intel_encoder *encoder = &intel_dig_port->base;
	struct drm_device *dev = encoder->base.dev;
	struct drm_i915_private *dev_priv = dev->dev_private;
	struct intel_crtc *crtc = to_intel_crtc(encoder->base.crtc);

	lockdep_assert_held(&dev_priv->pps_mutex);

	if (!is_edp(intel_dp))
		return;

	if (intel_dp->pps_pipe == crtc->pipe)
		return;

	/*
	 * If another power sequencer was being used on this
	 * port previously make sure to turn off vdd there while
	 * we still have control of it.
	 */
	if (intel_dp->pps_pipe != INVALID_PIPE)
		vlv_detach_power_sequencer(intel_dp);

	/*
	 * We may be stealing the power
	 * sequencer from another port.
	 */
	vlv_steal_power_sequencer(dev, crtc->pipe);

	/* now it's all ours */
	intel_dp->pps_pipe = crtc->pipe;

	DRM_DEBUG_KMS("initializing pipe %c power sequencer for port %c\n",
		      pipe_name(intel_dp->pps_pipe), port_name(intel_dig_port->port));

	/* init power sequencer on this pipe and port */
	intel_dp_init_panel_power_sequencer(dev, intel_dp);
	intel_dp_init_panel_power_sequencer_registers(dev, intel_dp);
}

static void vlv_pre_enable_dp(struct intel_encoder *encoder)
{
	struct intel_dp *intel_dp = enc_to_intel_dp(&encoder->base);
	struct intel_digital_port *dport = dp_to_dig_port(intel_dp);
	struct drm_device *dev = encoder->base.dev;
	struct drm_i915_private *dev_priv = dev->dev_private;
	struct intel_crtc *intel_crtc = to_intel_crtc(encoder->base.crtc);
	enum dpio_channel port = vlv_dport_to_channel(dport);
	int pipe = intel_crtc->pipe;
	u32 val;

	mutex_lock(&dev_priv->sb_lock);

	val = vlv_dpio_read(dev_priv, pipe, VLV_PCS01_DW8(port));
	val = 0;
	if (pipe)
		val |= (1<<21);
	else
		val &= ~(1<<21);
	val |= 0x001000c4;
	vlv_dpio_write(dev_priv, pipe, VLV_PCS_DW8(port), val);
	vlv_dpio_write(dev_priv, pipe, VLV_PCS_DW14(port), 0x00760018);
	vlv_dpio_write(dev_priv, pipe, VLV_PCS_DW23(port), 0x00400888);

	mutex_unlock(&dev_priv->sb_lock);

	intel_enable_dp(encoder);
}

static void vlv_dp_pre_pll_enable(struct intel_encoder *encoder)
{
	struct intel_digital_port *dport = enc_to_dig_port(&encoder->base);
	struct drm_device *dev = encoder->base.dev;
	struct drm_i915_private *dev_priv = dev->dev_private;
	struct intel_crtc *intel_crtc =
		to_intel_crtc(encoder->base.crtc);
	enum dpio_channel port = vlv_dport_to_channel(dport);
	int pipe = intel_crtc->pipe;

	intel_dp_prepare(encoder);

	/* Program Tx lane resets to default */
	mutex_lock(&dev_priv->sb_lock);
	vlv_dpio_write(dev_priv, pipe, VLV_PCS_DW0(port),
			 DPIO_PCS_TX_LANE2_RESET |
			 DPIO_PCS_TX_LANE1_RESET);
	vlv_dpio_write(dev_priv, pipe, VLV_PCS_DW1(port),
			 DPIO_PCS_CLK_CRI_RXEB_EIOS_EN |
			 DPIO_PCS_CLK_CRI_RXDIGFILTSG_EN |
			 (1<<DPIO_PCS_CLK_DATAWIDTH_SHIFT) |
				 DPIO_PCS_CLK_SOFT_RESET);

	/* Fix up inter-pair skew failure */
	vlv_dpio_write(dev_priv, pipe, VLV_PCS_DW12(port), 0x00750f00);
	vlv_dpio_write(dev_priv, pipe, VLV_TX_DW11(port), 0x00001500);
	vlv_dpio_write(dev_priv, pipe, VLV_TX_DW14(port), 0x40400000);
	mutex_unlock(&dev_priv->sb_lock);
}

static void chv_pre_enable_dp(struct intel_encoder *encoder)
{
	struct intel_dp *intel_dp = enc_to_intel_dp(&encoder->base);
	struct intel_digital_port *dport = dp_to_dig_port(intel_dp);
	struct drm_device *dev = encoder->base.dev;
	struct drm_i915_private *dev_priv = dev->dev_private;
	struct intel_crtc *intel_crtc =
		to_intel_crtc(encoder->base.crtc);
	enum dpio_channel ch = vlv_dport_to_channel(dport);
	int pipe = intel_crtc->pipe;
	int data, i, stagger;
	u32 val;

	mutex_lock(&dev_priv->sb_lock);

	/* allow hardware to manage TX FIFO reset source */
	val = vlv_dpio_read(dev_priv, pipe, VLV_PCS01_DW11(ch));
	val &= ~DPIO_LANEDESKEW_STRAP_OVRD;
	vlv_dpio_write(dev_priv, pipe, VLV_PCS01_DW11(ch), val);

	if (intel_crtc->config->lane_count > 2) {
		val = vlv_dpio_read(dev_priv, pipe, VLV_PCS23_DW11(ch));
		val &= ~DPIO_LANEDESKEW_STRAP_OVRD;
		vlv_dpio_write(dev_priv, pipe, VLV_PCS23_DW11(ch), val);
	}

	/* Program Tx lane latency optimal setting*/
	for (i = 0; i < intel_crtc->config->lane_count; i++) {
		/* Set the upar bit */
		if (intel_crtc->config->lane_count == 1)
			data = 0x0;
		else
			data = (i == 1) ? 0x0 : 0x1;
		vlv_dpio_write(dev_priv, pipe, CHV_TX_DW14(ch, i),
				data << DPIO_UPAR_SHIFT);
	}

	/* Data lane stagger programming */
	if (intel_crtc->config->port_clock > 270000)
		stagger = 0x18;
	else if (intel_crtc->config->port_clock > 135000)
		stagger = 0xd;
	else if (intel_crtc->config->port_clock > 67500)
		stagger = 0x7;
	else if (intel_crtc->config->port_clock > 33750)
		stagger = 0x4;
	else
		stagger = 0x2;

	val = vlv_dpio_read(dev_priv, pipe, VLV_PCS01_DW11(ch));
	val |= DPIO_TX2_STAGGER_MASK(0x1f);
	vlv_dpio_write(dev_priv, pipe, VLV_PCS01_DW11(ch), val);

	if (intel_crtc->config->lane_count > 2) {
		val = vlv_dpio_read(dev_priv, pipe, VLV_PCS23_DW11(ch));
		val |= DPIO_TX2_STAGGER_MASK(0x1f);
		vlv_dpio_write(dev_priv, pipe, VLV_PCS23_DW11(ch), val);
	}

	vlv_dpio_write(dev_priv, pipe, VLV_PCS01_DW12(ch),
		       DPIO_LANESTAGGER_STRAP(stagger) |
		       DPIO_LANESTAGGER_STRAP_OVRD |
		       DPIO_TX1_STAGGER_MASK(0x1f) |
		       DPIO_TX1_STAGGER_MULT(6) |
		       DPIO_TX2_STAGGER_MULT(0));

	if (intel_crtc->config->lane_count > 2) {
		vlv_dpio_write(dev_priv, pipe, VLV_PCS23_DW12(ch),
			       DPIO_LANESTAGGER_STRAP(stagger) |
			       DPIO_LANESTAGGER_STRAP_OVRD |
			       DPIO_TX1_STAGGER_MASK(0x1f) |
			       DPIO_TX1_STAGGER_MULT(7) |
			       DPIO_TX2_STAGGER_MULT(5));
	}

	/* Deassert data lane reset */
	chv_data_lane_soft_reset(encoder, false);

	mutex_unlock(&dev_priv->sb_lock);

	intel_enable_dp(encoder);

	/* Second common lane will stay alive on its own now */
	if (dport->release_cl2_override) {
		chv_phy_powergate_ch(dev_priv, DPIO_PHY0, DPIO_CH1, false);
		dport->release_cl2_override = false;
	}
}

static void chv_dp_pre_pll_enable(struct intel_encoder *encoder)
{
	struct intel_digital_port *dport = enc_to_dig_port(&encoder->base);
	struct drm_device *dev = encoder->base.dev;
	struct drm_i915_private *dev_priv = dev->dev_private;
	struct intel_crtc *intel_crtc =
		to_intel_crtc(encoder->base.crtc);
	enum dpio_channel ch = vlv_dport_to_channel(dport);
	enum pipe pipe = intel_crtc->pipe;
	unsigned int lane_mask =
		intel_dp_unused_lane_mask(intel_crtc->config->lane_count);
	u32 val;

	intel_dp_prepare(encoder);

	/*
	 * Must trick the second common lane into life.
	 * Otherwise we can't even access the PLL.
	 */
	if (ch == DPIO_CH0 && pipe == PIPE_B)
		dport->release_cl2_override =
			!chv_phy_powergate_ch(dev_priv, DPIO_PHY0, DPIO_CH1, true);

	chv_phy_powergate_lanes(encoder, true, lane_mask);

	mutex_lock(&dev_priv->sb_lock);

	/* Assert data lane reset */
	chv_data_lane_soft_reset(encoder, true);

	/* program left/right clock distribution */
	if (pipe != PIPE_B) {
		val = vlv_dpio_read(dev_priv, pipe, _CHV_CMN_DW5_CH0);
		val &= ~(CHV_BUFLEFTENA1_MASK | CHV_BUFRIGHTENA1_MASK);
		if (ch == DPIO_CH0)
			val |= CHV_BUFLEFTENA1_FORCE;
		if (ch == DPIO_CH1)
			val |= CHV_BUFRIGHTENA1_FORCE;
		vlv_dpio_write(dev_priv, pipe, _CHV_CMN_DW5_CH0, val);
	} else {
		val = vlv_dpio_read(dev_priv, pipe, _CHV_CMN_DW1_CH1);
		val &= ~(CHV_BUFLEFTENA2_MASK | CHV_BUFRIGHTENA2_MASK);
		if (ch == DPIO_CH0)
			val |= CHV_BUFLEFTENA2_FORCE;
		if (ch == DPIO_CH1)
			val |= CHV_BUFRIGHTENA2_FORCE;
		vlv_dpio_write(dev_priv, pipe, _CHV_CMN_DW1_CH1, val);
	}

	/* program clock channel usage */
	val = vlv_dpio_read(dev_priv, pipe, VLV_PCS01_DW8(ch));
	val |= CHV_PCS_USEDCLKCHANNEL_OVRRIDE;
	if (pipe != PIPE_B)
		val &= ~CHV_PCS_USEDCLKCHANNEL;
	else
		val |= CHV_PCS_USEDCLKCHANNEL;
	vlv_dpio_write(dev_priv, pipe, VLV_PCS01_DW8(ch), val);

	if (intel_crtc->config->lane_count > 2) {
		val = vlv_dpio_read(dev_priv, pipe, VLV_PCS23_DW8(ch));
		val |= CHV_PCS_USEDCLKCHANNEL_OVRRIDE;
		if (pipe != PIPE_B)
			val &= ~CHV_PCS_USEDCLKCHANNEL;
		else
			val |= CHV_PCS_USEDCLKCHANNEL;
		vlv_dpio_write(dev_priv, pipe, VLV_PCS23_DW8(ch), val);
	}

	/*
	 * This a a bit weird since generally CL
	 * matches the pipe, but here we need to
	 * pick the CL based on the port.
	 */
	val = vlv_dpio_read(dev_priv, pipe, CHV_CMN_DW19(ch));
	if (pipe != PIPE_B)
		val &= ~CHV_CMN_USEDCLKCHANNEL;
	else
		val |= CHV_CMN_USEDCLKCHANNEL;
	vlv_dpio_write(dev_priv, pipe, CHV_CMN_DW19(ch), val);

	mutex_unlock(&dev_priv->sb_lock);
}

static void chv_dp_post_pll_disable(struct intel_encoder *encoder)
{
	struct drm_i915_private *dev_priv = to_i915(encoder->base.dev);
	enum pipe pipe = to_intel_crtc(encoder->base.crtc)->pipe;
	u32 val;

	mutex_lock(&dev_priv->sb_lock);

	/* disable left/right clock distribution */
	if (pipe != PIPE_B) {
		val = vlv_dpio_read(dev_priv, pipe, _CHV_CMN_DW5_CH0);
		val &= ~(CHV_BUFLEFTENA1_MASK | CHV_BUFRIGHTENA1_MASK);
		vlv_dpio_write(dev_priv, pipe, _CHV_CMN_DW5_CH0, val);
	} else {
		val = vlv_dpio_read(dev_priv, pipe, _CHV_CMN_DW1_CH1);
		val &= ~(CHV_BUFLEFTENA2_MASK | CHV_BUFRIGHTENA2_MASK);
		vlv_dpio_write(dev_priv, pipe, _CHV_CMN_DW1_CH1, val);
	}

	mutex_unlock(&dev_priv->sb_lock);

	/*
	 * Leave the power down bit cleared for at least one
	 * lane so that chv_powergate_phy_ch() will power
	 * on something when the channel is otherwise unused.
	 * When the port is off and the override is removed
	 * the lanes power down anyway, so otherwise it doesn't
	 * really matter what the state of power down bits is
	 * after this.
	 */
	chv_phy_powergate_lanes(encoder, false, 0x0);
}

/*
 * Native read with retry for link status and receiver capability reads for
 * cases where the sink may still be asleep.
 *
 * Sinks are *supposed* to come up within 1ms from an off state, but we're also
 * supposed to retry 3 times per the spec.
 */
static ssize_t
intel_dp_dpcd_read_wake(struct drm_dp_aux *aux, unsigned int offset,
			void *buffer, size_t size)
{
	ssize_t ret;
	int i;

	/*
	 * Sometime we just get the same incorrect byte repeated
	 * over the entire buffer. Doing just one throw away read
	 * initially seems to "solve" it.
	 */
	drm_dp_dpcd_read(aux, DP_DPCD_REV, buffer, 1);

	for (i = 0; i < 3; i++) {
		ret = drm_dp_dpcd_read(aux, offset, buffer, size);
		if (ret == size)
			return ret;
		msleep(1);
	}

	return ret;
}

/*
 * Fetch AUX CH registers 0x202 - 0x207 which contain
 * link status information
 */
bool
intel_dp_get_link_status(struct intel_dp *intel_dp, uint8_t link_status[DP_LINK_STATUS_SIZE])
{
	return intel_dp_dpcd_read_wake(&intel_dp->aux,
				       DP_LANE0_1_STATUS,
				       link_status,
				       DP_LINK_STATUS_SIZE) == DP_LINK_STATUS_SIZE;
}

/* These are source-specific values. */
uint8_t
intel_dp_voltage_max(struct intel_dp *intel_dp)
{
	struct drm_device *dev = intel_dp_to_dev(intel_dp);
	struct drm_i915_private *dev_priv = dev->dev_private;
	enum port port = dp_to_dig_port(intel_dp)->port;

	if (IS_BROXTON(dev))
		return DP_TRAIN_VOLTAGE_SWING_LEVEL_3;
	else if (INTEL_INFO(dev)->gen >= 9) {
		if (dev_priv->vbt.edp.low_vswing && port == PORT_A)
			return DP_TRAIN_VOLTAGE_SWING_LEVEL_3;
		return DP_TRAIN_VOLTAGE_SWING_LEVEL_2;
	} else if (IS_VALLEYVIEW(dev) || IS_CHERRYVIEW(dev))
		return DP_TRAIN_VOLTAGE_SWING_LEVEL_3;
	else if (IS_GEN7(dev) && port == PORT_A)
		return DP_TRAIN_VOLTAGE_SWING_LEVEL_2;
	else if (HAS_PCH_CPT(dev) && port != PORT_A)
		return DP_TRAIN_VOLTAGE_SWING_LEVEL_3;
	else
		return DP_TRAIN_VOLTAGE_SWING_LEVEL_2;
}

uint8_t
intel_dp_pre_emphasis_max(struct intel_dp *intel_dp, uint8_t voltage_swing)
{
	struct drm_device *dev = intel_dp_to_dev(intel_dp);
	enum port port = dp_to_dig_port(intel_dp)->port;

	if (INTEL_INFO(dev)->gen >= 9) {
		switch (voltage_swing & DP_TRAIN_VOLTAGE_SWING_MASK) {
		case DP_TRAIN_VOLTAGE_SWING_LEVEL_0:
			return DP_TRAIN_PRE_EMPH_LEVEL_3;
		case DP_TRAIN_VOLTAGE_SWING_LEVEL_1:
			return DP_TRAIN_PRE_EMPH_LEVEL_2;
		case DP_TRAIN_VOLTAGE_SWING_LEVEL_2:
			return DP_TRAIN_PRE_EMPH_LEVEL_1;
		case DP_TRAIN_VOLTAGE_SWING_LEVEL_3:
			return DP_TRAIN_PRE_EMPH_LEVEL_0;
		default:
			return DP_TRAIN_PRE_EMPH_LEVEL_0;
		}
	} else if (IS_HASWELL(dev) || IS_BROADWELL(dev)) {
		switch (voltage_swing & DP_TRAIN_VOLTAGE_SWING_MASK) {
		case DP_TRAIN_VOLTAGE_SWING_LEVEL_0:
			return DP_TRAIN_PRE_EMPH_LEVEL_3;
		case DP_TRAIN_VOLTAGE_SWING_LEVEL_1:
			return DP_TRAIN_PRE_EMPH_LEVEL_2;
		case DP_TRAIN_VOLTAGE_SWING_LEVEL_2:
			return DP_TRAIN_PRE_EMPH_LEVEL_1;
		case DP_TRAIN_VOLTAGE_SWING_LEVEL_3:
		default:
			return DP_TRAIN_PRE_EMPH_LEVEL_0;
		}
	} else if (IS_VALLEYVIEW(dev) || IS_CHERRYVIEW(dev)) {
		switch (voltage_swing & DP_TRAIN_VOLTAGE_SWING_MASK) {
		case DP_TRAIN_VOLTAGE_SWING_LEVEL_0:
			return DP_TRAIN_PRE_EMPH_LEVEL_3;
		case DP_TRAIN_VOLTAGE_SWING_LEVEL_1:
			return DP_TRAIN_PRE_EMPH_LEVEL_2;
		case DP_TRAIN_VOLTAGE_SWING_LEVEL_2:
			return DP_TRAIN_PRE_EMPH_LEVEL_1;
		case DP_TRAIN_VOLTAGE_SWING_LEVEL_3:
		default:
			return DP_TRAIN_PRE_EMPH_LEVEL_0;
		}
	} else if (IS_GEN7(dev) && port == PORT_A) {
		switch (voltage_swing & DP_TRAIN_VOLTAGE_SWING_MASK) {
		case DP_TRAIN_VOLTAGE_SWING_LEVEL_0:
			return DP_TRAIN_PRE_EMPH_LEVEL_2;
		case DP_TRAIN_VOLTAGE_SWING_LEVEL_1:
		case DP_TRAIN_VOLTAGE_SWING_LEVEL_2:
			return DP_TRAIN_PRE_EMPH_LEVEL_1;
		default:
			return DP_TRAIN_PRE_EMPH_LEVEL_0;
		}
	} else {
		switch (voltage_swing & DP_TRAIN_VOLTAGE_SWING_MASK) {
		case DP_TRAIN_VOLTAGE_SWING_LEVEL_0:
			return DP_TRAIN_PRE_EMPH_LEVEL_2;
		case DP_TRAIN_VOLTAGE_SWING_LEVEL_1:
			return DP_TRAIN_PRE_EMPH_LEVEL_2;
		case DP_TRAIN_VOLTAGE_SWING_LEVEL_2:
			return DP_TRAIN_PRE_EMPH_LEVEL_1;
		case DP_TRAIN_VOLTAGE_SWING_LEVEL_3:
		default:
			return DP_TRAIN_PRE_EMPH_LEVEL_0;
		}
	}
}

static uint32_t vlv_signal_levels(struct intel_dp *intel_dp)
{
	struct drm_device *dev = intel_dp_to_dev(intel_dp);
	struct drm_i915_private *dev_priv = dev->dev_private;
	struct intel_digital_port *dport = dp_to_dig_port(intel_dp);
	struct intel_crtc *intel_crtc =
		to_intel_crtc(dport->base.base.crtc);
	unsigned long demph_reg_value, preemph_reg_value,
		uniqtranscale_reg_value;
	uint8_t train_set = intel_dp->train_set[0];
	enum dpio_channel port = vlv_dport_to_channel(dport);
	int pipe = intel_crtc->pipe;

	switch (train_set & DP_TRAIN_PRE_EMPHASIS_MASK) {
	case DP_TRAIN_PRE_EMPH_LEVEL_0:
		preemph_reg_value = 0x0004000;
		switch (train_set & DP_TRAIN_VOLTAGE_SWING_MASK) {
		case DP_TRAIN_VOLTAGE_SWING_LEVEL_0:
			demph_reg_value = 0x2B405555;
			uniqtranscale_reg_value = 0x552AB83A;
			break;
		case DP_TRAIN_VOLTAGE_SWING_LEVEL_1:
			demph_reg_value = 0x2B404040;
			uniqtranscale_reg_value = 0x5548B83A;
			break;
		case DP_TRAIN_VOLTAGE_SWING_LEVEL_2:
			demph_reg_value = 0x2B245555;
			uniqtranscale_reg_value = 0x5560B83A;
			break;
		case DP_TRAIN_VOLTAGE_SWING_LEVEL_3:
			demph_reg_value = 0x2B405555;
			uniqtranscale_reg_value = 0x5598DA3A;
			break;
		default:
			return 0;
		}
		break;
	case DP_TRAIN_PRE_EMPH_LEVEL_1:
		preemph_reg_value = 0x0002000;
		switch (train_set & DP_TRAIN_VOLTAGE_SWING_MASK) {
		case DP_TRAIN_VOLTAGE_SWING_LEVEL_0:
			demph_reg_value = 0x2B404040;
			uniqtranscale_reg_value = 0x5552B83A;
			break;
		case DP_TRAIN_VOLTAGE_SWING_LEVEL_1:
			demph_reg_value = 0x2B404848;
			uniqtranscale_reg_value = 0x5580B83A;
			break;
		case DP_TRAIN_VOLTAGE_SWING_LEVEL_2:
			demph_reg_value = 0x2B404040;
			uniqtranscale_reg_value = 0x55ADDA3A;
			break;
		default:
			return 0;
		}
		break;
	case DP_TRAIN_PRE_EMPH_LEVEL_2:
		preemph_reg_value = 0x0000000;
		switch (train_set & DP_TRAIN_VOLTAGE_SWING_MASK) {
		case DP_TRAIN_VOLTAGE_SWING_LEVEL_0:
			demph_reg_value = 0x2B305555;
			uniqtranscale_reg_value = 0x5570B83A;
			break;
		case DP_TRAIN_VOLTAGE_SWING_LEVEL_1:
			demph_reg_value = 0x2B2B4040;
			uniqtranscale_reg_value = 0x55ADDA3A;
			break;
		default:
			return 0;
		}
		break;
	case DP_TRAIN_PRE_EMPH_LEVEL_3:
		preemph_reg_value = 0x0006000;
		switch (train_set & DP_TRAIN_VOLTAGE_SWING_MASK) {
		case DP_TRAIN_VOLTAGE_SWING_LEVEL_0:
			demph_reg_value = 0x1B405555;
			uniqtranscale_reg_value = 0x55ADDA3A;
			break;
		default:
			return 0;
		}
		break;
	default:
		return 0;
	}

	mutex_lock(&dev_priv->sb_lock);
	vlv_dpio_write(dev_priv, pipe, VLV_TX_DW5(port), 0x00000000);
	vlv_dpio_write(dev_priv, pipe, VLV_TX_DW4(port), demph_reg_value);
	vlv_dpio_write(dev_priv, pipe, VLV_TX_DW2(port),
			 uniqtranscale_reg_value);
	vlv_dpio_write(dev_priv, pipe, VLV_TX_DW3(port), 0x0C782040);
	vlv_dpio_write(dev_priv, pipe, VLV_PCS_DW11(port), 0x00030000);
	vlv_dpio_write(dev_priv, pipe, VLV_PCS_DW9(port), preemph_reg_value);
	vlv_dpio_write(dev_priv, pipe, VLV_TX_DW5(port), 0x80000000);
	mutex_unlock(&dev_priv->sb_lock);

	return 0;
}

static bool chv_need_uniq_trans_scale(uint8_t train_set)
{
	return (train_set & DP_TRAIN_PRE_EMPHASIS_MASK) == DP_TRAIN_PRE_EMPH_LEVEL_0 &&
		(train_set & DP_TRAIN_VOLTAGE_SWING_MASK) == DP_TRAIN_VOLTAGE_SWING_LEVEL_3;
}

static uint32_t chv_signal_levels(struct intel_dp *intel_dp)
{
	struct drm_device *dev = intel_dp_to_dev(intel_dp);
	struct drm_i915_private *dev_priv = dev->dev_private;
	struct intel_digital_port *dport = dp_to_dig_port(intel_dp);
	struct intel_crtc *intel_crtc = to_intel_crtc(dport->base.base.crtc);
	u32 deemph_reg_value, margin_reg_value, val;
	uint8_t train_set = intel_dp->train_set[0];
	enum dpio_channel ch = vlv_dport_to_channel(dport);
	enum pipe pipe = intel_crtc->pipe;
	int i;

	switch (train_set & DP_TRAIN_PRE_EMPHASIS_MASK) {
	case DP_TRAIN_PRE_EMPH_LEVEL_0:
		switch (train_set & DP_TRAIN_VOLTAGE_SWING_MASK) {
		case DP_TRAIN_VOLTAGE_SWING_LEVEL_0:
			deemph_reg_value = 128;
			margin_reg_value = 52;
			break;
		case DP_TRAIN_VOLTAGE_SWING_LEVEL_1:
			deemph_reg_value = 128;
			margin_reg_value = 77;
			break;
		case DP_TRAIN_VOLTAGE_SWING_LEVEL_2:
			deemph_reg_value = 128;
			margin_reg_value = 102;
			break;
		case DP_TRAIN_VOLTAGE_SWING_LEVEL_3:
			deemph_reg_value = 128;
			margin_reg_value = 154;
			/* FIXME extra to set for 1200 */
			break;
		default:
			return 0;
		}
		break;
	case DP_TRAIN_PRE_EMPH_LEVEL_1:
		switch (train_set & DP_TRAIN_VOLTAGE_SWING_MASK) {
		case DP_TRAIN_VOLTAGE_SWING_LEVEL_0:
			deemph_reg_value = 85;
			margin_reg_value = 78;
			break;
		case DP_TRAIN_VOLTAGE_SWING_LEVEL_1:
			deemph_reg_value = 85;
			margin_reg_value = 116;
			break;
		case DP_TRAIN_VOLTAGE_SWING_LEVEL_2:
			deemph_reg_value = 85;
			margin_reg_value = 154;
			break;
		default:
			return 0;
		}
		break;
	case DP_TRAIN_PRE_EMPH_LEVEL_2:
		switch (train_set & DP_TRAIN_VOLTAGE_SWING_MASK) {
		case DP_TRAIN_VOLTAGE_SWING_LEVEL_0:
			deemph_reg_value = 64;
			margin_reg_value = 104;
			break;
		case DP_TRAIN_VOLTAGE_SWING_LEVEL_1:
			deemph_reg_value = 64;
			margin_reg_value = 154;
			break;
		default:
			return 0;
		}
		break;
	case DP_TRAIN_PRE_EMPH_LEVEL_3:
		switch (train_set & DP_TRAIN_VOLTAGE_SWING_MASK) {
		case DP_TRAIN_VOLTAGE_SWING_LEVEL_0:
			deemph_reg_value = 43;
			margin_reg_value = 154;
			break;
		default:
			return 0;
		}
		break;
	default:
		return 0;
	}

	mutex_lock(&dev_priv->sb_lock);

	/* Clear calc init */
	val = vlv_dpio_read(dev_priv, pipe, VLV_PCS01_DW10(ch));
	val &= ~(DPIO_PCS_SWING_CALC_TX0_TX2 | DPIO_PCS_SWING_CALC_TX1_TX3);
	val &= ~(DPIO_PCS_TX1DEEMP_MASK | DPIO_PCS_TX2DEEMP_MASK);
	val |= DPIO_PCS_TX1DEEMP_9P5 | DPIO_PCS_TX2DEEMP_9P5;
	vlv_dpio_write(dev_priv, pipe, VLV_PCS01_DW10(ch), val);

	if (intel_crtc->config->lane_count > 2) {
		val = vlv_dpio_read(dev_priv, pipe, VLV_PCS23_DW10(ch));
		val &= ~(DPIO_PCS_SWING_CALC_TX0_TX2 | DPIO_PCS_SWING_CALC_TX1_TX3);
		val &= ~(DPIO_PCS_TX1DEEMP_MASK | DPIO_PCS_TX2DEEMP_MASK);
		val |= DPIO_PCS_TX1DEEMP_9P5 | DPIO_PCS_TX2DEEMP_9P5;
		vlv_dpio_write(dev_priv, pipe, VLV_PCS23_DW10(ch), val);
	}

	val = vlv_dpio_read(dev_priv, pipe, VLV_PCS01_DW9(ch));
	val &= ~(DPIO_PCS_TX1MARGIN_MASK | DPIO_PCS_TX2MARGIN_MASK);
	val |= DPIO_PCS_TX1MARGIN_000 | DPIO_PCS_TX2MARGIN_000;
	vlv_dpio_write(dev_priv, pipe, VLV_PCS01_DW9(ch), val);

	if (intel_crtc->config->lane_count > 2) {
		val = vlv_dpio_read(dev_priv, pipe, VLV_PCS23_DW9(ch));
		val &= ~(DPIO_PCS_TX1MARGIN_MASK | DPIO_PCS_TX2MARGIN_MASK);
		val |= DPIO_PCS_TX1MARGIN_000 | DPIO_PCS_TX2MARGIN_000;
		vlv_dpio_write(dev_priv, pipe, VLV_PCS23_DW9(ch), val);
	}

	/* Program swing deemph */
	for (i = 0; i < intel_crtc->config->lane_count; i++) {
		val = vlv_dpio_read(dev_priv, pipe, CHV_TX_DW4(ch, i));
		val &= ~DPIO_SWING_DEEMPH9P5_MASK;
		val |= deemph_reg_value << DPIO_SWING_DEEMPH9P5_SHIFT;
		vlv_dpio_write(dev_priv, pipe, CHV_TX_DW4(ch, i), val);
	}

	/* Program swing margin */
	for (i = 0; i < intel_crtc->config->lane_count; i++) {
		val = vlv_dpio_read(dev_priv, pipe, CHV_TX_DW2(ch, i));

		val &= ~DPIO_SWING_MARGIN000_MASK;
		val |= margin_reg_value << DPIO_SWING_MARGIN000_SHIFT;

		/*
		 * Supposedly this value shouldn't matter when unique transition
		 * scale is disabled, but in fact it does matter. Let's just
		 * always program the same value and hope it's OK.
		 */
		val &= ~(0xff << DPIO_UNIQ_TRANS_SCALE_SHIFT);
		val |= 0x9a << DPIO_UNIQ_TRANS_SCALE_SHIFT;

		vlv_dpio_write(dev_priv, pipe, CHV_TX_DW2(ch, i), val);
	}

	/*
	 * The document said it needs to set bit 27 for ch0 and bit 26
	 * for ch1. Might be a typo in the doc.
	 * For now, for this unique transition scale selection, set bit
	 * 27 for ch0 and ch1.
	 */
	for (i = 0; i < intel_crtc->config->lane_count; i++) {
		val = vlv_dpio_read(dev_priv, pipe, CHV_TX_DW3(ch, i));
		if (chv_need_uniq_trans_scale(train_set))
			val |= DPIO_TX_UNIQ_TRANS_SCALE_EN;
		else
			val &= ~DPIO_TX_UNIQ_TRANS_SCALE_EN;
		vlv_dpio_write(dev_priv, pipe, CHV_TX_DW3(ch, i), val);
	}

	/* Start swing calculation */
	val = vlv_dpio_read(dev_priv, pipe, VLV_PCS01_DW10(ch));
	val |= DPIO_PCS_SWING_CALC_TX0_TX2 | DPIO_PCS_SWING_CALC_TX1_TX3;
	vlv_dpio_write(dev_priv, pipe, VLV_PCS01_DW10(ch), val);

	if (intel_crtc->config->lane_count > 2) {
		val = vlv_dpio_read(dev_priv, pipe, VLV_PCS23_DW10(ch));
		val |= DPIO_PCS_SWING_CALC_TX0_TX2 | DPIO_PCS_SWING_CALC_TX1_TX3;
		vlv_dpio_write(dev_priv, pipe, VLV_PCS23_DW10(ch), val);
	}

	mutex_unlock(&dev_priv->sb_lock);

	return 0;
}

static uint32_t
gen4_signal_levels(uint8_t train_set)
{
	uint32_t	signal_levels = 0;

	switch (train_set & DP_TRAIN_VOLTAGE_SWING_MASK) {
	case DP_TRAIN_VOLTAGE_SWING_LEVEL_0:
	default:
		signal_levels |= DP_VOLTAGE_0_4;
		break;
	case DP_TRAIN_VOLTAGE_SWING_LEVEL_1:
		signal_levels |= DP_VOLTAGE_0_6;
		break;
	case DP_TRAIN_VOLTAGE_SWING_LEVEL_2:
		signal_levels |= DP_VOLTAGE_0_8;
		break;
	case DP_TRAIN_VOLTAGE_SWING_LEVEL_3:
		signal_levels |= DP_VOLTAGE_1_2;
		break;
	}
	switch (train_set & DP_TRAIN_PRE_EMPHASIS_MASK) {
	case DP_TRAIN_PRE_EMPH_LEVEL_0:
	default:
		signal_levels |= DP_PRE_EMPHASIS_0;
		break;
	case DP_TRAIN_PRE_EMPH_LEVEL_1:
		signal_levels |= DP_PRE_EMPHASIS_3_5;
		break;
	case DP_TRAIN_PRE_EMPH_LEVEL_2:
		signal_levels |= DP_PRE_EMPHASIS_6;
		break;
	case DP_TRAIN_PRE_EMPH_LEVEL_3:
		signal_levels |= DP_PRE_EMPHASIS_9_5;
		break;
	}
	return signal_levels;
}

/* Gen6's DP voltage swing and pre-emphasis control */
static uint32_t
gen6_edp_signal_levels(uint8_t train_set)
{
	int signal_levels = train_set & (DP_TRAIN_VOLTAGE_SWING_MASK |
					 DP_TRAIN_PRE_EMPHASIS_MASK);
	switch (signal_levels) {
	case DP_TRAIN_VOLTAGE_SWING_LEVEL_0 | DP_TRAIN_PRE_EMPH_LEVEL_0:
	case DP_TRAIN_VOLTAGE_SWING_LEVEL_1 | DP_TRAIN_PRE_EMPH_LEVEL_0:
		return EDP_LINK_TRAIN_400_600MV_0DB_SNB_B;
	case DP_TRAIN_VOLTAGE_SWING_LEVEL_0 | DP_TRAIN_PRE_EMPH_LEVEL_1:
		return EDP_LINK_TRAIN_400MV_3_5DB_SNB_B;
	case DP_TRAIN_VOLTAGE_SWING_LEVEL_0 | DP_TRAIN_PRE_EMPH_LEVEL_2:
	case DP_TRAIN_VOLTAGE_SWING_LEVEL_1 | DP_TRAIN_PRE_EMPH_LEVEL_2:
		return EDP_LINK_TRAIN_400_600MV_6DB_SNB_B;
	case DP_TRAIN_VOLTAGE_SWING_LEVEL_1 | DP_TRAIN_PRE_EMPH_LEVEL_1:
	case DP_TRAIN_VOLTAGE_SWING_LEVEL_2 | DP_TRAIN_PRE_EMPH_LEVEL_1:
		return EDP_LINK_TRAIN_600_800MV_3_5DB_SNB_B;
	case DP_TRAIN_VOLTAGE_SWING_LEVEL_2 | DP_TRAIN_PRE_EMPH_LEVEL_0:
	case DP_TRAIN_VOLTAGE_SWING_LEVEL_3 | DP_TRAIN_PRE_EMPH_LEVEL_0:
		return EDP_LINK_TRAIN_800_1200MV_0DB_SNB_B;
	default:
		DRM_DEBUG_KMS("Unsupported voltage swing/pre-emphasis level:"
			      "0x%x\n", signal_levels);
		return EDP_LINK_TRAIN_400_600MV_0DB_SNB_B;
	}
}

/* Gen7's DP voltage swing and pre-emphasis control */
static uint32_t
gen7_edp_signal_levels(uint8_t train_set)
{
	int signal_levels = train_set & (DP_TRAIN_VOLTAGE_SWING_MASK |
					 DP_TRAIN_PRE_EMPHASIS_MASK);
	switch (signal_levels) {
	case DP_TRAIN_VOLTAGE_SWING_LEVEL_0 | DP_TRAIN_PRE_EMPH_LEVEL_0:
		return EDP_LINK_TRAIN_400MV_0DB_IVB;
	case DP_TRAIN_VOLTAGE_SWING_LEVEL_0 | DP_TRAIN_PRE_EMPH_LEVEL_1:
		return EDP_LINK_TRAIN_400MV_3_5DB_IVB;
	case DP_TRAIN_VOLTAGE_SWING_LEVEL_0 | DP_TRAIN_PRE_EMPH_LEVEL_2:
		return EDP_LINK_TRAIN_400MV_6DB_IVB;

	case DP_TRAIN_VOLTAGE_SWING_LEVEL_1 | DP_TRAIN_PRE_EMPH_LEVEL_0:
		return EDP_LINK_TRAIN_600MV_0DB_IVB;
	case DP_TRAIN_VOLTAGE_SWING_LEVEL_1 | DP_TRAIN_PRE_EMPH_LEVEL_1:
		return EDP_LINK_TRAIN_600MV_3_5DB_IVB;

	case DP_TRAIN_VOLTAGE_SWING_LEVEL_2 | DP_TRAIN_PRE_EMPH_LEVEL_0:
		return EDP_LINK_TRAIN_800MV_0DB_IVB;
	case DP_TRAIN_VOLTAGE_SWING_LEVEL_2 | DP_TRAIN_PRE_EMPH_LEVEL_1:
		return EDP_LINK_TRAIN_800MV_3_5DB_IVB;

	default:
		DRM_DEBUG_KMS("Unsupported voltage swing/pre-emphasis level:"
			      "0x%x\n", signal_levels);
		return EDP_LINK_TRAIN_500MV_0DB_IVB;
	}
}

void
intel_dp_set_signal_levels(struct intel_dp *intel_dp)
{
	struct intel_digital_port *intel_dig_port = dp_to_dig_port(intel_dp);
	enum port port = intel_dig_port->port;
	struct drm_device *dev = intel_dig_port->base.base.dev;
	struct drm_i915_private *dev_priv = to_i915(dev);
	uint32_t signal_levels, mask = 0;
	uint8_t train_set = intel_dp->train_set[0];

	if (HAS_DDI(dev)) {
		signal_levels = ddi_signal_levels(intel_dp);

		if (IS_BROXTON(dev))
			signal_levels = 0;
		else
			mask = DDI_BUF_EMP_MASK;
	} else if (IS_CHERRYVIEW(dev)) {
		signal_levels = chv_signal_levels(intel_dp);
	} else if (IS_VALLEYVIEW(dev)) {
		signal_levels = vlv_signal_levels(intel_dp);
	} else if (IS_GEN7(dev) && port == PORT_A) {
		signal_levels = gen7_edp_signal_levels(train_set);
		mask = EDP_LINK_TRAIN_VOL_EMP_MASK_IVB;
	} else if (IS_GEN6(dev) && port == PORT_A) {
		signal_levels = gen6_edp_signal_levels(train_set);
		mask = EDP_LINK_TRAIN_VOL_EMP_MASK_SNB;
	} else {
		signal_levels = gen4_signal_levels(train_set);
		mask = DP_VOLTAGE_MASK | DP_PRE_EMPHASIS_MASK;
	}

	if (mask)
		DRM_DEBUG_KMS("Using signal levels %08x\n", signal_levels);

	DRM_DEBUG_KMS("Using vswing level %d\n",
		train_set & DP_TRAIN_VOLTAGE_SWING_MASK);
	DRM_DEBUG_KMS("Using pre-emphasis level %d\n",
		(train_set & DP_TRAIN_PRE_EMPHASIS_MASK) >>
			DP_TRAIN_PRE_EMPHASIS_SHIFT);

	intel_dp->DP = (intel_dp->DP & ~mask) | signal_levels;

	I915_WRITE(intel_dp->output_reg, intel_dp->DP);
	POSTING_READ(intel_dp->output_reg);
}

void
intel_dp_program_link_training_pattern(struct intel_dp *intel_dp,
				       uint8_t dp_train_pat)
{
	struct intel_digital_port *intel_dig_port = dp_to_dig_port(intel_dp);
	struct drm_i915_private *dev_priv =
		to_i915(intel_dig_port->base.base.dev);

	_intel_dp_set_link_train(intel_dp, &intel_dp->DP, dp_train_pat);

	I915_WRITE(intel_dp->output_reg, intel_dp->DP);
	POSTING_READ(intel_dp->output_reg);
}

void intel_dp_set_idle_link_train(struct intel_dp *intel_dp)
{
	struct intel_digital_port *intel_dig_port = dp_to_dig_port(intel_dp);
	struct drm_device *dev = intel_dig_port->base.base.dev;
	struct drm_i915_private *dev_priv = dev->dev_private;
	enum port port = intel_dig_port->port;
	uint32_t val;

	if (!HAS_DDI(dev))
		return;

	val = I915_READ(DP_TP_CTL(port));
	val &= ~DP_TP_CTL_LINK_TRAIN_MASK;
	val |= DP_TP_CTL_LINK_TRAIN_IDLE;
	I915_WRITE(DP_TP_CTL(port), val);

	/*
	 * On PORT_A we can have only eDP in SST mode. There the only reason
	 * we need to set idle transmission mode is to work around a HW issue
	 * where we enable the pipe while not in idle link-training mode.
	 * In this case there is requirement to wait for a minimum number of
	 * idle patterns to be sent.
	 */
	if (port == PORT_A)
		return;

	if (wait_for((I915_READ(DP_TP_STATUS(port)) & DP_TP_STATUS_IDLE_DONE),
		     1))
		DRM_ERROR("Timed out waiting for DP idle patterns\n");
}

static void
intel_dp_link_down(struct intel_dp *intel_dp)
{
	struct intel_digital_port *intel_dig_port = dp_to_dig_port(intel_dp);
	struct intel_crtc *crtc = to_intel_crtc(intel_dig_port->base.base.crtc);
	enum port port = intel_dig_port->port;
	struct drm_device *dev = intel_dig_port->base.base.dev;
	struct drm_i915_private *dev_priv = dev->dev_private;
	uint32_t DP = intel_dp->DP;

	if (WARN_ON(HAS_DDI(dev)))
		return;

	if (WARN_ON((I915_READ(intel_dp->output_reg) & DP_PORT_EN) == 0))
		return;

	DRM_DEBUG_KMS("\n");

	if ((IS_GEN7(dev) && port == PORT_A) ||
	    (HAS_PCH_CPT(dev) && port != PORT_A)) {
		DP &= ~DP_LINK_TRAIN_MASK_CPT;
		DP |= DP_LINK_TRAIN_PAT_IDLE_CPT;
	} else {
		if (IS_CHERRYVIEW(dev))
			DP &= ~DP_LINK_TRAIN_MASK_CHV;
		else
			DP &= ~DP_LINK_TRAIN_MASK;
		DP |= DP_LINK_TRAIN_PAT_IDLE;
	}
	I915_WRITE(intel_dp->output_reg, DP);
	POSTING_READ(intel_dp->output_reg);

	DP &= ~(DP_PORT_EN | DP_AUDIO_OUTPUT_ENABLE);
	I915_WRITE(intel_dp->output_reg, DP);
	POSTING_READ(intel_dp->output_reg);

	/*
	 * HW workaround for IBX, we need to move the port
	 * to transcoder A after disabling it to allow the
	 * matching HDMI port to be enabled on transcoder A.
	 */
	if (HAS_PCH_IBX(dev) && crtc->pipe == PIPE_B && port != PORT_A) {
		/*
		 * We get CPU/PCH FIFO underruns on the other pipe when
		 * doing the workaround. Sweep them under the rug.
		 */
		intel_set_cpu_fifo_underrun_reporting(dev_priv, PIPE_A, false);
		intel_set_pch_fifo_underrun_reporting(dev_priv, PIPE_A, false);

		/* always enable with pattern 1 (as per spec) */
		DP &= ~(DP_PIPEB_SELECT | DP_LINK_TRAIN_MASK);
		DP |= DP_PORT_EN | DP_LINK_TRAIN_PAT_1;
		I915_WRITE(intel_dp->output_reg, DP);
		POSTING_READ(intel_dp->output_reg);

		DP &= ~DP_PORT_EN;
		I915_WRITE(intel_dp->output_reg, DP);
		POSTING_READ(intel_dp->output_reg);

		intel_wait_for_vblank_if_active(dev_priv->dev, PIPE_A);
		intel_set_cpu_fifo_underrun_reporting(dev_priv, PIPE_A, true);
		intel_set_pch_fifo_underrun_reporting(dev_priv, PIPE_A, true);
	}

	msleep(intel_dp->panel_power_down_delay);

	intel_dp->DP = DP;
}

static bool
intel_dp_get_dpcd(struct intel_dp *intel_dp)
{
	struct intel_digital_port *dig_port = dp_to_dig_port(intel_dp);
	struct drm_device *dev = dig_port->base.base.dev;
	struct drm_i915_private *dev_priv = dev->dev_private;
	uint8_t rev;

	if (intel_dp_dpcd_read_wake(&intel_dp->aux, 0x000, intel_dp->dpcd,
				    sizeof(intel_dp->dpcd)) < 0)
		return false; /* aux transfer failed */

	DRM_DEBUG_KMS("DPCD: %*ph\n", (int) sizeof(intel_dp->dpcd), intel_dp->dpcd);

	if (intel_dp->dpcd[DP_DPCD_REV] == 0)
		return false; /* DPCD not present */

	if (intel_dp_dpcd_read_wake(&intel_dp->aux, DP_SINK_COUNT,
				    &intel_dp->sink_count, 1) < 0)
		return false;

	/*
	 * Sink count can change between short pulse hpd hence
	 * a member variable in intel_dp will track any changes
	 * between short pulse interrupts.
	 */
	intel_dp->sink_count = DP_GET_SINK_COUNT(intel_dp->sink_count);

	/*
	 * SINK_COUNT == 0 and DOWNSTREAM_PORT_PRESENT == 1 implies that
	 * a dongle is present but no display. Unless we require to know
	 * if a dongle is present or not, we don't need to update
	 * downstream port information. So, an early return here saves
	 * time from performing other operations which are not required.
	 */
	if (!is_edp(intel_dp) && !intel_dp->sink_count)
		return false;

	/* Check if the panel supports PSR */
	memset(intel_dp->psr_dpcd, 0, sizeof(intel_dp->psr_dpcd));
	if (is_edp(intel_dp)) {
		intel_dp_dpcd_read_wake(&intel_dp->aux, DP_PSR_SUPPORT,
					intel_dp->psr_dpcd,
					sizeof(intel_dp->psr_dpcd));
		if (intel_dp->psr_dpcd[0] & DP_PSR_IS_SUPPORTED) {
			dev_priv->psr.sink_support = true;
			DRM_DEBUG_KMS("Detected EDP PSR Panel.\n");
		}

		if (INTEL_INFO(dev)->gen >= 9 &&
			(intel_dp->psr_dpcd[0] & DP_PSR2_IS_SUPPORTED)) {
			uint8_t frame_sync_cap;

			dev_priv->psr.sink_support = true;
			intel_dp_dpcd_read_wake(&intel_dp->aux,
					DP_SINK_DEVICE_AUX_FRAME_SYNC_CAP,
					&frame_sync_cap, 1);
			dev_priv->psr.aux_frame_sync = frame_sync_cap ? true : false;
			/* PSR2 needs frame sync as well */
			dev_priv->psr.psr2_support = dev_priv->psr.aux_frame_sync;
			DRM_DEBUG_KMS("PSR2 %s on sink",
				dev_priv->psr.psr2_support ? "supported" : "not supported");
		}
	}

	DRM_DEBUG_KMS("Display Port TPS3 support: source %s, sink %s\n",
		      yesno(intel_dp_source_supports_hbr2(intel_dp)),
		      yesno(drm_dp_tps3_supported(intel_dp->dpcd)));

	/* Intermediate frequency support */
	if (is_edp(intel_dp) &&
	    (intel_dp->dpcd[DP_EDP_CONFIGURATION_CAP] &	DP_DPCD_DISPLAY_CONTROL_CAPABLE) &&
	    (intel_dp_dpcd_read_wake(&intel_dp->aux, DP_EDP_DPCD_REV, &rev, 1) == 1) &&
	    (rev >= 0x03)) { /* eDp v1.4 or higher */
		__le16 sink_rates[DP_MAX_SUPPORTED_RATES];
		int i;

		intel_dp_dpcd_read_wake(&intel_dp->aux,
				DP_SUPPORTED_LINK_RATES,
				sink_rates,
				sizeof(sink_rates));

		for (i = 0; i < ARRAY_SIZE(sink_rates); i++) {
			int val = le16_to_cpu(sink_rates[i]);

			if (val == 0)
				break;

			/* Value read is in kHz while drm clock is saved in deca-kHz */
			intel_dp->sink_rates[i] = (val * 200) / 10;
		}
		intel_dp->num_sink_rates = i;
	}

	intel_dp_print_rates(intel_dp);

	if (!(intel_dp->dpcd[DP_DOWNSTREAMPORT_PRESENT] &
	      DP_DWN_STRM_PORT_PRESENT))
		return true; /* native DP sink */

	if (intel_dp->dpcd[DP_DPCD_REV] == 0x10)
		return true; /* no per-port downstream info */

	if (intel_dp_dpcd_read_wake(&intel_dp->aux, DP_DOWNSTREAM_PORT_0,
				    intel_dp->downstream_ports,
				    DP_MAX_DOWNSTREAM_PORTS) < 0)
		return false; /* downstream port status fetch failed */

	return true;
}

static void
intel_dp_probe_oui(struct intel_dp *intel_dp)
{
	u8 buf[3];

	if (!(intel_dp->dpcd[DP_DOWN_STREAM_PORT_COUNT] & DP_OUI_SUPPORT))
		return;

	if (intel_dp_dpcd_read_wake(&intel_dp->aux, DP_SINK_OUI, buf, 3) == 3)
		DRM_DEBUG_KMS("Sink OUI: %02hx%02hx%02hx\n",
			      buf[0], buf[1], buf[2]);

	if (intel_dp_dpcd_read_wake(&intel_dp->aux, DP_BRANCH_OUI, buf, 3) == 3)
		DRM_DEBUG_KMS("Branch OUI: %02hx%02hx%02hx\n",
			      buf[0], buf[1], buf[2]);
}

static bool
intel_dp_probe_mst(struct intel_dp *intel_dp)
{
	u8 buf[1];

	if (!i915.enable_dp_mst)
		return false;

	if (!intel_dp->can_mst)
		return false;

	if (intel_dp->dpcd[DP_DPCD_REV] < 0x12)
		return false;

	if (intel_dp_dpcd_read_wake(&intel_dp->aux, DP_MSTM_CAP, buf, 1)) {
		if (buf[0] & DP_MST_CAP) {
			DRM_DEBUG_KMS("Sink is MST capable\n");
			intel_dp->is_mst = true;
		} else {
			DRM_DEBUG_KMS("Sink is not MST capable\n");
			intel_dp->is_mst = false;
		}
	}

	drm_dp_mst_topology_mgr_set_mst(&intel_dp->mst_mgr, intel_dp->is_mst);
	return intel_dp->is_mst;
}

static int intel_dp_sink_crc_stop(struct intel_dp *intel_dp)
{
	struct intel_digital_port *dig_port = dp_to_dig_port(intel_dp);
	struct drm_device *dev = dig_port->base.base.dev;
	struct intel_crtc *intel_crtc = to_intel_crtc(dig_port->base.base.crtc);
	u8 buf;
	int ret = 0;
	int count = 0;
	int attempts = 10;

	if (drm_dp_dpcd_readb(&intel_dp->aux, DP_TEST_SINK, &buf) < 0) {
		DRM_DEBUG_KMS("Sink CRC couldn't be stopped properly\n");
		ret = -EIO;
		goto out;
	}

	if (drm_dp_dpcd_writeb(&intel_dp->aux, DP_TEST_SINK,
			       buf & ~DP_TEST_SINK_START) < 0) {
		DRM_DEBUG_KMS("Sink CRC couldn't be stopped properly\n");
		ret = -EIO;
		goto out;
	}

	do {
		intel_wait_for_vblank(dev, intel_crtc->pipe);

		if (drm_dp_dpcd_readb(&intel_dp->aux,
				      DP_TEST_SINK_MISC, &buf) < 0) {
			ret = -EIO;
			goto out;
		}
		count = buf & DP_TEST_COUNT_MASK;
	} while (--attempts && count);

	if (attempts == 0) {
		DRM_DEBUG_KMS("TIMEOUT: Sink CRC counter is not zeroed after calculation is stopped\n");
		ret = -ETIMEDOUT;
	}

 out:
	hsw_enable_ips(intel_crtc);
	return ret;
}

static int intel_dp_sink_crc_start(struct intel_dp *intel_dp)
{
	struct intel_digital_port *dig_port = dp_to_dig_port(intel_dp);
	struct drm_device *dev = dig_port->base.base.dev;
	struct intel_crtc *intel_crtc = to_intel_crtc(dig_port->base.base.crtc);
	u8 buf;
	int ret;

	if (drm_dp_dpcd_readb(&intel_dp->aux, DP_TEST_SINK_MISC, &buf) < 0)
		return -EIO;

	if (!(buf & DP_TEST_CRC_SUPPORTED))
		return -ENOTTY;

	if (drm_dp_dpcd_readb(&intel_dp->aux, DP_TEST_SINK, &buf) < 0)
		return -EIO;

	if (buf & DP_TEST_SINK_START) {
		ret = intel_dp_sink_crc_stop(intel_dp);
		if (ret)
			return ret;
	}

	hsw_disable_ips(intel_crtc);

	if (drm_dp_dpcd_writeb(&intel_dp->aux, DP_TEST_SINK,
			       buf | DP_TEST_SINK_START) < 0) {
		hsw_enable_ips(intel_crtc);
		return -EIO;
	}

	intel_wait_for_vblank(dev, intel_crtc->pipe);
	return 0;
}

int intel_dp_sink_crc(struct intel_dp *intel_dp, u8 *crc)
{
	struct intel_digital_port *dig_port = dp_to_dig_port(intel_dp);
	struct drm_device *dev = dig_port->base.base.dev;
	struct intel_crtc *intel_crtc = to_intel_crtc(dig_port->base.base.crtc);
	u8 buf;
	int count, ret;
	int attempts = 6;

	ret = intel_dp_sink_crc_start(intel_dp);
	if (ret)
		return ret;

	do {
		intel_wait_for_vblank(dev, intel_crtc->pipe);

		if (drm_dp_dpcd_readb(&intel_dp->aux,
				      DP_TEST_SINK_MISC, &buf) < 0) {
			ret = -EIO;
			goto stop;
		}
		count = buf & DP_TEST_COUNT_MASK;

	} while (--attempts && count == 0);

	if (attempts == 0) {
		DRM_ERROR("Panel is unable to calculate any CRC after 6 vblanks\n");
		ret = -ETIMEDOUT;
		goto stop;
	}

	if (drm_dp_dpcd_read(&intel_dp->aux, DP_TEST_CRC_R_CR, crc, 6) < 0) {
		ret = -EIO;
		goto stop;
	}

stop:
	intel_dp_sink_crc_stop(intel_dp);
	return ret;
}

static bool
intel_dp_get_sink_irq(struct intel_dp *intel_dp, u8 *sink_irq_vector)
{
	return intel_dp_dpcd_read_wake(&intel_dp->aux,
				       DP_DEVICE_SERVICE_IRQ_VECTOR,
				       sink_irq_vector, 1) == 1;
}

static bool
intel_dp_get_sink_irq_esi(struct intel_dp *intel_dp, u8 *sink_irq_vector)
{
	int ret;

	ret = intel_dp_dpcd_read_wake(&intel_dp->aux,
					     DP_SINK_COUNT_ESI,
					     sink_irq_vector, 14);
	if (ret != 14)
		return false;

	return true;
}

static uint8_t intel_dp_autotest_link_training(struct intel_dp *intel_dp)
{
	uint8_t test_result = DP_TEST_ACK;
	return test_result;
}

static uint8_t intel_dp_autotest_video_pattern(struct intel_dp *intel_dp)
{
	uint8_t test_result = DP_TEST_NAK;
	return test_result;
}

static uint8_t intel_dp_autotest_edid(struct intel_dp *intel_dp)
{
	uint8_t test_result = DP_TEST_NAK;
	struct intel_connector *intel_connector = intel_dp->attached_connector;
	struct drm_connector *connector = &intel_connector->base;

	if (intel_connector->detect_edid == NULL ||
	    connector->edid_corrupt ||
	    intel_dp->aux.i2c_defer_count > 6) {
		/* Check EDID read for NACKs, DEFERs and corruption
		 * (DP CTS 1.2 Core r1.1)
		 *    4.2.2.4 : Failed EDID read, I2C_NAK
		 *    4.2.2.5 : Failed EDID read, I2C_DEFER
		 *    4.2.2.6 : EDID corruption detected
		 * Use failsafe mode for all cases
		 */
		if (intel_dp->aux.i2c_nack_count > 0 ||
			intel_dp->aux.i2c_defer_count > 0)
			DRM_DEBUG_KMS("EDID read had %d NACKs, %d DEFERs\n",
				      intel_dp->aux.i2c_nack_count,
				      intel_dp->aux.i2c_defer_count);
		intel_dp->compliance_test_data = INTEL_DP_RESOLUTION_FAILSAFE;
	} else {
		struct edid *block = intel_connector->detect_edid;

		/* We have to write the checksum
		 * of the last block read
		 */
		block += intel_connector->detect_edid->extensions;

		if (!drm_dp_dpcd_write(&intel_dp->aux,
					DP_TEST_EDID_CHECKSUM,
					&block->checksum,
					1))
			DRM_DEBUG_KMS("Failed to write EDID checksum\n");

		test_result = DP_TEST_ACK | DP_TEST_EDID_CHECKSUM_WRITE;
		intel_dp->compliance_test_data = INTEL_DP_RESOLUTION_STANDARD;
	}

	/* Set test active flag here so userspace doesn't interrupt things */
	intel_dp->compliance_test_active = 1;

	return test_result;
}

static uint8_t intel_dp_autotest_phy_pattern(struct intel_dp *intel_dp)
{
	uint8_t test_result = DP_TEST_NAK;
	return test_result;
}

static void intel_dp_handle_test_request(struct intel_dp *intel_dp)
{
	uint8_t response = DP_TEST_NAK;
	uint8_t rxdata = 0;
	int status = 0;

	status = drm_dp_dpcd_read(&intel_dp->aux, DP_TEST_REQUEST, &rxdata, 1);
	if (status <= 0) {
		DRM_DEBUG_KMS("Could not read test request from sink\n");
		goto update_status;
	}

	switch (rxdata) {
	case DP_TEST_LINK_TRAINING:
		DRM_DEBUG_KMS("LINK_TRAINING test requested\n");
		intel_dp->compliance_test_type = DP_TEST_LINK_TRAINING;
		response = intel_dp_autotest_link_training(intel_dp);
		break;
	case DP_TEST_LINK_VIDEO_PATTERN:
		DRM_DEBUG_KMS("TEST_PATTERN test requested\n");
		intel_dp->compliance_test_type = DP_TEST_LINK_VIDEO_PATTERN;
		response = intel_dp_autotest_video_pattern(intel_dp);
		break;
	case DP_TEST_LINK_EDID_READ:
		DRM_DEBUG_KMS("EDID test requested\n");
		intel_dp->compliance_test_type = DP_TEST_LINK_EDID_READ;
		response = intel_dp_autotest_edid(intel_dp);
		break;
	case DP_TEST_LINK_PHY_TEST_PATTERN:
		DRM_DEBUG_KMS("PHY_PATTERN test requested\n");
		intel_dp->compliance_test_type = DP_TEST_LINK_PHY_TEST_PATTERN;
		response = intel_dp_autotest_phy_pattern(intel_dp);
		break;
	default:
		DRM_DEBUG_KMS("Invalid test request '%02x'\n", rxdata);
		break;
	}

update_status:
	status = drm_dp_dpcd_write(&intel_dp->aux,
				   DP_TEST_RESPONSE,
				   &response, 1);
	if (status <= 0)
		DRM_DEBUG_KMS("Could not write test response to sink\n");
}

static int
intel_dp_check_mst_status(struct intel_dp *intel_dp)
{
	bool bret;

	if (intel_dp->is_mst) {
		u8 esi[16] = { 0 };
		int ret = 0;
		int retry;
		bool handled;
		bret = intel_dp_get_sink_irq_esi(intel_dp, esi);
go_again:
		if (bret == true) {

			/* check link status - esi[10] = 0x200c */
			if (intel_dp->active_mst_links &&
			    !drm_dp_channel_eq_ok(&esi[10], intel_dp->lane_count)) {
				DRM_DEBUG_KMS("channel EQ not ok, retraining\n");
				intel_dp_start_link_train(intel_dp);
				intel_dp_stop_link_train(intel_dp);
			}

			DRM_DEBUG_KMS("got esi %3ph\n", esi);
			ret = drm_dp_mst_hpd_irq(&intel_dp->mst_mgr, esi, &handled);

			if (handled) {
				for (retry = 0; retry < 3; retry++) {
					int wret;
					wret = drm_dp_dpcd_write(&intel_dp->aux,
								 DP_SINK_COUNT_ESI+1,
								 &esi[1], 3);
					if (wret == 3) {
						break;
					}
				}

				bret = intel_dp_get_sink_irq_esi(intel_dp, esi);
				if (bret == true) {
					DRM_DEBUG_KMS("got esi2 %3ph\n", esi);
					goto go_again;
				}
			} else
				ret = 0;

			return ret;
		} else {
			struct intel_digital_port *intel_dig_port = dp_to_dig_port(intel_dp);
			DRM_DEBUG_KMS("failed to get ESI - device may have failed\n");
			intel_dp->is_mst = false;
			drm_dp_mst_topology_mgr_set_mst(&intel_dp->mst_mgr, intel_dp->is_mst);
			/* send a hotplug event */
			drm_kms_helper_hotplug_event(intel_dig_port->base.base.dev);
		}
	}
	return -EINVAL;
}

static void
intel_dp_check_link_status(struct intel_dp *intel_dp)
{
	struct intel_encoder *intel_encoder = &dp_to_dig_port(intel_dp)->base;
	struct drm_device *dev = intel_dp_to_dev(intel_dp);
	u8 link_status[DP_LINK_STATUS_SIZE];

	WARN_ON(!drm_modeset_is_locked(&dev->mode_config.connection_mutex));

	if (!intel_dp_get_link_status(intel_dp, link_status)) {
		DRM_ERROR("Failed to get link status\n");
		return;
	}

	if (!intel_encoder->base.crtc)
		return;

	if (!to_intel_crtc(intel_encoder->base.crtc)->active)
		return;

	/* if link training is requested we should perform it always */
	if ((intel_dp->compliance_test_type == DP_TEST_LINK_TRAINING) ||
	    (!drm_dp_channel_eq_ok(link_status, intel_dp->lane_count))) {
		DRM_DEBUG_KMS("%s: channel EQ not ok, retraining\n",
			      intel_encoder->base.name);
		intel_dp_start_link_train(intel_dp);
		intel_dp_stop_link_train(intel_dp);
	}
}

/*
 * According to DP spec
 * 5.1.2:
 *  1. Read DPCD
 *  2. Configure link according to Receiver Capabilities
 *  3. Use Link Training from 2.5.3.3 and 3.5.1.3
 *  4. Check link status on receipt of hot-plug interrupt
 *
 * intel_dp_short_pulse -  handles short pulse interrupts
 * when full detection is not required.
 * Returns %true if short pulse is handled and full detection
 * is NOT required and %false otherwise.
 */
static bool
intel_dp_short_pulse(struct intel_dp *intel_dp)
{
	struct drm_device *dev = intel_dp_to_dev(intel_dp);
	u8 sink_irq_vector;
	u8 old_sink_count = intel_dp->sink_count;
	bool ret;

	/*
	 * Clearing compliance test variables to allow capturing
	 * of values for next automated test request.
	 */
	intel_dp->compliance_test_active = 0;
	intel_dp->compliance_test_type = 0;
	intel_dp->compliance_test_data = 0;

	/*
	 * Now read the DPCD to see if it's actually running
	 * If the current value of sink count doesn't match with
	 * the value that was stored earlier or dpcd read failed
	 * we need to do full detection
	 */
	ret = intel_dp_get_dpcd(intel_dp);

	if ((old_sink_count != intel_dp->sink_count) || !ret) {
		/* No need to proceed if we are going to do full detect */
		return false;
	}

	/* Try to read the source of the interrupt */
	if (intel_dp->dpcd[DP_DPCD_REV] >= 0x11 &&
	    intel_dp_get_sink_irq(intel_dp, &sink_irq_vector)) {
		/* Clear interrupt source */
		drm_dp_dpcd_writeb(&intel_dp->aux,
				   DP_DEVICE_SERVICE_IRQ_VECTOR,
				   sink_irq_vector);

		if (sink_irq_vector & DP_AUTOMATED_TEST_REQUEST)
			DRM_DEBUG_DRIVER("Test request in short pulse not handled\n");
		if (sink_irq_vector & (DP_CP_IRQ | DP_SINK_SPECIFIC_IRQ))
			DRM_DEBUG_DRIVER("CP or sink specific irq unhandled\n");
	}

	drm_modeset_lock(&dev->mode_config.connection_mutex, NULL);
	intel_dp_check_link_status(intel_dp);
	drm_modeset_unlock(&dev->mode_config.connection_mutex);

	return true;
}

/* XXX this is probably wrong for multiple downstream ports */
static enum drm_connector_status
intel_dp_detect_dpcd(struct intel_dp *intel_dp)
{
	uint8_t *dpcd = intel_dp->dpcd;
	uint8_t type;

	if (!intel_dp_get_dpcd(intel_dp))
		return connector_status_disconnected;

	if (is_edp(intel_dp))
		return connector_status_connected;

	/* if there's no downstream port, we're done */
	if (!(dpcd[DP_DOWNSTREAMPORT_PRESENT] & DP_DWN_STRM_PORT_PRESENT))
		return connector_status_connected;

	/* If we're HPD-aware, SINK_COUNT changes dynamically */
	if (intel_dp->dpcd[DP_DPCD_REV] >= 0x11 &&
	    intel_dp->downstream_ports[0] & DP_DS_PORT_HPD) {

		return intel_dp->sink_count ?
		connector_status_connected : connector_status_disconnected;
	}

	/* If no HPD, poke DDC gently */
	if (drm_probe_ddc(&intel_dp->aux.ddc))
		return connector_status_connected;

	/* Well we tried, say unknown for unreliable port types */
	if (intel_dp->dpcd[DP_DPCD_REV] >= 0x11) {
		type = intel_dp->downstream_ports[0] & DP_DS_PORT_TYPE_MASK;
		if (type == DP_DS_PORT_TYPE_VGA ||
		    type == DP_DS_PORT_TYPE_NON_EDID)
			return connector_status_unknown;
	} else {
		type = intel_dp->dpcd[DP_DOWNSTREAMPORT_PRESENT] &
			DP_DWN_STRM_PORT_TYPE_MASK;
		if (type == DP_DWN_STRM_PORT_TYPE_ANALOG ||
		    type == DP_DWN_STRM_PORT_TYPE_OTHER)
			return connector_status_unknown;
	}

	/* Anything else is out of spec, warn and ignore */
	DRM_DEBUG_KMS("Broken DP branch device, ignoring\n");
	return connector_status_disconnected;
}

static enum drm_connector_status
edp_detect(struct intel_dp *intel_dp)
{
	struct drm_device *dev = intel_dp_to_dev(intel_dp);
	enum drm_connector_status status;

	status = intel_panel_detect(dev);
	if (status == connector_status_unknown)
		status = connector_status_connected;

	return status;
}

static bool ibx_digital_port_connected(struct drm_i915_private *dev_priv,
				       struct intel_digital_port *port)
{
	u32 bit;

	switch (port->port) {
	case PORT_A:
		return true;
	case PORT_B:
		bit = SDE_PORTB_HOTPLUG;
		break;
	case PORT_C:
		bit = SDE_PORTC_HOTPLUG;
		break;
	case PORT_D:
		bit = SDE_PORTD_HOTPLUG;
		break;
	default:
		MISSING_CASE(port->port);
		return false;
	}

	return I915_READ(SDEISR) & bit;
}

static bool cpt_digital_port_connected(struct drm_i915_private *dev_priv,
				       struct intel_digital_port *port)
{
	u32 bit;

	switch (port->port) {
	case PORT_A:
		return true;
	case PORT_B:
		bit = SDE_PORTB_HOTPLUG_CPT;
		break;
	case PORT_C:
		bit = SDE_PORTC_HOTPLUG_CPT;
		break;
	case PORT_D:
		bit = SDE_PORTD_HOTPLUG_CPT;
		break;
	case PORT_E:
		bit = SDE_PORTE_HOTPLUG_SPT;
		break;
	default:
		MISSING_CASE(port->port);
		return false;
	}

	return I915_READ(SDEISR) & bit;
}

static bool g4x_digital_port_connected(struct drm_i915_private *dev_priv,
				       struct intel_digital_port *port)
{
	u32 bit;

	switch (port->port) {
	case PORT_B:
		bit = PORTB_HOTPLUG_LIVE_STATUS_G4X;
		break;
	case PORT_C:
		bit = PORTC_HOTPLUG_LIVE_STATUS_G4X;
		break;
	case PORT_D:
		bit = PORTD_HOTPLUG_LIVE_STATUS_G4X;
		break;
	default:
		MISSING_CASE(port->port);
		return false;
	}

	return I915_READ(PORT_HOTPLUG_STAT) & bit;
}

static bool gm45_digital_port_connected(struct drm_i915_private *dev_priv,
					struct intel_digital_port *port)
{
	u32 bit;

	switch (port->port) {
	case PORT_B:
		bit = PORTB_HOTPLUG_LIVE_STATUS_GM45;
		break;
	case PORT_C:
		bit = PORTC_HOTPLUG_LIVE_STATUS_GM45;
		break;
	case PORT_D:
		bit = PORTD_HOTPLUG_LIVE_STATUS_GM45;
		break;
	default:
		MISSING_CASE(port->port);
		return false;
	}

	return I915_READ(PORT_HOTPLUG_STAT) & bit;
}

static bool bxt_digital_port_connected(struct drm_i915_private *dev_priv,
				       struct intel_digital_port *intel_dig_port)
{
	struct intel_encoder *intel_encoder = &intel_dig_port->base;
	enum port port;
	u32 bit;

	intel_hpd_pin_to_port(intel_encoder->hpd_pin, &port);
	switch (port) {
	case PORT_A:
		bit = BXT_DE_PORT_HP_DDIA;
		break;
	case PORT_B:
		bit = BXT_DE_PORT_HP_DDIB;
		break;
	case PORT_C:
		bit = BXT_DE_PORT_HP_DDIC;
		break;
	default:
		MISSING_CASE(port);
		return false;
	}

	return I915_READ(GEN8_DE_PORT_ISR) & bit;
}

/*
 * intel_digital_port_connected - is the specified port connected?
 * @dev_priv: i915 private structure
 * @port: the port to test
 *
 * Return %true if @port is connected, %false otherwise.
 */
bool intel_digital_port_connected(struct drm_i915_private *dev_priv,
					 struct intel_digital_port *port)
{
	if (HAS_PCH_IBX(dev_priv))
		return ibx_digital_port_connected(dev_priv, port);
	else if (HAS_PCH_SPLIT(dev_priv))
		return cpt_digital_port_connected(dev_priv, port);
	else if (IS_BROXTON(dev_priv))
		return bxt_digital_port_connected(dev_priv, port);
	else if (IS_GM45(dev_priv))
		return gm45_digital_port_connected(dev_priv, port);
	else
		return g4x_digital_port_connected(dev_priv, port);
}

static struct edid *
intel_dp_get_edid(struct intel_dp *intel_dp)
{
	struct intel_connector *intel_connector = intel_dp->attached_connector;

	/* use cached edid if we have one */
	if (intel_connector->edid) {
		/* invalid edid */
		if (IS_ERR(intel_connector->edid))
			return NULL;

		return drm_edid_duplicate(intel_connector->edid);
	} else
		return drm_get_edid(&intel_connector->base,
				    &intel_dp->aux.ddc);
}

static void
intel_dp_set_edid(struct intel_dp *intel_dp)
{
	struct intel_connector *intel_connector = intel_dp->attached_connector;
	struct edid *edid;

	intel_dp_unset_edid(intel_dp);
	edid = intel_dp_get_edid(intel_dp);
	intel_connector->detect_edid = edid;

	if (intel_dp->force_audio != HDMI_AUDIO_AUTO)
		intel_dp->has_audio = intel_dp->force_audio == HDMI_AUDIO_ON;
	else
		intel_dp->has_audio = drm_detect_monitor_audio(edid);
}

static void
intel_dp_unset_edid(struct intel_dp *intel_dp)
{
	struct intel_connector *intel_connector = intel_dp->attached_connector;

	kfree(intel_connector->detect_edid);
	intel_connector->detect_edid = NULL;

	intel_dp->has_audio = false;
}

static void
intel_dp_long_pulse(struct intel_connector *intel_connector)
{
	struct drm_connector *connector = &intel_connector->base;
	struct intel_dp *intel_dp = intel_attached_dp(connector);
	struct intel_digital_port *intel_dig_port = dp_to_dig_port(intel_dp);
	struct intel_encoder *intel_encoder = &intel_dig_port->base;
	struct drm_device *dev = connector->dev;
	enum drm_connector_status status;
	enum intel_display_power_domain power_domain;
	bool ret;
	u8 sink_irq_vector;

	power_domain = intel_display_port_aux_power_domain(intel_encoder);
	intel_display_power_get(to_i915(dev), power_domain);

	/* Can't disconnect eDP, but you can close the lid... */
	if (is_edp(intel_dp))
		status = edp_detect(intel_dp);
	else if (intel_digital_port_connected(to_i915(dev),
					      dp_to_dig_port(intel_dp)))
		status = intel_dp_detect_dpcd(intel_dp);
	else
		status = connector_status_disconnected;

	if (status != connector_status_connected) {
		intel_dp->compliance_test_active = 0;
		intel_dp->compliance_test_type = 0;
		intel_dp->compliance_test_data = 0;

		if (intel_dp->is_mst) {
			DRM_DEBUG_KMS("MST device may have disappeared %d vs %d\n",
				      intel_dp->is_mst,
				      intel_dp->mst_mgr.mst_state);
			intel_dp->is_mst = false;
			drm_dp_mst_topology_mgr_set_mst(&intel_dp->mst_mgr,
							intel_dp->is_mst);
		}

		goto out;
	}

	if (intel_encoder->type != INTEL_OUTPUT_EDP)
		intel_encoder->type = INTEL_OUTPUT_DISPLAYPORT;

	intel_dp_probe_oui(intel_dp);

	ret = intel_dp_probe_mst(intel_dp);
	if (ret) {
		/*
		 * If we are in MST mode then this connector
		 * won't appear connected or have anything
		 * with EDID on it
		 */
		status = connector_status_disconnected;
		goto out;
	} else if (connector->status == connector_status_connected) {
		/*
		 * If display was connected already and is still connected
		 * check links status, there has been known issues of
		 * link loss triggerring long pulse!!!!
		 */
		drm_modeset_lock(&dev->mode_config.connection_mutex, NULL);
		intel_dp_check_link_status(intel_dp);
		drm_modeset_unlock(&dev->mode_config.connection_mutex);
		goto out;
	}

	/*
	 * Clearing NACK and defer counts to get their exact values
	 * while reading EDID which are required by Compliance tests
	 * 4.2.2.4 and 4.2.2.5
	 */
	intel_dp->aux.i2c_nack_count = 0;
	intel_dp->aux.i2c_defer_count = 0;

	intel_dp_set_edid(intel_dp);

	status = connector_status_connected;
	intel_dp->detect_done = true;

	/* Try to read the source of the interrupt */
	if (intel_dp->dpcd[DP_DPCD_REV] >= 0x11 &&
	    intel_dp_get_sink_irq(intel_dp, &sink_irq_vector)) {
		/* Clear interrupt source */
		drm_dp_dpcd_writeb(&intel_dp->aux,
				   DP_DEVICE_SERVICE_IRQ_VECTOR,
				   sink_irq_vector);

		if (sink_irq_vector & DP_AUTOMATED_TEST_REQUEST)
			intel_dp_handle_test_request(intel_dp);
		if (sink_irq_vector & (DP_CP_IRQ | DP_SINK_SPECIFIC_IRQ))
			DRM_DEBUG_DRIVER("CP or sink specific irq unhandled\n");
	}

out:
	if ((status != connector_status_connected) &&
	    (intel_dp->is_mst == false))
		intel_dp_unset_edid(intel_dp);

	intel_display_power_put(to_i915(dev), power_domain);
	return;
}

static enum drm_connector_status
intel_dp_detect(struct drm_connector *connector, bool force)
{
	struct intel_dp *intel_dp = intel_attached_dp(connector);
	struct intel_digital_port *intel_dig_port = dp_to_dig_port(intel_dp);
	struct intel_encoder *intel_encoder = &intel_dig_port->base;
	struct intel_connector *intel_connector = to_intel_connector(connector);

	DRM_DEBUG_KMS("[CONNECTOR:%d:%s]\n",
		      connector->base.id, connector->name);

	if (intel_dp->is_mst) {
		/* MST devices are disconnected from a monitor POV */
		intel_dp_unset_edid(intel_dp);
		if (intel_encoder->type != INTEL_OUTPUT_EDP)
			intel_encoder->type = INTEL_OUTPUT_DISPLAYPORT;
		return connector_status_disconnected;
	}

	/* If full detect is not performed yet, do a full detect */
	if (!intel_dp->detect_done)
		intel_dp_long_pulse(intel_dp->attached_connector);

	intel_dp->detect_done = false;

	if (intel_connector->detect_edid)
		return connector_status_connected;
	else
		return connector_status_disconnected;
}

static void
intel_dp_force(struct drm_connector *connector)
{
	struct intel_dp *intel_dp = intel_attached_dp(connector);
	struct intel_encoder *intel_encoder = &dp_to_dig_port(intel_dp)->base;
	struct drm_i915_private *dev_priv = to_i915(intel_encoder->base.dev);
	enum intel_display_power_domain power_domain;

	DRM_DEBUG_KMS("[CONNECTOR:%d:%s]\n",
		      connector->base.id, connector->name);
	intel_dp_unset_edid(intel_dp);

	if (connector->status != connector_status_connected)
		return;

	power_domain = intel_display_port_aux_power_domain(intel_encoder);
	intel_display_power_get(dev_priv, power_domain);

	intel_dp_set_edid(intel_dp);

	intel_display_power_put(dev_priv, power_domain);

	if (intel_encoder->type != INTEL_OUTPUT_EDP)
		intel_encoder->type = INTEL_OUTPUT_DISPLAYPORT;
}

static int intel_dp_get_modes(struct drm_connector *connector)
{
	struct intel_connector *intel_connector = to_intel_connector(connector);
	struct edid *edid;

	edid = intel_connector->detect_edid;
	if (edid) {
		int ret = intel_connector_update_modes(connector, edid);
		if (ret)
			return ret;
	}

	/* if eDP has no EDID, fall back to fixed mode */
	if (is_edp(intel_attached_dp(connector)) &&
	    intel_connector->panel.fixed_mode) {
		struct drm_display_mode *mode;

		mode = drm_mode_duplicate(connector->dev,
					  intel_connector->panel.fixed_mode);
		if (mode) {
			drm_mode_probed_add(connector, mode);
			return 1;
		}
	}

	return 0;
}

static bool
intel_dp_detect_audio(struct drm_connector *connector)
{
	bool has_audio = false;
	struct edid *edid;

	edid = to_intel_connector(connector)->detect_edid;
	if (edid)
		has_audio = drm_detect_monitor_audio(edid);

	return has_audio;
}

static int
intel_dp_set_property(struct drm_connector *connector,
		      struct drm_property *property,
		      uint64_t val)
{
	struct drm_i915_private *dev_priv = connector->dev->dev_private;
	struct intel_connector *intel_connector = to_intel_connector(connector);
	struct intel_encoder *intel_encoder = intel_attached_encoder(connector);
	struct intel_dp *intel_dp = enc_to_intel_dp(&intel_encoder->base);
	int ret;

	ret = drm_object_property_set_value(&connector->base, property, val);
	if (ret)
		return ret;

	if (property == dev_priv->force_audio_property) {
		int i = val;
		bool has_audio;

		if (i == intel_dp->force_audio)
			return 0;

		intel_dp->force_audio = i;

		if (i == HDMI_AUDIO_AUTO)
			has_audio = intel_dp_detect_audio(connector);
		else
			has_audio = (i == HDMI_AUDIO_ON);

		if (has_audio == intel_dp->has_audio)
			return 0;

		intel_dp->has_audio = has_audio;
		goto done;
	}

	if (property == dev_priv->broadcast_rgb_property) {
		bool old_auto = intel_dp->color_range_auto;
		bool old_range = intel_dp->limited_color_range;

		switch (val) {
		case INTEL_BROADCAST_RGB_AUTO:
			intel_dp->color_range_auto = true;
			break;
		case INTEL_BROADCAST_RGB_FULL:
			intel_dp->color_range_auto = false;
			intel_dp->limited_color_range = false;
			break;
		case INTEL_BROADCAST_RGB_LIMITED:
			intel_dp->color_range_auto = false;
			intel_dp->limited_color_range = true;
			break;
		default:
			return -EINVAL;
		}

		if (old_auto == intel_dp->color_range_auto &&
		    old_range == intel_dp->limited_color_range)
			return 0;

		goto done;
	}

	if (is_edp(intel_dp) &&
	    property == connector->dev->mode_config.scaling_mode_property) {
		if (val == DRM_MODE_SCALE_NONE) {
			DRM_DEBUG_KMS("no scaling not supported\n");
			return -EINVAL;
		}
		if (HAS_GMCH_DISPLAY(dev_priv) &&
		    val == DRM_MODE_SCALE_CENTER) {
			DRM_DEBUG_KMS("centering not supported\n");
			return -EINVAL;
		}

		if (intel_connector->panel.fitting_mode == val) {
			/* the eDP scaling property is not changed */
			return 0;
		}
		intel_connector->panel.fitting_mode = val;

		goto done;
	}

	return -EINVAL;

done:
	if (intel_encoder->base.crtc)
		intel_crtc_restore_mode(intel_encoder->base.crtc);

	return 0;
}

static void
intel_dp_connector_destroy(struct drm_connector *connector)
{
	struct intel_connector *intel_connector = to_intel_connector(connector);

	kfree(intel_connector->detect_edid);

	if (!IS_ERR_OR_NULL(intel_connector->edid))
		kfree(intel_connector->edid);

	/* Can't call is_edp() since the encoder may have been destroyed
	 * already. */
	if (connector->connector_type == DRM_MODE_CONNECTOR_eDP)
		intel_panel_fini(&intel_connector->panel);

	drm_connector_cleanup(connector);
	kfree(connector);
}

void intel_dp_encoder_destroy(struct drm_encoder *encoder)
{
	struct intel_digital_port *intel_dig_port = enc_to_dig_port(encoder);
	struct intel_dp *intel_dp = &intel_dig_port->dp;

	intel_dp_mst_encoder_cleanup(intel_dig_port);
	if (is_edp(intel_dp)) {
		cancel_delayed_work_sync(&intel_dp->panel_vdd_work);
		/*
		 * vdd might still be enabled do to the delayed vdd off.
		 * Make sure vdd is actually turned off here.
		 */
		pps_lock(intel_dp);
		edp_panel_vdd_off_sync(intel_dp);
		pps_unlock(intel_dp);

		if (intel_dp->edp_notifier.notifier_call) {
			unregister_reboot_notifier(&intel_dp->edp_notifier);
			intel_dp->edp_notifier.notifier_call = NULL;
		}
	}
	drm_encoder_cleanup(encoder);
	kfree(intel_dig_port);
}

void intel_dp_encoder_suspend(struct intel_encoder *intel_encoder)
{
	struct intel_dp *intel_dp = enc_to_intel_dp(&intel_encoder->base);

	if (!is_edp(intel_dp))
		return;

	/*
	 * vdd might still be enabled do to the delayed vdd off.
	 * Make sure vdd is actually turned off here.
	 */
	cancel_delayed_work_sync(&intel_dp->panel_vdd_work);
	pps_lock(intel_dp);
	edp_panel_vdd_off_sync(intel_dp);
	pps_unlock(intel_dp);
}

static void intel_edp_panel_vdd_sanitize(struct intel_dp *intel_dp)
{
	struct intel_digital_port *intel_dig_port = dp_to_dig_port(intel_dp);
	struct drm_device *dev = intel_dig_port->base.base.dev;
	struct drm_i915_private *dev_priv = dev->dev_private;
	enum intel_display_power_domain power_domain;

	lockdep_assert_held(&dev_priv->pps_mutex);

	if (!edp_have_panel_vdd(intel_dp))
		return;

	/*
	 * The VDD bit needs a power domain reference, so if the bit is
	 * already enabled when we boot or resume, grab this reference and
	 * schedule a vdd off, so we don't hold on to the reference
	 * indefinitely.
	 */
	DRM_DEBUG_KMS("VDD left on by BIOS, adjusting state tracking\n");
	power_domain = intel_display_port_aux_power_domain(&intel_dig_port->base);
	intel_display_power_get(dev_priv, power_domain);

	edp_panel_vdd_schedule_off(intel_dp);
}

void intel_dp_encoder_reset(struct drm_encoder *encoder)
{
	struct intel_dp *intel_dp;

	if (to_intel_encoder(encoder)->type != INTEL_OUTPUT_EDP)
		return;

	intel_dp = enc_to_intel_dp(encoder);

	pps_lock(intel_dp);

	/*
	 * Read out the current power sequencer assignment,
	 * in case the BIOS did something with it.
	 */
	if (IS_VALLEYVIEW(encoder->dev) || IS_CHERRYVIEW(encoder->dev))
		vlv_initial_power_sequencer_setup(intel_dp);

	intel_edp_panel_vdd_sanitize(intel_dp);

	pps_unlock(intel_dp);
}

static const struct drm_connector_funcs intel_dp_connector_funcs = {
	.dpms = drm_atomic_helper_connector_dpms,
	.detect = intel_dp_detect,
	.force = intel_dp_force,
	.fill_modes = drm_helper_probe_single_connector_modes,
	.set_property = intel_dp_set_property,
	.atomic_get_property = intel_connector_atomic_get_property,
	.destroy = intel_dp_connector_destroy,
	.atomic_destroy_state = drm_atomic_helper_connector_destroy_state,
	.atomic_duplicate_state = drm_atomic_helper_connector_duplicate_state,
};

static const struct drm_connector_helper_funcs intel_dp_connector_helper_funcs = {
	.get_modes = intel_dp_get_modes,
	.mode_valid = intel_dp_mode_valid,
	.best_encoder = intel_best_encoder,
};

static const struct drm_encoder_funcs intel_dp_enc_funcs = {
	.reset = intel_dp_encoder_reset,
	.destroy = intel_dp_encoder_destroy,
};

enum irqreturn
intel_dp_hpd_pulse(struct intel_digital_port *intel_dig_port, bool long_hpd)
{
	struct intel_dp *intel_dp = &intel_dig_port->dp;
	struct intel_encoder *intel_encoder = &intel_dig_port->base;
	struct drm_device *dev = intel_dig_port->base.base.dev;
	struct drm_i915_private *dev_priv = dev->dev_private;
	enum intel_display_power_domain power_domain;
	enum irqreturn ret = IRQ_NONE;

	if (intel_dig_port->base.type != INTEL_OUTPUT_EDP &&
	    intel_dig_port->base.type != INTEL_OUTPUT_HDMI)
		intel_dig_port->base.type = INTEL_OUTPUT_DISPLAYPORT;

	if (long_hpd && intel_dig_port->base.type == INTEL_OUTPUT_EDP) {
		/*
		 * vdd off can generate a long pulse on eDP which
		 * would require vdd on to handle it, and thus we
		 * would end up in an endless cycle of
		 * "vdd off -> long hpd -> vdd on -> detect -> vdd off -> ..."
		 */
		DRM_DEBUG_KMS("ignoring long hpd on eDP port %c\n",
			      port_name(intel_dig_port->port));
		return IRQ_HANDLED;
	}

	DRM_DEBUG_KMS("got hpd irq on port %c - %s\n",
		      port_name(intel_dig_port->port),
		      long_hpd ? "long" : "short");

	power_domain = intel_display_port_aux_power_domain(intel_encoder);
	intel_display_power_get(dev_priv, power_domain);

	if (long_hpd) {
<<<<<<< HEAD
		/* indicate that we need to restart link training */
		intel_dp->train_set_valid = false;

=======
>>>>>>> 286f04b3
		intel_dp_long_pulse(intel_dp->attached_connector);
		if (intel_dp->is_mst)
			ret = IRQ_HANDLED;
		goto put_power;

	} else {
		if (intel_dp->is_mst) {
			if (intel_dp_check_mst_status(intel_dp) == -EINVAL) {
				/*
				 * If we were in MST mode, and device is not
				 * there, get out of MST mode
				 */
				DRM_DEBUG_KMS("MST device may have disappeared %d vs %d\n",
					      intel_dp->is_mst, intel_dp->mst_mgr.mst_state);
				intel_dp->is_mst = false;
				drm_dp_mst_topology_mgr_set_mst(&intel_dp->mst_mgr,
								intel_dp->is_mst);
				goto put_power;
			}
		}

		if (!intel_dp->is_mst) {
			if (!intel_dp_short_pulse(intel_dp)) {
				intel_dp_long_pulse(intel_dp->attached_connector);
				goto put_power;
			}
		}
	}

	ret = IRQ_HANDLED;

put_power:
	intel_display_power_put(dev_priv, power_domain);

	return ret;
}

/* check the VBT to see whether the eDP is on another port */
bool intel_dp_is_edp(struct drm_device *dev, enum port port)
{
	struct drm_i915_private *dev_priv = dev->dev_private;

	/*
	 * eDP not supported on g4x. so bail out early just
	 * for a bit extra safety in case the VBT is bonkers.
	 */
	if (INTEL_INFO(dev)->gen < 5)
		return false;

	if (port == PORT_A)
		return true;

	return intel_bios_is_port_edp(dev_priv, port);
}

void
intel_dp_add_properties(struct intel_dp *intel_dp, struct drm_connector *connector)
{
	struct intel_connector *intel_connector = to_intel_connector(connector);

	intel_attach_force_audio_property(connector);
	intel_attach_broadcast_rgb_property(connector);
	intel_dp->color_range_auto = true;

	if (is_edp(intel_dp)) {
		drm_mode_create_scaling_mode_property(connector->dev);
		drm_object_attach_property(
			&connector->base,
			connector->dev->mode_config.scaling_mode_property,
			DRM_MODE_SCALE_ASPECT);
		intel_connector->panel.fitting_mode = DRM_MODE_SCALE_ASPECT;
	}
}

static void intel_dp_init_panel_power_timestamps(struct intel_dp *intel_dp)
{
	intel_dp->panel_power_off_time = ktime_get_boottime();
	intel_dp->last_power_on = jiffies;
	intel_dp->last_backlight_off = jiffies;
}

static void
intel_dp_init_panel_power_sequencer(struct drm_device *dev,
				    struct intel_dp *intel_dp)
{
	struct drm_i915_private *dev_priv = dev->dev_private;
	struct edp_power_seq cur, vbt, spec,
		*final = &intel_dp->pps_delays;
	u32 pp_on, pp_off, pp_div = 0, pp_ctl = 0;
	i915_reg_t pp_ctrl_reg, pp_on_reg, pp_off_reg, pp_div_reg;

	lockdep_assert_held(&dev_priv->pps_mutex);

	/* already initialized? */
	if (final->t11_t12 != 0)
		return;

	if (IS_BROXTON(dev)) {
		/*
		 * TODO: BXT has 2 sets of PPS registers.
		 * Correct Register for Broxton need to be identified
		 * using VBT. hardcoding for now
		 */
		pp_ctrl_reg = BXT_PP_CONTROL(0);
		pp_on_reg = BXT_PP_ON_DELAYS(0);
		pp_off_reg = BXT_PP_OFF_DELAYS(0);
	} else if (HAS_PCH_SPLIT(dev)) {
		pp_ctrl_reg = PCH_PP_CONTROL;
		pp_on_reg = PCH_PP_ON_DELAYS;
		pp_off_reg = PCH_PP_OFF_DELAYS;
		pp_div_reg = PCH_PP_DIVISOR;
	} else {
		enum pipe pipe = vlv_power_sequencer_pipe(intel_dp);

		pp_ctrl_reg = VLV_PIPE_PP_CONTROL(pipe);
		pp_on_reg = VLV_PIPE_PP_ON_DELAYS(pipe);
		pp_off_reg = VLV_PIPE_PP_OFF_DELAYS(pipe);
		pp_div_reg = VLV_PIPE_PP_DIVISOR(pipe);
	}

	/* Workaround: Need to write PP_CONTROL with the unlock key as
	 * the very first thing. */
	pp_ctl = ironlake_get_pp_control(intel_dp);

	pp_on = I915_READ(pp_on_reg);
	pp_off = I915_READ(pp_off_reg);
	if (!IS_BROXTON(dev)) {
		I915_WRITE(pp_ctrl_reg, pp_ctl);
		pp_div = I915_READ(pp_div_reg);
	}

	/* Pull timing values out of registers */
	cur.t1_t3 = (pp_on & PANEL_POWER_UP_DELAY_MASK) >>
		PANEL_POWER_UP_DELAY_SHIFT;

	cur.t8 = (pp_on & PANEL_LIGHT_ON_DELAY_MASK) >>
		PANEL_LIGHT_ON_DELAY_SHIFT;

	cur.t9 = (pp_off & PANEL_LIGHT_OFF_DELAY_MASK) >>
		PANEL_LIGHT_OFF_DELAY_SHIFT;

	cur.t10 = (pp_off & PANEL_POWER_DOWN_DELAY_MASK) >>
		PANEL_POWER_DOWN_DELAY_SHIFT;

	if (IS_BROXTON(dev)) {
		u16 tmp = (pp_ctl & BXT_POWER_CYCLE_DELAY_MASK) >>
			BXT_POWER_CYCLE_DELAY_SHIFT;
		if (tmp > 0)
			cur.t11_t12 = (tmp - 1) * 1000;
		else
			cur.t11_t12 = 0;
	} else {
		cur.t11_t12 = ((pp_div & PANEL_POWER_CYCLE_DELAY_MASK) >>
		       PANEL_POWER_CYCLE_DELAY_SHIFT) * 1000;
	}

	DRM_DEBUG_KMS("cur t1_t3 %d t8 %d t9 %d t10 %d t11_t12 %d\n",
		      cur.t1_t3, cur.t8, cur.t9, cur.t10, cur.t11_t12);

	vbt = dev_priv->vbt.edp.pps;

	/* Upper limits from eDP 1.3 spec. Note that we use the clunky units of
	 * our hw here, which are all in 100usec. */
	spec.t1_t3 = 210 * 10;
	spec.t8 = 50 * 10; /* no limit for t8, use t7 instead */
	spec.t9 = 50 * 10; /* no limit for t9, make it symmetric with t8 */
	spec.t10 = 500 * 10;
	/* This one is special and actually in units of 100ms, but zero
	 * based in the hw (so we need to add 100 ms). But the sw vbt
	 * table multiplies it with 1000 to make it in units of 100usec,
	 * too. */
	spec.t11_t12 = (510 + 100) * 10;

	DRM_DEBUG_KMS("vbt t1_t3 %d t8 %d t9 %d t10 %d t11_t12 %d\n",
		      vbt.t1_t3, vbt.t8, vbt.t9, vbt.t10, vbt.t11_t12);

	/* Use the max of the register settings and vbt. If both are
	 * unset, fall back to the spec limits. */
#define assign_final(field)	final->field = (max(cur.field, vbt.field) == 0 ? \
				       spec.field : \
				       max(cur.field, vbt.field))
	assign_final(t1_t3);
	assign_final(t8);
	assign_final(t9);
	assign_final(t10);
	assign_final(t11_t12);
#undef assign_final

#define get_delay(field)	(DIV_ROUND_UP(final->field, 10))
	intel_dp->panel_power_up_delay = get_delay(t1_t3);
	intel_dp->backlight_on_delay = get_delay(t8);
	intel_dp->backlight_off_delay = get_delay(t9);
	intel_dp->panel_power_down_delay = get_delay(t10);
	intel_dp->panel_power_cycle_delay = get_delay(t11_t12);
#undef get_delay

	DRM_DEBUG_KMS("panel power up delay %d, power down delay %d, power cycle delay %d\n",
		      intel_dp->panel_power_up_delay, intel_dp->panel_power_down_delay,
		      intel_dp->panel_power_cycle_delay);

	DRM_DEBUG_KMS("backlight on delay %d, off delay %d\n",
		      intel_dp->backlight_on_delay, intel_dp->backlight_off_delay);
}

static void
intel_dp_init_panel_power_sequencer_registers(struct drm_device *dev,
					      struct intel_dp *intel_dp)
{
	struct drm_i915_private *dev_priv = dev->dev_private;
	u32 pp_on, pp_off, pp_div, port_sel = 0;
	int div = dev_priv->rawclk_freq / 1000;
	i915_reg_t pp_on_reg, pp_off_reg, pp_div_reg, pp_ctrl_reg;
	enum port port = dp_to_dig_port(intel_dp)->port;
	const struct edp_power_seq *seq = &intel_dp->pps_delays;

	lockdep_assert_held(&dev_priv->pps_mutex);

	if (IS_BROXTON(dev)) {
		/*
		 * TODO: BXT has 2 sets of PPS registers.
		 * Correct Register for Broxton need to be identified
		 * using VBT. hardcoding for now
		 */
		pp_ctrl_reg = BXT_PP_CONTROL(0);
		pp_on_reg = BXT_PP_ON_DELAYS(0);
		pp_off_reg = BXT_PP_OFF_DELAYS(0);

	} else if (HAS_PCH_SPLIT(dev)) {
		pp_on_reg = PCH_PP_ON_DELAYS;
		pp_off_reg = PCH_PP_OFF_DELAYS;
		pp_div_reg = PCH_PP_DIVISOR;
	} else {
		enum pipe pipe = vlv_power_sequencer_pipe(intel_dp);

		pp_on_reg = VLV_PIPE_PP_ON_DELAYS(pipe);
		pp_off_reg = VLV_PIPE_PP_OFF_DELAYS(pipe);
		pp_div_reg = VLV_PIPE_PP_DIVISOR(pipe);
	}

	/*
	 * And finally store the new values in the power sequencer. The
	 * backlight delays are set to 1 because we do manual waits on them. For
	 * T8, even BSpec recommends doing it. For T9, if we don't do this,
	 * we'll end up waiting for the backlight off delay twice: once when we
	 * do the manual sleep, and once when we disable the panel and wait for
	 * the PP_STATUS bit to become zero.
	 */
	pp_on = (seq->t1_t3 << PANEL_POWER_UP_DELAY_SHIFT) |
		(1 << PANEL_LIGHT_ON_DELAY_SHIFT);
	pp_off = (1 << PANEL_LIGHT_OFF_DELAY_SHIFT) |
		 (seq->t10 << PANEL_POWER_DOWN_DELAY_SHIFT);
	/* Compute the divisor for the pp clock, simply match the Bspec
	 * formula. */
	if (IS_BROXTON(dev)) {
		pp_div = I915_READ(pp_ctrl_reg);
		pp_div &= ~BXT_POWER_CYCLE_DELAY_MASK;
		pp_div |= (DIV_ROUND_UP((seq->t11_t12 + 1), 1000)
				<< BXT_POWER_CYCLE_DELAY_SHIFT);
	} else {
		pp_div = ((100 * div)/2 - 1) << PP_REFERENCE_DIVIDER_SHIFT;
		pp_div |= (DIV_ROUND_UP(seq->t11_t12, 1000)
				<< PANEL_POWER_CYCLE_DELAY_SHIFT);
	}

	/* Haswell doesn't have any port selection bits for the panel
	 * power sequencer any more. */
	if (IS_VALLEYVIEW(dev) || IS_CHERRYVIEW(dev)) {
		port_sel = PANEL_PORT_SELECT_VLV(port);
	} else if (HAS_PCH_IBX(dev) || HAS_PCH_CPT(dev)) {
		if (port == PORT_A)
			port_sel = PANEL_PORT_SELECT_DPA;
		else
			port_sel = PANEL_PORT_SELECT_DPD;
	}

	pp_on |= port_sel;

	I915_WRITE(pp_on_reg, pp_on);
	I915_WRITE(pp_off_reg, pp_off);
	if (IS_BROXTON(dev))
		I915_WRITE(pp_ctrl_reg, pp_div);
	else
		I915_WRITE(pp_div_reg, pp_div);

	DRM_DEBUG_KMS("panel power sequencer register settings: PP_ON %#x, PP_OFF %#x, PP_DIV %#x\n",
		      I915_READ(pp_on_reg),
		      I915_READ(pp_off_reg),
		      IS_BROXTON(dev) ?
		      (I915_READ(pp_ctrl_reg) & BXT_POWER_CYCLE_DELAY_MASK) :
		      I915_READ(pp_div_reg));
}

/**
 * intel_dp_set_drrs_state - program registers for RR switch to take effect
 * @dev: DRM device
 * @refresh_rate: RR to be programmed
 *
 * This function gets called when refresh rate (RR) has to be changed from
 * one frequency to another. Switches can be between high and low RR
 * supported by the panel or to any other RR based on media playback (in
 * this case, RR value needs to be passed from user space).
 *
 * The caller of this function needs to take a lock on dev_priv->drrs.
 */
static void intel_dp_set_drrs_state(struct drm_device *dev, int refresh_rate)
{
	struct drm_i915_private *dev_priv = dev->dev_private;
	struct intel_encoder *encoder;
	struct intel_digital_port *dig_port = NULL;
	struct intel_dp *intel_dp = dev_priv->drrs.dp;
	struct intel_crtc_state *config = NULL;
	struct intel_crtc *intel_crtc = NULL;
	enum drrs_refresh_rate_type index = DRRS_HIGH_RR;

	if (refresh_rate <= 0) {
		DRM_DEBUG_KMS("Refresh rate should be positive non-zero.\n");
		return;
	}

	if (intel_dp == NULL) {
		DRM_DEBUG_KMS("DRRS not supported.\n");
		return;
	}

	/*
	 * FIXME: This needs proper synchronization with psr state for some
	 * platforms that cannot have PSR and DRRS enabled at the same time.
	 */

	dig_port = dp_to_dig_port(intel_dp);
	encoder = &dig_port->base;
	intel_crtc = to_intel_crtc(encoder->base.crtc);

	if (!intel_crtc) {
		DRM_DEBUG_KMS("DRRS: intel_crtc not initialized\n");
		return;
	}

	config = intel_crtc->config;

	if (dev_priv->drrs.type < SEAMLESS_DRRS_SUPPORT) {
		DRM_DEBUG_KMS("Only Seamless DRRS supported.\n");
		return;
	}

	if (intel_dp->attached_connector->panel.downclock_mode->vrefresh ==
			refresh_rate)
		index = DRRS_LOW_RR;

	if (index == dev_priv->drrs.refresh_rate_type) {
		DRM_DEBUG_KMS(
			"DRRS requested for previously set RR...ignoring\n");
		return;
	}

	if (!intel_crtc->active) {
		DRM_DEBUG_KMS("eDP encoder disabled. CRTC not Active\n");
		return;
	}

	if (INTEL_INFO(dev)->gen >= 8 && !IS_CHERRYVIEW(dev)) {
		switch (index) {
		case DRRS_HIGH_RR:
			intel_dp_set_m_n(intel_crtc, M1_N1);
			break;
		case DRRS_LOW_RR:
			intel_dp_set_m_n(intel_crtc, M2_N2);
			break;
		case DRRS_MAX_RR:
		default:
			DRM_ERROR("Unsupported refreshrate type\n");
		}
	} else if (INTEL_INFO(dev)->gen > 6) {
		i915_reg_t reg = PIPECONF(intel_crtc->config->cpu_transcoder);
		u32 val;

		val = I915_READ(reg);
		if (index > DRRS_HIGH_RR) {
			if (IS_VALLEYVIEW(dev) || IS_CHERRYVIEW(dev))
				val |= PIPECONF_EDP_RR_MODE_SWITCH_VLV;
			else
				val |= PIPECONF_EDP_RR_MODE_SWITCH;
		} else {
			if (IS_VALLEYVIEW(dev) || IS_CHERRYVIEW(dev))
				val &= ~PIPECONF_EDP_RR_MODE_SWITCH_VLV;
			else
				val &= ~PIPECONF_EDP_RR_MODE_SWITCH;
		}
		I915_WRITE(reg, val);
	}

	dev_priv->drrs.refresh_rate_type = index;

	DRM_DEBUG_KMS("eDP Refresh Rate set to : %dHz\n", refresh_rate);
}

/**
 * intel_edp_drrs_enable - init drrs struct if supported
 * @intel_dp: DP struct
 *
 * Initializes frontbuffer_bits and drrs.dp
 */
void intel_edp_drrs_enable(struct intel_dp *intel_dp)
{
	struct drm_device *dev = intel_dp_to_dev(intel_dp);
	struct drm_i915_private *dev_priv = dev->dev_private;
	struct intel_digital_port *dig_port = dp_to_dig_port(intel_dp);
	struct drm_crtc *crtc = dig_port->base.base.crtc;
	struct intel_crtc *intel_crtc = to_intel_crtc(crtc);

	if (!intel_crtc->config->has_drrs) {
		DRM_DEBUG_KMS("Panel doesn't support DRRS\n");
		return;
	}

	mutex_lock(&dev_priv->drrs.mutex);
	if (WARN_ON(dev_priv->drrs.dp)) {
		DRM_ERROR("DRRS already enabled\n");
		goto unlock;
	}

	dev_priv->drrs.busy_frontbuffer_bits = 0;

	dev_priv->drrs.dp = intel_dp;

unlock:
	mutex_unlock(&dev_priv->drrs.mutex);
}

/**
 * intel_edp_drrs_disable - Disable DRRS
 * @intel_dp: DP struct
 *
 */
void intel_edp_drrs_disable(struct intel_dp *intel_dp)
{
	struct drm_device *dev = intel_dp_to_dev(intel_dp);
	struct drm_i915_private *dev_priv = dev->dev_private;
	struct intel_digital_port *dig_port = dp_to_dig_port(intel_dp);
	struct drm_crtc *crtc = dig_port->base.base.crtc;
	struct intel_crtc *intel_crtc = to_intel_crtc(crtc);

	if (!intel_crtc->config->has_drrs)
		return;

	mutex_lock(&dev_priv->drrs.mutex);
	if (!dev_priv->drrs.dp) {
		mutex_unlock(&dev_priv->drrs.mutex);
		return;
	}

	if (dev_priv->drrs.refresh_rate_type == DRRS_LOW_RR)
		intel_dp_set_drrs_state(dev_priv->dev,
			intel_dp->attached_connector->panel.
			fixed_mode->vrefresh);

	dev_priv->drrs.dp = NULL;
	mutex_unlock(&dev_priv->drrs.mutex);

	cancel_delayed_work_sync(&dev_priv->drrs.work);
}

static void intel_edp_drrs_downclock_work(struct work_struct *work)
{
	struct drm_i915_private *dev_priv =
		container_of(work, typeof(*dev_priv), drrs.work.work);
	struct intel_dp *intel_dp;

	mutex_lock(&dev_priv->drrs.mutex);

	intel_dp = dev_priv->drrs.dp;

	if (!intel_dp)
		goto unlock;

	/*
	 * The delayed work can race with an invalidate hence we need to
	 * recheck.
	 */

	if (dev_priv->drrs.busy_frontbuffer_bits)
		goto unlock;

	if (dev_priv->drrs.refresh_rate_type != DRRS_LOW_RR)
		intel_dp_set_drrs_state(dev_priv->dev,
			intel_dp->attached_connector->panel.
			downclock_mode->vrefresh);

unlock:
	mutex_unlock(&dev_priv->drrs.mutex);
}

/**
 * intel_edp_drrs_invalidate - Disable Idleness DRRS
 * @dev: DRM device
 * @frontbuffer_bits: frontbuffer plane tracking bits
 *
 * This function gets called everytime rendering on the given planes start.
 * Hence DRRS needs to be Upclocked, i.e. (LOW_RR -> HIGH_RR).
 *
 * Dirty frontbuffers relevant to DRRS are tracked in busy_frontbuffer_bits.
 */
void intel_edp_drrs_invalidate(struct drm_device *dev,
		unsigned frontbuffer_bits)
{
	struct drm_i915_private *dev_priv = dev->dev_private;
	struct drm_crtc *crtc;
	enum pipe pipe;

	if (dev_priv->drrs.type == DRRS_NOT_SUPPORTED)
		return;

	cancel_delayed_work(&dev_priv->drrs.work);

	mutex_lock(&dev_priv->drrs.mutex);
	if (!dev_priv->drrs.dp) {
		mutex_unlock(&dev_priv->drrs.mutex);
		return;
	}

	crtc = dp_to_dig_port(dev_priv->drrs.dp)->base.base.crtc;
	pipe = to_intel_crtc(crtc)->pipe;

	frontbuffer_bits &= INTEL_FRONTBUFFER_ALL_MASK(pipe);
	dev_priv->drrs.busy_frontbuffer_bits |= frontbuffer_bits;

	/* invalidate means busy screen hence upclock */
	if (frontbuffer_bits && dev_priv->drrs.refresh_rate_type == DRRS_LOW_RR)
		intel_dp_set_drrs_state(dev_priv->dev,
				dev_priv->drrs.dp->attached_connector->panel.
				fixed_mode->vrefresh);

	mutex_unlock(&dev_priv->drrs.mutex);
}

/**
 * intel_edp_drrs_flush - Restart Idleness DRRS
 * @dev: DRM device
 * @frontbuffer_bits: frontbuffer plane tracking bits
 *
 * This function gets called every time rendering on the given planes has
 * completed or flip on a crtc is completed. So DRRS should be upclocked
 * (LOW_RR -> HIGH_RR). And also Idleness detection should be started again,
 * if no other planes are dirty.
 *
 * Dirty frontbuffers relevant to DRRS are tracked in busy_frontbuffer_bits.
 */
void intel_edp_drrs_flush(struct drm_device *dev,
		unsigned frontbuffer_bits)
{
	struct drm_i915_private *dev_priv = dev->dev_private;
	struct drm_crtc *crtc;
	enum pipe pipe;

	if (dev_priv->drrs.type == DRRS_NOT_SUPPORTED)
		return;

	cancel_delayed_work(&dev_priv->drrs.work);

	mutex_lock(&dev_priv->drrs.mutex);
	if (!dev_priv->drrs.dp) {
		mutex_unlock(&dev_priv->drrs.mutex);
		return;
	}

	crtc = dp_to_dig_port(dev_priv->drrs.dp)->base.base.crtc;
	pipe = to_intel_crtc(crtc)->pipe;

	frontbuffer_bits &= INTEL_FRONTBUFFER_ALL_MASK(pipe);
	dev_priv->drrs.busy_frontbuffer_bits &= ~frontbuffer_bits;

	/* flush means busy screen hence upclock */
	if (frontbuffer_bits && dev_priv->drrs.refresh_rate_type == DRRS_LOW_RR)
		intel_dp_set_drrs_state(dev_priv->dev,
				dev_priv->drrs.dp->attached_connector->panel.
				fixed_mode->vrefresh);

	/*
	 * flush also means no more activity hence schedule downclock, if all
	 * other fbs are quiescent too
	 */
	if (!dev_priv->drrs.busy_frontbuffer_bits)
		schedule_delayed_work(&dev_priv->drrs.work,
				msecs_to_jiffies(1000));
	mutex_unlock(&dev_priv->drrs.mutex);
}

/**
 * DOC: Display Refresh Rate Switching (DRRS)
 *
 * Display Refresh Rate Switching (DRRS) is a power conservation feature
 * which enables swtching between low and high refresh rates,
 * dynamically, based on the usage scenario. This feature is applicable
 * for internal panels.
 *
 * Indication that the panel supports DRRS is given by the panel EDID, which
 * would list multiple refresh rates for one resolution.
 *
 * DRRS is of 2 types - static and seamless.
 * Static DRRS involves changing refresh rate (RR) by doing a full modeset
 * (may appear as a blink on screen) and is used in dock-undock scenario.
 * Seamless DRRS involves changing RR without any visual effect to the user
 * and can be used during normal system usage. This is done by programming
 * certain registers.
 *
 * Support for static/seamless DRRS may be indicated in the VBT based on
 * inputs from the panel spec.
 *
 * DRRS saves power by switching to low RR based on usage scenarios.
 *
 * eDP DRRS:-
 *        The implementation is based on frontbuffer tracking implementation.
 * When there is a disturbance on the screen triggered by user activity or a
 * periodic system activity, DRRS is disabled (RR is changed to high RR).
 * When there is no movement on screen, after a timeout of 1 second, a switch
 * to low RR is made.
 *        For integration with frontbuffer tracking code,
 * intel_edp_drrs_invalidate() and intel_edp_drrs_flush() are called.
 *
 * DRRS can be further extended to support other internal panels and also
 * the scenario of video playback wherein RR is set based on the rate
 * requested by userspace.
 */

/**
 * intel_dp_drrs_init - Init basic DRRS work and mutex.
 * @intel_connector: eDP connector
 * @fixed_mode: preferred mode of panel
 *
 * This function is  called only once at driver load to initialize basic
 * DRRS stuff.
 *
 * Returns:
 * Downclock mode if panel supports it, else return NULL.
 * DRRS support is determined by the presence of downclock mode (apart
 * from VBT setting).
 */
static struct drm_display_mode *
intel_dp_drrs_init(struct intel_connector *intel_connector,
		struct drm_display_mode *fixed_mode)
{
	struct drm_connector *connector = &intel_connector->base;
	struct drm_device *dev = connector->dev;
	struct drm_i915_private *dev_priv = dev->dev_private;
	struct drm_display_mode *downclock_mode = NULL;

	INIT_DELAYED_WORK(&dev_priv->drrs.work, intel_edp_drrs_downclock_work);
	mutex_init(&dev_priv->drrs.mutex);

	if (INTEL_INFO(dev)->gen <= 6) {
		DRM_DEBUG_KMS("DRRS supported for Gen7 and above\n");
		return NULL;
	}

	if (dev_priv->vbt.drrs_type != SEAMLESS_DRRS_SUPPORT) {
		DRM_DEBUG_KMS("VBT doesn't support DRRS\n");
		return NULL;
	}

	downclock_mode = intel_find_panel_downclock
					(dev, fixed_mode, connector);

	if (!downclock_mode) {
		DRM_DEBUG_KMS("Downclock mode is not found. DRRS not supported\n");
		return NULL;
	}

	dev_priv->drrs.type = dev_priv->vbt.drrs_type;

	dev_priv->drrs.refresh_rate_type = DRRS_HIGH_RR;
	DRM_DEBUG_KMS("seamless DRRS supported for eDP panel.\n");
	return downclock_mode;
}

static bool intel_edp_init_connector(struct intel_dp *intel_dp,
				     struct intel_connector *intel_connector)
{
	struct drm_connector *connector = &intel_connector->base;
	struct intel_digital_port *intel_dig_port = dp_to_dig_port(intel_dp);
	struct intel_encoder *intel_encoder = &intel_dig_port->base;
	struct drm_device *dev = intel_encoder->base.dev;
	struct drm_i915_private *dev_priv = dev->dev_private;
	struct drm_display_mode *fixed_mode = NULL;
	struct drm_display_mode *downclock_mode = NULL;
	bool has_dpcd;
	struct drm_display_mode *scan;
	struct edid *edid;
	enum pipe pipe = INVALID_PIPE;

	if (!is_edp(intel_dp))
		return true;

	pps_lock(intel_dp);
	intel_edp_panel_vdd_sanitize(intel_dp);
	pps_unlock(intel_dp);

	/* Cache DPCD and EDID for edp. */
	has_dpcd = intel_dp_get_dpcd(intel_dp);

	if (has_dpcd) {
		if (intel_dp->dpcd[DP_DPCD_REV] >= 0x11)
			dev_priv->no_aux_handshake =
				intel_dp->dpcd[DP_MAX_DOWNSPREAD] &
				DP_NO_AUX_HANDSHAKE_LINK_TRAINING;
	} else {
		/* if this fails, presume the device is a ghost */
		DRM_INFO("failed to retrieve link info, disabling eDP\n");
		return false;
	}

	/* We now know it's not a ghost, init power sequence regs. */
	pps_lock(intel_dp);
	intel_dp_init_panel_power_sequencer_registers(dev, intel_dp);
	pps_unlock(intel_dp);

	mutex_lock(&dev->mode_config.mutex);
	edid = drm_get_edid(connector, &intel_dp->aux.ddc);
	if (edid) {
		if (drm_add_edid_modes(connector, edid)) {
			drm_mode_connector_update_edid_property(connector,
								edid);
			drm_edid_to_eld(connector, edid);
		} else {
			kfree(edid);
			edid = ERR_PTR(-EINVAL);
		}
	} else {
		edid = ERR_PTR(-ENOENT);
	}
	intel_connector->edid = edid;

	/* prefer fixed mode from EDID if available */
	list_for_each_entry(scan, &connector->probed_modes, head) {
		if ((scan->type & DRM_MODE_TYPE_PREFERRED)) {
			fixed_mode = drm_mode_duplicate(dev, scan);
			downclock_mode = intel_dp_drrs_init(
						intel_connector, fixed_mode);
			break;
		}
	}

	/* fallback to VBT if available for eDP */
	if (!fixed_mode && dev_priv->vbt.lfp_lvds_vbt_mode) {
		fixed_mode = drm_mode_duplicate(dev,
					dev_priv->vbt.lfp_lvds_vbt_mode);
		if (fixed_mode)
			fixed_mode->type |= DRM_MODE_TYPE_PREFERRED;
	}
	mutex_unlock(&dev->mode_config.mutex);

	if (IS_VALLEYVIEW(dev) || IS_CHERRYVIEW(dev)) {
		intel_dp->edp_notifier.notifier_call = edp_notify_handler;
		register_reboot_notifier(&intel_dp->edp_notifier);

		/*
		 * Figure out the current pipe for the initial backlight setup.
		 * If the current pipe isn't valid, try the PPS pipe, and if that
		 * fails just assume pipe A.
		 */
		if (IS_CHERRYVIEW(dev))
			pipe = DP_PORT_TO_PIPE_CHV(intel_dp->DP);
		else
			pipe = PORT_TO_PIPE(intel_dp->DP);

		if (pipe != PIPE_A && pipe != PIPE_B)
			pipe = intel_dp->pps_pipe;

		if (pipe != PIPE_A && pipe != PIPE_B)
			pipe = PIPE_A;

		DRM_DEBUG_KMS("using pipe %c for initial backlight setup\n",
			      pipe_name(pipe));
	}

	intel_panel_init(&intel_connector->panel, fixed_mode, downclock_mode);
	intel_connector->panel.backlight.power = intel_edp_backlight_power;
	intel_panel_setup_backlight(connector, pipe);

	return true;
}

bool
intel_dp_init_connector(struct intel_digital_port *intel_dig_port,
			struct intel_connector *intel_connector)
{
	struct drm_connector *connector = &intel_connector->base;
	struct intel_dp *intel_dp = &intel_dig_port->dp;
	struct intel_encoder *intel_encoder = &intel_dig_port->base;
	struct drm_device *dev = intel_encoder->base.dev;
	struct drm_i915_private *dev_priv = dev->dev_private;
	enum port port = intel_dig_port->port;
	int type, ret;

	if (WARN(intel_dig_port->max_lanes < 1,
		 "Not enough lanes (%d) for DP on port %c\n",
		 intel_dig_port->max_lanes, port_name(port)))
		return false;

	intel_dp->pps_pipe = INVALID_PIPE;

	/* intel_dp vfuncs */
	if (INTEL_INFO(dev)->gen >= 9)
		intel_dp->get_aux_clock_divider = skl_get_aux_clock_divider;
	else if (IS_HASWELL(dev) || IS_BROADWELL(dev))
		intel_dp->get_aux_clock_divider = hsw_get_aux_clock_divider;
	else if (HAS_PCH_SPLIT(dev))
		intel_dp->get_aux_clock_divider = ilk_get_aux_clock_divider;
	else
		intel_dp->get_aux_clock_divider = g4x_get_aux_clock_divider;

	if (INTEL_INFO(dev)->gen >= 9)
		intel_dp->get_aux_send_ctl = skl_get_aux_send_ctl;
	else
		intel_dp->get_aux_send_ctl = g4x_get_aux_send_ctl;

	if (HAS_DDI(dev))
		intel_dp->prepare_link_retrain = intel_ddi_prepare_link_retrain;

	/* Preserve the current hw state. */
	intel_dp->DP = I915_READ(intel_dp->output_reg);
	intel_dp->attached_connector = intel_connector;

	if (intel_dp_is_edp(dev, port))
		type = DRM_MODE_CONNECTOR_eDP;
	else
		type = DRM_MODE_CONNECTOR_DisplayPort;

	/*
	 * For eDP we always set the encoder type to INTEL_OUTPUT_EDP, but
	 * for DP the encoder type can be set by the caller to
	 * INTEL_OUTPUT_UNKNOWN for DDI, so don't rewrite it.
	 */
	if (type == DRM_MODE_CONNECTOR_eDP)
		intel_encoder->type = INTEL_OUTPUT_EDP;

	/* eDP only on port B and/or C on vlv/chv */
	if (WARN_ON((IS_VALLEYVIEW(dev) || IS_CHERRYVIEW(dev)) &&
		    is_edp(intel_dp) && port != PORT_B && port != PORT_C))
		return false;

	DRM_DEBUG_KMS("Adding %s connector on port %c\n",
			type == DRM_MODE_CONNECTOR_eDP ? "eDP" : "DP",
			port_name(port));

	drm_connector_init(dev, connector, &intel_dp_connector_funcs, type);
	drm_connector_helper_add(connector, &intel_dp_connector_helper_funcs);

	connector->interlace_allowed = true;
	connector->doublescan_allowed = 0;

	INIT_DELAYED_WORK(&intel_dp->panel_vdd_work,
			  edp_panel_vdd_work);

	intel_connector_attach_encoder(intel_connector, intel_encoder);
	drm_connector_register(connector);

	if (HAS_DDI(dev))
		intel_connector->get_hw_state = intel_ddi_connector_get_hw_state;
	else
		intel_connector->get_hw_state = intel_connector_get_hw_state;
	intel_connector->unregister = intel_dp_connector_unregister;

	/* Set up the hotplug pin. */
	switch (port) {
	case PORT_A:
		intel_encoder->hpd_pin = HPD_PORT_A;
		break;
	case PORT_B:
		intel_encoder->hpd_pin = HPD_PORT_B;
		if (IS_BXT_REVID(dev, 0, BXT_REVID_A1))
			intel_encoder->hpd_pin = HPD_PORT_A;
		break;
	case PORT_C:
		intel_encoder->hpd_pin = HPD_PORT_C;
		break;
	case PORT_D:
		intel_encoder->hpd_pin = HPD_PORT_D;
		break;
	case PORT_E:
		intel_encoder->hpd_pin = HPD_PORT_E;
		break;
	default:
		BUG();
	}

	if (is_edp(intel_dp)) {
		pps_lock(intel_dp);
		intel_dp_init_panel_power_timestamps(intel_dp);
		if (IS_VALLEYVIEW(dev) || IS_CHERRYVIEW(dev))
			vlv_initial_power_sequencer_setup(intel_dp);
		else
			intel_dp_init_panel_power_sequencer(dev, intel_dp);
		pps_unlock(intel_dp);
	}

	ret = intel_dp_aux_init(intel_dp, intel_connector);
	if (ret)
		goto fail;

	/* init MST on ports that can support it */
	if (HAS_DP_MST(dev) &&
	    (port == PORT_B || port == PORT_C || port == PORT_D))
		intel_dp_mst_encoder_init(intel_dig_port,
					  intel_connector->base.base.id);

	if (!intel_edp_init_connector(intel_dp, intel_connector)) {
		intel_dp_aux_fini(intel_dp);
		intel_dp_mst_encoder_cleanup(intel_dig_port);
		goto fail;
	}

	intel_dp_add_properties(intel_dp, connector);

	/* For G4X desktop chip, PEG_BAND_GAP_DATA 3:0 must first be written
	 * 0xd.  Failure to do so will result in spurious interrupts being
	 * generated on the port when a cable is not attached.
	 */
	if (IS_G4X(dev) && !IS_GM45(dev)) {
		u32 temp = I915_READ(PEG_BAND_GAP_DATA);
		I915_WRITE(PEG_BAND_GAP_DATA, (temp & ~0xf) | 0xd);
	}

	i915_debugfs_connector_add(connector);

	return true;

fail:
	if (is_edp(intel_dp)) {
		cancel_delayed_work_sync(&intel_dp->panel_vdd_work);
		/*
		 * vdd might still be enabled do to the delayed vdd off.
		 * Make sure vdd is actually turned off here.
		 */
		pps_lock(intel_dp);
		edp_panel_vdd_off_sync(intel_dp);
		pps_unlock(intel_dp);
	}
	drm_connector_unregister(connector);
	drm_connector_cleanup(connector);

	return false;
}

void
intel_dp_init(struct drm_device *dev,
	      i915_reg_t output_reg, enum port port)
{
	struct drm_i915_private *dev_priv = dev->dev_private;
	struct intel_digital_port *intel_dig_port;
	struct intel_encoder *intel_encoder;
	struct drm_encoder *encoder;
	struct intel_connector *intel_connector;

	intel_dig_port = kzalloc(sizeof(*intel_dig_port), GFP_KERNEL);
	if (!intel_dig_port)
		return;

	intel_connector = intel_connector_alloc();
	if (!intel_connector)
		goto err_connector_alloc;

	intel_encoder = &intel_dig_port->base;
	encoder = &intel_encoder->base;

	if (drm_encoder_init(dev, &intel_encoder->base, &intel_dp_enc_funcs,
			     DRM_MODE_ENCODER_TMDS, NULL))
		goto err_encoder_init;

	intel_encoder->compute_config = intel_dp_compute_config;
	intel_encoder->disable = intel_disable_dp;
	intel_encoder->get_hw_state = intel_dp_get_hw_state;
	intel_encoder->get_config = intel_dp_get_config;
	intel_encoder->suspend = intel_dp_encoder_suspend;
	if (IS_CHERRYVIEW(dev)) {
		intel_encoder->pre_pll_enable = chv_dp_pre_pll_enable;
		intel_encoder->pre_enable = chv_pre_enable_dp;
		intel_encoder->enable = vlv_enable_dp;
		intel_encoder->post_disable = chv_post_disable_dp;
		intel_encoder->post_pll_disable = chv_dp_post_pll_disable;
	} else if (IS_VALLEYVIEW(dev)) {
		intel_encoder->pre_pll_enable = vlv_dp_pre_pll_enable;
		intel_encoder->pre_enable = vlv_pre_enable_dp;
		intel_encoder->enable = vlv_enable_dp;
		intel_encoder->post_disable = vlv_post_disable_dp;
	} else {
		intel_encoder->pre_enable = g4x_pre_enable_dp;
		intel_encoder->enable = g4x_enable_dp;
		if (INTEL_INFO(dev)->gen >= 5)
			intel_encoder->post_disable = ilk_post_disable_dp;
	}

	intel_dig_port->port = port;
	intel_dig_port->dp.output_reg = output_reg;
	intel_dig_port->max_lanes = 4;

	intel_encoder->type = INTEL_OUTPUT_DISPLAYPORT;
	if (IS_CHERRYVIEW(dev)) {
		if (port == PORT_D)
			intel_encoder->crtc_mask = 1 << 2;
		else
			intel_encoder->crtc_mask = (1 << 0) | (1 << 1);
	} else {
		intel_encoder->crtc_mask = (1 << 0) | (1 << 1) | (1 << 2);
	}
	intel_encoder->cloneable = 0;

	intel_dig_port->hpd_pulse = intel_dp_hpd_pulse;
	dev_priv->hotplug.irq_port[port] = intel_dig_port;

	if (!intel_dp_init_connector(intel_dig_port, intel_connector))
		goto err_init_connector;

	return;

err_init_connector:
	drm_encoder_cleanup(encoder);
err_encoder_init:
	kfree(intel_connector);
err_connector_alloc:
	kfree(intel_dig_port);

	return;
}

void intel_dp_mst_suspend(struct drm_device *dev)
{
	struct drm_i915_private *dev_priv = dev->dev_private;
	int i;

	/* disable MST */
	for (i = 0; i < I915_MAX_PORTS; i++) {
		struct intel_digital_port *intel_dig_port = dev_priv->hotplug.irq_port[i];
		if (!intel_dig_port)
			continue;

		if (intel_dig_port->base.type == INTEL_OUTPUT_DISPLAYPORT) {
			if (!intel_dig_port->dp.can_mst)
				continue;
			if (intel_dig_port->dp.is_mst)
				drm_dp_mst_topology_mgr_suspend(&intel_dig_port->dp.mst_mgr);
		}
	}
}

void intel_dp_mst_resume(struct drm_device *dev)
{
	struct drm_i915_private *dev_priv = dev->dev_private;
	int i;

	for (i = 0; i < I915_MAX_PORTS; i++) {
		struct intel_digital_port *intel_dig_port = dev_priv->hotplug.irq_port[i];
		if (!intel_dig_port)
			continue;
		if (intel_dig_port->base.type == INTEL_OUTPUT_DISPLAYPORT) {
			int ret;

			if (!intel_dig_port->dp.can_mst)
				continue;

			ret = drm_dp_mst_topology_mgr_resume(&intel_dig_port->dp.mst_mgr);
			if (ret != 0) {
				intel_dp_check_mst_status(&intel_dig_port->dp);
			}
		}
	}
}<|MERGE_RESOLUTION|>--- conflicted
+++ resolved
@@ -4934,12 +4934,14 @@
 
 void intel_dp_encoder_reset(struct drm_encoder *encoder)
 {
-	struct intel_dp *intel_dp;
+	struct drm_i915_private *dev_priv = to_i915(encoder->dev);
+	struct intel_dp *intel_dp = enc_to_intel_dp(encoder);
+
+	if (!HAS_DDI(dev_priv))
+		intel_dp->DP = I915_READ(intel_dp->output_reg);
 
 	if (to_intel_encoder(encoder)->type != INTEL_OUTPUT_EDP)
 		return;
-
-	intel_dp = enc_to_intel_dp(encoder);
 
 	pps_lock(intel_dp);
 
@@ -5012,12 +5014,6 @@
 	intel_display_power_get(dev_priv, power_domain);
 
 	if (long_hpd) {
-<<<<<<< HEAD
-		/* indicate that we need to restart link training */
-		intel_dp->train_set_valid = false;
-
-=======
->>>>>>> 286f04b3
 		intel_dp_long_pulse(intel_dp->attached_connector);
 		if (intel_dp->is_mst)
 			ret = IRQ_HANDLED;
