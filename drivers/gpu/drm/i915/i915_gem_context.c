/*
 * Copyright © 2011-2012 Intel Corporation
 *
 * Permission is hereby granted, free of charge, to any person obtaining a
 * copy of this software and associated documentation files (the "Software"),
 * to deal in the Software without restriction, including without limitation
 * the rights to use, copy, modify, merge, publish, distribute, sublicense,
 * and/or sell copies of the Software, and to permit persons to whom the
 * Software is furnished to do so, subject to the following conditions:
 *
 * The above copyright notice and this permission notice (including the next
 * paragraph) shall be included in all copies or substantial portions of the
 * Software.
 *
 * THE SOFTWARE IS PROVIDED "AS IS", WITHOUT WARRANTY OF ANY KIND, EXPRESS OR
 * IMPLIED, INCLUDING BUT NOT LIMITED TO THE WARRANTIES OF MERCHANTABILITY,
 * FITNESS FOR A PARTICULAR PURPOSE AND NONINFRINGEMENT.  IN NO EVENT SHALL
 * THE AUTHORS OR COPYRIGHT HOLDERS BE LIABLE FOR ANY CLAIM, DAMAGES OR OTHER
 * LIABILITY, WHETHER IN AN ACTION OF CONTRACT, TORT OR OTHERWISE, ARISING
 * FROM, OUT OF OR IN CONNECTION WITH THE SOFTWARE OR THE USE OR OTHER DEALINGS
 * IN THE SOFTWARE.
 *
 * Authors:
 *    Ben Widawsky <ben@bwidawsk.net>
 *
 */

/*
 * This file implements HW context support. On gen5+ a HW context consists of an
 * opaque GPU object which is referenced at times of context saves and restores.
 * With RC6 enabled, the context is also referenced as the GPU enters and exists
 * from RC6 (GPU has it's own internal power context, except on gen5). Though
 * something like a context does exist for the media ring, the code only
 * supports contexts for the render ring.
 *
 * In software, there is a distinction between contexts created by the user,
 * and the default HW context. The default HW context is used by GPU clients
 * that do not request setup of their own hardware context. The default
 * context's state is never restored to help prevent programming errors. This
 * would happen if a client ran and piggy-backed off another clients GPU state.
 * The default context only exists to give the GPU some offset to load as the
 * current to invoke a save of the context we actually care about. In fact, the
 * code could likely be constructed, albeit in a more complicated fashion, to
 * never use the default context, though that limits the driver's ability to
 * swap out, and/or destroy other contexts.
 *
 * All other contexts are created as a request by the GPU client. These contexts
 * store GPU state, and thus allow GPU clients to not re-emit state (and
 * potentially query certain state) at any time. The kernel driver makes
 * certain that the appropriate commands are inserted.
 *
 * The context life cycle is semi-complicated in that context BOs may live
 * longer than the context itself because of the way the hardware, and object
 * tracking works. Below is a very crude representation of the state machine
 * describing the context life.
 *                                         refcount     pincount     active
 * S0: initial state                          0            0           0
 * S1: context created                        1            0           0
 * S2: context is currently running           2            1           X
 * S3: GPU referenced, but not current        2            0           1
 * S4: context is current, but destroyed      1            1           0
 * S5: like S3, but destroyed                 1            0           1
 *
 * The most common (but not all) transitions:
 * S0->S1: client creates a context
 * S1->S2: client submits execbuf with context
 * S2->S3: other clients submits execbuf with context
 * S3->S1: context object was retired
 * S3->S2: clients submits another execbuf
 * S2->S4: context destroy called with current context
 * S3->S5->S0: destroy path
 * S4->S5->S0: destroy path on current context
 *
 * There are two confusing terms used above:
 *  The "current context" means the context which is currently running on the
 *  GPU. The GPU has loaded its state already and has stored away the gtt
 *  offset of the BO. The GPU is not actively referencing the data at this
 *  offset, but it will on the next context switch. The only way to avoid this
 *  is to do a GPU reset.
 *
 *  An "active context' is one which was previously the "current context" and is
 *  on the active list waiting for the next context switch to occur. Until this
 *  happens, the object must remain at the same gtt offset. It is therefore
 *  possible to destroy a context, but it is still active.
 *
 */

#include <drm/drmP.h>
#include <drm/i915_drm.h>
#include "i915_drv.h"
#include "i915_trace.h"

/* This is a HW constraint. The value below is the largest known requirement
 * I've seen in a spec to date, and that was a workaround for a non-shipping
 * part. It should be safe to decrease this, but it's more future proof as is.
 */
#define GEN6_CONTEXT_ALIGN (64<<10)
#define GEN7_CONTEXT_ALIGN 4096

static size_t get_context_alignment(struct drm_device *dev)
{
	if (IS_GEN6(dev))
		return GEN6_CONTEXT_ALIGN;

	return GEN7_CONTEXT_ALIGN;
}

static int get_context_size(struct drm_device *dev)
{
	struct drm_i915_private *dev_priv = dev->dev_private;
	int ret;
	u32 reg;

	switch (INTEL_INFO(dev)->gen) {
	case 6:
		reg = I915_READ(CXT_SIZE);
		ret = GEN6_CXT_TOTAL_SIZE(reg) * 64;
		break;
	case 7:
		reg = I915_READ(GEN7_CXT_SIZE);
		if (IS_HASWELL(dev))
			ret = HSW_CXT_TOTAL_SIZE;
		else
			ret = GEN7_CXT_TOTAL_SIZE(reg) * 64;
		break;
	case 8:
		ret = GEN8_CXT_TOTAL_SIZE;
		break;
	default:
		BUG();
	}

	return ret;
}

static void i915_gem_context_clean(struct intel_context *ctx)
{
	struct i915_hw_ppgtt *ppgtt = ctx->ppgtt;
	struct i915_vma *vma, *next;

	if (!ppgtt)
		return;

	list_for_each_entry_safe(vma, next, &ppgtt->base.inactive_list,
				 vm_link) {
		if (WARN_ON(__i915_vma_unbind_no_wait(vma)))
			break;
	}
}

void i915_gem_context_free(struct kref *ctx_ref)
{
	struct intel_context *ctx = container_of(ctx_ref, typeof(*ctx), ref);

	trace_i915_context_free(ctx);

	if (i915.enable_execlists)
		intel_lr_context_free(ctx);

	/*
	 * This context is going away and we need to remove all VMAs still
	 * around. This is to handle imported shared objects for which
	 * destructor did not run when their handles were closed.
	 */
	i915_gem_context_clean(ctx);

	i915_ppgtt_put(ctx->ppgtt);

	if (ctx->legacy_hw_ctx.rcs_state)
		drm_gem_object_unreference(&ctx->legacy_hw_ctx.rcs_state->base);
	list_del(&ctx->link);
	kfree(ctx);
}

struct drm_i915_gem_object *
i915_gem_alloc_context_obj(struct drm_device *dev, size_t size)
{
	struct drm_i915_gem_object *obj;
	int ret;

	obj = i915_gem_alloc_object(dev, size);
	if (obj == NULL)
		return ERR_PTR(-ENOMEM);

	/*
	 * Try to make the context utilize L3 as well as LLC.
	 *
	 * On VLV we don't have L3 controls in the PTEs so we
	 * shouldn't touch the cache level, especially as that
	 * would make the object snooped which might have a
	 * negative performance impact.
	 *
	 * Snooping is required on non-llc platforms in execlist
	 * mode, but since all GGTT accesses use PAT entry 0 we
	 * get snooping anyway regardless of cache_level.
	 *
	 * This is only applicable for Ivy Bridge devices since
	 * later platforms don't have L3 control bits in the PTE.
	 */
	if (IS_IVYBRIDGE(dev)) {
		ret = i915_gem_object_set_cache_level(obj, I915_CACHE_L3_LLC);
		/* Failure shouldn't ever happen this early */
		if (WARN_ON(ret)) {
			drm_gem_object_unreference(&obj->base);
			return ERR_PTR(ret);
		}
	}

	return obj;
}

static struct intel_context *
__create_hw_context(struct drm_device *dev,
		    struct drm_i915_file_private *file_priv)
{
	struct drm_i915_private *dev_priv = dev->dev_private;
	struct intel_context *ctx;
	int ret;

	ctx = kzalloc(sizeof(*ctx), GFP_KERNEL);
	if (ctx == NULL)
		return ERR_PTR(-ENOMEM);

	kref_init(&ctx->ref);
	list_add_tail(&ctx->link, &dev_priv->context_list);
	ctx->i915 = dev_priv;

	if (dev_priv->hw_context_size) {
		struct drm_i915_gem_object *obj =
				i915_gem_alloc_context_obj(dev, dev_priv->hw_context_size);
		if (IS_ERR(obj)) {
			ret = PTR_ERR(obj);
			goto err_out;
		}
		ctx->legacy_hw_ctx.rcs_state = obj;
	}

	/* Default context will never have a file_priv */
	if (file_priv != NULL) {
		ret = idr_alloc(&file_priv->context_idr, ctx,
				DEFAULT_CONTEXT_HANDLE, 0, GFP_KERNEL);
		if (ret < 0)
			goto err_out;
	} else
		ret = DEFAULT_CONTEXT_HANDLE;

	ctx->file_priv = file_priv;
	ctx->user_handle = ret;
	/* NB: Mark all slices as needing a remap so that when the context first
	 * loads it will restore whatever remap state already exists. If there
	 * is no remap info, it will be a NOP. */
	ctx->remap_slice = (1 << NUM_L3_SLICES(dev)) - 1;

	ctx->hang_stats.ban_period_seconds = DRM_I915_CTX_BAN_PERIOD;

	return ctx;

err_out:
	i915_gem_context_unreference(ctx);
	return ERR_PTR(ret);
}

/**
 * The default context needs to exist per ring that uses contexts. It stores the
 * context state of the GPU for applications that don't utilize HW contexts, as
 * well as an idle case.
 */
static struct intel_context *
i915_gem_create_context(struct drm_device *dev,
			struct drm_i915_file_private *file_priv)
{
	const bool is_global_default_ctx = file_priv == NULL;
	struct intel_context *ctx;
	int ret = 0;

	BUG_ON(!mutex_is_locked(&dev->struct_mutex));

	ctx = __create_hw_context(dev, file_priv);
	if (IS_ERR(ctx))
		return ctx;

	if (is_global_default_ctx && ctx->legacy_hw_ctx.rcs_state) {
		/* We may need to do things with the shrinker which
		 * require us to immediately switch back to the default
		 * context. This can cause a problem as pinning the
		 * default context also requires GTT space which may not
		 * be available. To avoid this we always pin the default
		 * context.
		 */
		ret = i915_gem_obj_ggtt_pin(ctx->legacy_hw_ctx.rcs_state,
					    get_context_alignment(dev), 0);
		if (ret) {
			DRM_DEBUG_DRIVER("Couldn't pin %d\n", ret);
			goto err_destroy;
		}
	}

	if (USES_FULL_PPGTT(dev)) {
		struct i915_hw_ppgtt *ppgtt = i915_ppgtt_create(dev, file_priv);

		if (IS_ERR_OR_NULL(ppgtt)) {
			DRM_DEBUG_DRIVER("PPGTT setup failed (%ld)\n",
					 PTR_ERR(ppgtt));
			ret = PTR_ERR(ppgtt);
			goto err_unpin;
		}

		ctx->ppgtt = ppgtt;
	}

	trace_i915_context_create(ctx);

	return ctx;

err_unpin:
	if (is_global_default_ctx && ctx->legacy_hw_ctx.rcs_state)
		i915_gem_object_ggtt_unpin(ctx->legacy_hw_ctx.rcs_state);
err_destroy:
	idr_remove(&file_priv->context_idr, ctx->user_handle);
	i915_gem_context_unreference(ctx);
	return ERR_PTR(ret);
}

static void i915_gem_context_unpin(struct intel_context *ctx,
				   struct intel_engine_cs *engine)
{
	if (i915.enable_execlists) {
		intel_lr_context_unpin(ctx, engine);
	} else {
		if (engine->id == RCS && ctx->legacy_hw_ctx.rcs_state)
			i915_gem_object_ggtt_unpin(ctx->legacy_hw_ctx.rcs_state);
		i915_gem_context_unreference(ctx);
	}
}

void i915_gem_context_reset(struct drm_device *dev)
{
	struct drm_i915_private *dev_priv = dev->dev_private;
	int i;

	if (i915.enable_execlists) {
		struct intel_context *ctx;

		list_for_each_entry(ctx, &dev_priv->context_list, link)
			intel_lr_context_reset(dev_priv, ctx);
	}

	for (i = 0; i < I915_NUM_ENGINES; i++) {
		struct intel_engine_cs *engine = &dev_priv->engine[i];

		if (engine->last_context) {
			i915_gem_context_unpin(engine->last_context, engine);
			engine->last_context = NULL;
		}
	}

	/* Force the GPU state to be reinitialised on enabling */
	dev_priv->kernel_context->legacy_hw_ctx.initialized = false;
}

int i915_gem_context_init(struct drm_device *dev)
{
	struct drm_i915_private *dev_priv = dev->dev_private;
	struct intel_context *ctx;

	/* Init should only be called once per module load. Eventually the
	 * restriction on the context_disabled check can be loosened. */
	if (WARN_ON(dev_priv->kernel_context))
		return 0;

	if (intel_vgpu_active(dev) && HAS_LOGICAL_RING_CONTEXTS(dev)) {
		if (!i915.enable_execlists) {
			DRM_INFO("Only EXECLIST mode is supported in vgpu.\n");
			return -EINVAL;
		}
	}

	if (i915.enable_execlists) {
		/* NB: intentionally left blank. We will allocate our own
		 * backing objects as we need them, thank you very much */
		dev_priv->hw_context_size = 0;
	} else if (HAS_HW_CONTEXTS(dev)) {
		dev_priv->hw_context_size = round_up(get_context_size(dev), 4096);
		if (dev_priv->hw_context_size > (1<<20)) {
			DRM_DEBUG_DRIVER("Disabling HW Contexts; invalid size %d\n",
					 dev_priv->hw_context_size);
			dev_priv->hw_context_size = 0;
		}
	}

	ctx = i915_gem_create_context(dev, NULL);
	if (IS_ERR(ctx)) {
		DRM_ERROR("Failed to create default global context (error %ld)\n",
			  PTR_ERR(ctx));
		return PTR_ERR(ctx);
	}

	dev_priv->kernel_context = ctx;

	DRM_DEBUG_DRIVER("%s context support initialized\n",
			i915.enable_execlists ? "LR" :
			dev_priv->hw_context_size ? "HW" : "fake");
	return 0;
}

void i915_gem_context_fini(struct drm_device *dev)
{
	struct drm_i915_private *dev_priv = dev->dev_private;
	struct intel_context *dctx = dev_priv->kernel_context;
	int i;

	if (dctx->legacy_hw_ctx.rcs_state) {
		/* The only known way to stop the gpu from accessing the hw context is
		 * to reset it. Do this as the very last operation to avoid confusing
		 * other code, leading to spurious errors. */
		intel_gpu_reset(dev, ALL_ENGINES);

		/* When default context is created and switched to, base object refcount
		 * will be 2 (+1 from object creation and +1 from do_switch()).
		 * i915_gem_context_fini() will be called after gpu_idle() has switched
		 * to default context. So we need to unreference the base object once
		 * to offset the do_switch part, so that i915_gem_context_unreference()
		 * can then free the base object correctly. */
		WARN_ON(!dev_priv->engine[RCS].last_context);

		i915_gem_object_ggtt_unpin(dctx->legacy_hw_ctx.rcs_state);
	}

	for (i = I915_NUM_ENGINES; --i >= 0;) {
		struct intel_engine_cs *engine = &dev_priv->engine[i];

		if (engine->last_context) {
			i915_gem_context_unpin(engine->last_context, engine);
			engine->last_context = NULL;
		}
	}

	i915_gem_context_unreference(dctx);
	dev_priv->kernel_context = NULL;
}

int i915_gem_context_enable(struct drm_i915_gem_request *req)
{
	struct intel_engine_cs *engine = req->engine;
	int ret;

	if (i915.enable_execlists) {
		if (engine->init_context == NULL)
			return 0;

		ret = engine->init_context(req);
	} else
		ret = i915_switch_context(req);

	if (ret) {
		DRM_ERROR("ring init context: %d\n", ret);
		return ret;
	}

	return 0;
}

static int context_idr_cleanup(int id, void *p, void *data)
{
	struct intel_context *ctx = p;

	i915_gem_context_unreference(ctx);
	return 0;
}

int i915_gem_context_open(struct drm_device *dev, struct drm_file *file)
{
	struct drm_i915_file_private *file_priv = file->driver_priv;
	struct intel_context *ctx;

	idr_init(&file_priv->context_idr);

	mutex_lock(&dev->struct_mutex);
	ctx = i915_gem_create_context(dev, file_priv);
	mutex_unlock(&dev->struct_mutex);

	if (IS_ERR(ctx)) {
		idr_destroy(&file_priv->context_idr);
		return PTR_ERR(ctx);
	}

	return 0;
}

void i915_gem_context_close(struct drm_device *dev, struct drm_file *file)
{
	struct drm_i915_file_private *file_priv = file->driver_priv;

	idr_for_each(&file_priv->context_idr, context_idr_cleanup, NULL);
	idr_destroy(&file_priv->context_idr);
}

struct intel_context *
i915_gem_context_get(struct drm_i915_file_private *file_priv, u32 id)
{
	struct intel_context *ctx;

	ctx = (struct intel_context *)idr_find(&file_priv->context_idr, id);
	if (!ctx)
		return ERR_PTR(-ENOENT);

	return ctx;
}

static inline int
mi_set_context(struct drm_i915_gem_request *req, u32 hw_flags)
{
	struct intel_engine_cs *engine = req->engine;
	u32 flags = hw_flags | MI_MM_SPACE_GTT;
	const int num_rings =
		/* Use an extended w/a on ivb+ if signalling from other rings */
		i915_semaphore_is_enabled(engine->dev) ?
		hweight32(INTEL_INFO(engine->dev)->ring_mask) - 1 :
		0;
	int len, ret;

	/* w/a: If Flush TLB Invalidation Mode is enabled, driver must do a TLB
	 * invalidation prior to MI_SET_CONTEXT. On GEN6 we don't set the value
	 * explicitly, so we rely on the value at ring init, stored in
	 * itlb_before_ctx_switch.
	 */
	if (IS_GEN6(engine->dev)) {
		ret = engine->flush(req, I915_GEM_GPU_DOMAINS, 0);
		if (ret)
			return ret;
	}

	/* These flags are for resource streamer on HSW+ */
	if (IS_HASWELL(engine->dev) || INTEL_INFO(engine->dev)->gen >= 8)
		flags |= (HSW_MI_RS_SAVE_STATE_EN | HSW_MI_RS_RESTORE_STATE_EN);
	else if (INTEL_INFO(engine->dev)->gen < 8)
		flags |= (MI_SAVE_EXT_STATE_EN | MI_RESTORE_EXT_STATE_EN);


	len = 4;
	if (INTEL_INFO(engine->dev)->gen >= 7)
		len += 2 + (num_rings ? 4*num_rings + 6 : 0);

	ret = intel_ring_begin(req, len);
	if (ret)
		return ret;

	/* WaProgramMiArbOnOffAroundMiSetContext:ivb,vlv,hsw,bdw,chv */
	if (INTEL_INFO(engine->dev)->gen >= 7) {
		intel_ring_emit(engine, MI_ARB_ON_OFF | MI_ARB_DISABLE);
		if (num_rings) {
			struct intel_engine_cs *signaller;

			intel_ring_emit(engine,
					MI_LOAD_REGISTER_IMM(num_rings));
			for_each_engine(signaller, to_i915(engine->dev)) {
				if (signaller == engine)
					continue;

<<<<<<< HEAD
				intel_ring_emit_reg(ring, RING_PSMI_CTL(signaller->mmio_base));
				intel_ring_emit(ring, _MASKED_BIT_ENABLE(GEN6_PSMI_SLEEP_MSG_DISABLE));
=======
				intel_ring_emit_reg(engine,
						    RING_PSMI_CTL(signaller->mmio_base));
				intel_ring_emit(engine,
						_MASKED_BIT_ENABLE(GEN6_PSMI_SLEEP_MSG_DISABLE));
>>>>>>> f67e69b3
			}
		}
	}

	intel_ring_emit(engine, MI_NOOP);
	intel_ring_emit(engine, MI_SET_CONTEXT);
	intel_ring_emit(engine,
			i915_gem_obj_ggtt_offset(req->ctx->legacy_hw_ctx.rcs_state) |
			flags);
	/*
	 * w/a: MI_SET_CONTEXT must always be followed by MI_NOOP
	 * WaMiSetContext_Hang:snb,ivb,vlv
	 */
	intel_ring_emit(engine, MI_NOOP);

	if (INTEL_INFO(engine->dev)->gen >= 7) {
		if (num_rings) {
			struct intel_engine_cs *signaller;
			i915_reg_t last_reg = {}; /* keep gcc quiet */

			intel_ring_emit(engine,
					MI_LOAD_REGISTER_IMM(num_rings));
			for_each_engine(signaller, to_i915(engine->dev)) {
				if (signaller == engine)
					continue;

<<<<<<< HEAD
				intel_ring_emit_reg(ring, RING_PSMI_CTL(signaller->mmio_base));
				intel_ring_emit(ring, _MASKED_BIT_DISABLE(GEN6_PSMI_SLEEP_MSG_DISABLE));
=======
				last_reg = RING_PSMI_CTL(signaller->mmio_base);
				intel_ring_emit_reg(engine, last_reg);
				intel_ring_emit(engine,
						_MASKED_BIT_DISABLE(GEN6_PSMI_SLEEP_MSG_DISABLE));
>>>>>>> f67e69b3
			}

			/* Insert a delay before the next switch! */
			intel_ring_emit(engine,
					MI_STORE_REGISTER_MEM |
					MI_SRM_LRM_GLOBAL_GTT);
			intel_ring_emit_reg(engine, last_reg);
			intel_ring_emit(engine, engine->scratch.gtt_offset);
			intel_ring_emit(engine, MI_NOOP);
		}
		intel_ring_emit(engine, MI_ARB_ON_OFF | MI_ARB_ENABLE);
	}

	intel_ring_advance(engine);

	return ret;
}

static inline bool skip_rcs_switch(struct intel_engine_cs *engine,
				   struct intel_context *to)
{
	if (to->remap_slice)
		return false;

	if (!to->legacy_hw_ctx.initialized)
		return false;

	if (to->ppgtt &&
	    !(intel_engine_flag(engine) & to->ppgtt->pd_dirty_rings))
		return false;

	return to == engine->last_context;
}

static bool
needs_pd_load_pre(struct intel_engine_cs *engine, struct intel_context *to)
{
	if (!to->ppgtt)
		return false;

	if (engine->last_context == to &&
	    !(intel_engine_flag(engine) & to->ppgtt->pd_dirty_rings))
		return false;

	if (engine->id != RCS)
		return true;

	if (INTEL_INFO(engine->dev)->gen < 8)
		return true;

	return false;
}

static bool
needs_pd_load_post(struct intel_context *to, u32 hw_flags)
{
	if (!to->ppgtt)
		return false;

	if (!IS_GEN8(to->i915))
		return false;

	if (hw_flags & MI_RESTORE_INHIBIT)
		return true;

	return false;
}

static int do_rcs_switch(struct drm_i915_gem_request *req)
{
	struct intel_context *to = req->ctx;
	struct intel_engine_cs *engine = req->engine;
	struct intel_context *from;
	u32 hw_flags;
	int ret, i;

	if (skip_rcs_switch(engine, to))
		return 0;

	/* Trying to pin first makes error handling easier. */
	ret = i915_gem_obj_ggtt_pin(to->legacy_hw_ctx.rcs_state,
				    get_context_alignment(engine->dev),
				    0);
	if (ret)
		return ret;

	/*
	 * Pin can switch back to the default context if we end up calling into
	 * evict_everything - as a last ditch gtt defrag effort that also
	 * switches to the default context. Hence we need to reload from here.
	 *
	 * XXX: Doing so is painfully broken!
	 */
	from = engine->last_context;

	/*
	 * Clear this page out of any CPU caches for coherent swap-in/out. Note
	 * that thanks to write = false in this call and us not setting any gpu
	 * write domains when putting a context object onto the active list
	 * (when switching away from it), this won't block.
	 *
	 * XXX: We need a real interface to do this instead of trickery.
	 */
	ret = i915_gem_object_set_to_gtt_domain(to->legacy_hw_ctx.rcs_state, false);
	if (ret)
		goto unpin_out;

	if (needs_pd_load_pre(engine, to)) {
		/* Older GENs and non render rings still want the load first,
		 * "PP_DCLV followed by PP_DIR_BASE register through Load
		 * Register Immediate commands in Ring Buffer before submitting
		 * a context."*/
		trace_switch_mm(engine, to);
		ret = to->ppgtt->switch_mm(to->ppgtt, req);
		if (ret)
			goto unpin_out;
	}

	if (!to->legacy_hw_ctx.initialized || i915_gem_context_is_default(to))
		/* NB: If we inhibit the restore, the context is not allowed to
		 * die because future work may end up depending on valid address
		 * space. This means we must enforce that a page table load
		 * occur when this occurs. */
		hw_flags = MI_RESTORE_INHIBIT;
	else if (to->ppgtt &&
		 intel_engine_flag(engine) & to->ppgtt->pd_dirty_rings)
		hw_flags = MI_FORCE_RESTORE;
	else
		hw_flags = 0;

	/* We should never emit switch_mm more than once */
	WARN_ON(needs_pd_load_pre(engine, to) &&
		needs_pd_load_post(to, hw_flags));

	if (to != from || (hw_flags & MI_FORCE_RESTORE)) {
		ret = mi_set_context(req, hw_flags);
		if (ret)
			goto unpin_out;
	}

	/* The backing object for the context is done after switching to the
	 * *next* context. Therefore we cannot retire the previous context until
	 * the next context has already started running. In fact, the below code
	 * is a bit suboptimal because the retiring can occur simply after the
	 * MI_SET_CONTEXT instead of when the next seqno has completed.
	 */
	if (from != NULL) {
		from->legacy_hw_ctx.rcs_state->base.read_domains = I915_GEM_DOMAIN_INSTRUCTION;
		i915_vma_move_to_active(i915_gem_obj_to_ggtt(from->legacy_hw_ctx.rcs_state), req);
		/* As long as MI_SET_CONTEXT is serializing, ie. it flushes the
		 * whole damn pipeline, we don't need to explicitly mark the
		 * object dirty. The only exception is that the context must be
		 * correct in case the object gets swapped out. Ideally we'd be
		 * able to defer doing this until we know the object would be
		 * swapped, but there is no way to do that yet.
		 */
		from->legacy_hw_ctx.rcs_state->dirty = 1;

		/* obj is kept alive until the next request by its active ref */
		i915_gem_object_ggtt_unpin(from->legacy_hw_ctx.rcs_state);
		i915_gem_context_unreference(from);
	}
	i915_gem_context_reference(to);
	engine->last_context = to;

	/* GEN8 does *not* require an explicit reload if the PDPs have been
	 * setup, and we do not wish to move them.
	 */
	if (needs_pd_load_post(to, hw_flags)) {
		trace_switch_mm(engine, to);
		ret = to->ppgtt->switch_mm(to->ppgtt, req);
		/* The hardware context switch is emitted, but we haven't
		 * actually changed the state - so it's probably safe to bail
		 * here. Still, let the user know something dangerous has
		 * happened.
		 */
		if (ret)
			return ret;
	}

	if (to->ppgtt)
		to->ppgtt->pd_dirty_rings &= ~intel_engine_flag(engine);

	for (i = 0; i < MAX_L3_SLICES; i++) {
		if (!(to->remap_slice & (1<<i)))
			continue;

		ret = i915_gem_l3_remap(req, i);
		if (ret)
			return ret;

		to->remap_slice &= ~(1<<i);
	}

	if (!to->legacy_hw_ctx.initialized) {
		if (engine->init_context) {
			ret = engine->init_context(req);
			if (ret)
				return ret;
		}
		to->legacy_hw_ctx.initialized = true;
	}

	return 0;

unpin_out:
	i915_gem_object_ggtt_unpin(to->legacy_hw_ctx.rcs_state);
	return ret;
}

/**
 * i915_switch_context() - perform a GPU context switch.
 * @req: request for which we'll execute the context switch
 *
 * The context life cycle is simple. The context refcount is incremented and
 * decremented by 1 and create and destroy. If the context is in use by the GPU,
 * it will have a refcount > 1. This allows us to destroy the context abstract
 * object while letting the normal object tracking destroy the backing BO.
 *
 * This function should not be used in execlists mode.  Instead the context is
 * switched by writing to the ELSP and requests keep a reference to their
 * context.
 */
int i915_switch_context(struct drm_i915_gem_request *req)
{
	struct intel_engine_cs *engine = req->engine;
	struct drm_i915_private *dev_priv = req->i915;

	WARN_ON(i915.enable_execlists);
	WARN_ON(!mutex_is_locked(&dev_priv->dev->struct_mutex));

	if (engine->id != RCS ||
	    req->ctx->legacy_hw_ctx.rcs_state == NULL) {
		struct intel_context *to = req->ctx;

		if (needs_pd_load_pre(engine, to)) {
			int ret;

			trace_switch_mm(engine, to);
			ret = to->ppgtt->switch_mm(to->ppgtt, req);
			if (ret)
				return ret;

			/* Doing a PD load always reloads the page dirs */
			to->ppgtt->pd_dirty_rings &= ~intel_engine_flag(engine);
		}

		if (to != engine->last_context) {
			i915_gem_context_reference(to);
			if (engine->last_context)
				i915_gem_context_unreference(engine->last_context);
			engine->last_context = to;
		}

		return 0;
	}

	return do_rcs_switch(req);
}

static bool contexts_enabled(struct drm_device *dev)
{
	return i915.enable_execlists || to_i915(dev)->hw_context_size;
}

int i915_gem_context_create_ioctl(struct drm_device *dev, void *data,
				  struct drm_file *file)
{
	struct drm_i915_gem_context_create *args = data;
	struct drm_i915_file_private *file_priv = file->driver_priv;
	struct intel_context *ctx;
	int ret;

	if (!contexts_enabled(dev))
		return -ENODEV;

	if (args->pad != 0)
		return -EINVAL;

	ret = i915_mutex_lock_interruptible(dev);
	if (ret)
		return ret;

	ctx = i915_gem_create_context(dev, file_priv);
	mutex_unlock(&dev->struct_mutex);
	if (IS_ERR(ctx))
		return PTR_ERR(ctx);

	args->ctx_id = ctx->user_handle;
	DRM_DEBUG_DRIVER("HW context %d created\n", args->ctx_id);

	return 0;
}

int i915_gem_context_destroy_ioctl(struct drm_device *dev, void *data,
				   struct drm_file *file)
{
	struct drm_i915_gem_context_destroy *args = data;
	struct drm_i915_file_private *file_priv = file->driver_priv;
	struct intel_context *ctx;
	int ret;

	if (args->pad != 0)
		return -EINVAL;

	if (args->ctx_id == DEFAULT_CONTEXT_HANDLE)
		return -ENOENT;

	ret = i915_mutex_lock_interruptible(dev);
	if (ret)
		return ret;

	ctx = i915_gem_context_get(file_priv, args->ctx_id);
	if (IS_ERR(ctx)) {
		mutex_unlock(&dev->struct_mutex);
		return PTR_ERR(ctx);
	}

	idr_remove(&ctx->file_priv->context_idr, ctx->user_handle);
	i915_gem_context_unreference(ctx);
	mutex_unlock(&dev->struct_mutex);

	DRM_DEBUG_DRIVER("HW context %d destroyed\n", args->ctx_id);
	return 0;
}

int i915_gem_context_getparam_ioctl(struct drm_device *dev, void *data,
				    struct drm_file *file)
{
	struct drm_i915_file_private *file_priv = file->driver_priv;
	struct drm_i915_gem_context_param *args = data;
	struct intel_context *ctx;
	int ret;

	ret = i915_mutex_lock_interruptible(dev);
	if (ret)
		return ret;

	ctx = i915_gem_context_get(file_priv, args->ctx_id);
	if (IS_ERR(ctx)) {
		mutex_unlock(&dev->struct_mutex);
		return PTR_ERR(ctx);
	}

	args->size = 0;
	switch (args->param) {
	case I915_CONTEXT_PARAM_BAN_PERIOD:
		args->value = ctx->hang_stats.ban_period_seconds;
		break;
	case I915_CONTEXT_PARAM_NO_ZEROMAP:
		args->value = ctx->flags & CONTEXT_NO_ZEROMAP;
		break;
	case I915_CONTEXT_PARAM_GTT_SIZE:
		if (ctx->ppgtt)
			args->value = ctx->ppgtt->base.total;
		else if (to_i915(dev)->mm.aliasing_ppgtt)
			args->value = to_i915(dev)->mm.aliasing_ppgtt->base.total;
		else
<<<<<<< HEAD
			args->value = to_i915(dev)->gtt.base.total;
=======
			args->value = to_i915(dev)->ggtt.base.total;
>>>>>>> f67e69b3
		break;
	default:
		ret = -EINVAL;
		break;
	}
	mutex_unlock(&dev->struct_mutex);

	return ret;
}

int i915_gem_context_setparam_ioctl(struct drm_device *dev, void *data,
				    struct drm_file *file)
{
	struct drm_i915_file_private *file_priv = file->driver_priv;
	struct drm_i915_gem_context_param *args = data;
	struct intel_context *ctx;
	int ret;

	ret = i915_mutex_lock_interruptible(dev);
	if (ret)
		return ret;

	ctx = i915_gem_context_get(file_priv, args->ctx_id);
	if (IS_ERR(ctx)) {
		mutex_unlock(&dev->struct_mutex);
		return PTR_ERR(ctx);
	}

	switch (args->param) {
	case I915_CONTEXT_PARAM_BAN_PERIOD:
		if (args->size)
			ret = -EINVAL;
		else if (args->value < ctx->hang_stats.ban_period_seconds &&
			 !capable(CAP_SYS_ADMIN))
			ret = -EPERM;
		else
			ctx->hang_stats.ban_period_seconds = args->value;
		break;
	case I915_CONTEXT_PARAM_NO_ZEROMAP:
		if (args->size) {
			ret = -EINVAL;
		} else {
			ctx->flags &= ~CONTEXT_NO_ZEROMAP;
			ctx->flags |= args->value ? CONTEXT_NO_ZEROMAP : 0;
		}
		break;
	default:
		ret = -EINVAL;
		break;
	}
	mutex_unlock(&dev->struct_mutex);

	return ret;
}<|MERGE_RESOLUTION|>--- conflicted
+++ resolved
@@ -557,15 +557,10 @@
 				if (signaller == engine)
 					continue;
 
-<<<<<<< HEAD
-				intel_ring_emit_reg(ring, RING_PSMI_CTL(signaller->mmio_base));
-				intel_ring_emit(ring, _MASKED_BIT_ENABLE(GEN6_PSMI_SLEEP_MSG_DISABLE));
-=======
 				intel_ring_emit_reg(engine,
 						    RING_PSMI_CTL(signaller->mmio_base));
 				intel_ring_emit(engine,
 						_MASKED_BIT_ENABLE(GEN6_PSMI_SLEEP_MSG_DISABLE));
->>>>>>> f67e69b3
 			}
 		}
 	}
@@ -592,15 +587,10 @@
 				if (signaller == engine)
 					continue;
 
-<<<<<<< HEAD
-				intel_ring_emit_reg(ring, RING_PSMI_CTL(signaller->mmio_base));
-				intel_ring_emit(ring, _MASKED_BIT_DISABLE(GEN6_PSMI_SLEEP_MSG_DISABLE));
-=======
 				last_reg = RING_PSMI_CTL(signaller->mmio_base);
 				intel_ring_emit_reg(engine, last_reg);
 				intel_ring_emit(engine,
 						_MASKED_BIT_DISABLE(GEN6_PSMI_SLEEP_MSG_DISABLE));
->>>>>>> f67e69b3
 			}
 
 			/* Insert a delay before the next switch! */
@@ -959,11 +949,7 @@
 		else if (to_i915(dev)->mm.aliasing_ppgtt)
 			args->value = to_i915(dev)->mm.aliasing_ppgtt->base.total;
 		else
-<<<<<<< HEAD
-			args->value = to_i915(dev)->gtt.base.total;
-=======
 			args->value = to_i915(dev)->ggtt.base.total;
->>>>>>> f67e69b3
 		break;
 	default:
 		ret = -EINVAL;
