--- conflicted
+++ resolved
@@ -190,12 +190,7 @@
 	const int pipe = intel_plane->pipe;
 	const int plane = intel_plane->plane + 1;
 	u32 plane_ctl, stride_div, stride;
-<<<<<<< HEAD
-	const struct drm_intel_sprite_colorkey *key =
-		&to_intel_plane_state(drm_plane->state)->ckey;
-=======
 	const struct drm_intel_sprite_colorkey *key = &plane_state->ckey;
->>>>>>> f67e69b3
 	u32 surf_addr;
 	u32 tile_height, plane_offset, plane_size;
 	unsigned int rotation = plane_state->base.rotation;
@@ -220,11 +215,7 @@
 
 	plane_ctl |= skl_plane_ctl_rotation(rotation);
 
-<<<<<<< HEAD
-	stride_div = intel_fb_stride_alignment(dev, fb->modifier[0],
-=======
 	stride_div = intel_fb_stride_alignment(dev_priv, fb->modifier[0],
->>>>>>> f67e69b3
 					       fb->pixel_format);
 
 	/* Sizes are 0 based */
@@ -933,33 +924,6 @@
 	return 0;
 }
 
-<<<<<<< HEAD
-static void
-intel_commit_sprite_plane(struct drm_plane *plane,
-			  struct intel_plane_state *state)
-{
-	struct drm_crtc *crtc = state->base.crtc;
-	struct intel_plane *intel_plane = to_intel_plane(plane);
-	struct drm_framebuffer *fb = state->base.fb;
-
-	crtc = crtc ? crtc : plane->crtc;
-
-	if (state->visible) {
-		intel_plane->update_plane(plane, crtc, fb,
-					  state->dst.x1, state->dst.y1,
-					  drm_rect_width(&state->dst),
-					  drm_rect_height(&state->dst),
-					  state->src.x1 >> 16,
-					  state->src.y1 >> 16,
-					  drm_rect_width(&state->src) >> 16,
-					  drm_rect_height(&state->src) >> 16);
-	} else {
-		intel_plane->disable_plane(plane, crtc);
-	}
-}
-
-=======
->>>>>>> f67e69b3
 int intel_sprite_set_colorkey(struct drm_device *dev, void *data,
 			      struct drm_file *file_priv)
 {
@@ -1151,15 +1115,8 @@
 				       &intel_plane_funcs,
 				       plane_formats, num_plane_formats,
 				       DRM_PLANE_TYPE_OVERLAY, NULL);
-<<<<<<< HEAD
-	if (ret) {
-		kfree(intel_plane);
-		goto out;
-	}
-=======
 	if (ret)
 		goto fail;
->>>>>>> f67e69b3
 
 	intel_create_rotation_property(dev, intel_plane);
 
