--- conflicted
+++ resolved
@@ -290,25 +290,16 @@
 	struct intel_dsi *intel_dsi = container_of(encoder, struct intel_dsi,
 						   base);
 	struct intel_connector *intel_connector = intel_dsi->attached_connector;
-<<<<<<< HEAD
-	struct drm_display_mode *fixed_mode = intel_connector->panel.fixed_mode;
-	struct drm_display_mode *adjusted_mode = &pipe_config->base.adjusted_mode;
-=======
 	struct intel_crtc *crtc = to_intel_crtc(pipe_config->base.crtc);
 	const struct drm_display_mode *fixed_mode = intel_connector->panel.fixed_mode;
 	struct drm_display_mode *adjusted_mode = &pipe_config->base.adjusted_mode;
 	int ret;
->>>>>>> f67e69b3
 
 	DRM_DEBUG_KMS("\n");
 
 	pipe_config->has_dsi_encoder = true;
 
-<<<<<<< HEAD
-	if (fixed_mode)
-=======
 	if (fixed_mode) {
->>>>>>> f67e69b3
 		intel_fixed_panel_mode(fixed_mode, adjusted_mode);
 
 		if (HAS_GMCH_DISPLAY(dev_priv))
@@ -529,10 +520,6 @@
 
 	DRM_DEBUG_KMS("\n");
 
-<<<<<<< HEAD
-	intel_dsi_prepare(encoder);
-	intel_enable_dsi_pll(encoder);
-=======
 	/*
 	 * The BIOS may leave the PLL in a wonky state where it doesn't
 	 * lock. It needs to be fully powered down to fix it.
@@ -541,7 +528,6 @@
 	intel_enable_dsi_pll(encoder, crtc->config);
 
 	intel_dsi_prepare(encoder);
->>>>>>> f67e69b3
 
 	/* Panel Enable over CRC PMIC */
 	if (intel_dsi->gpio_panel)
@@ -550,23 +536,7 @@
 	msleep(intel_dsi->panel_on_delay);
 
 	if (IS_VALLEYVIEW(dev) || IS_CHERRYVIEW(dev)) {
-<<<<<<< HEAD
-		/*
-		 * Disable DPOunit clock gating, can stall pipe
-		 * and we need DPLL REFA always enabled
-		 */
-		tmp = I915_READ(DPLL(pipe));
-		tmp |= DPLL_REF_CLK_ENABLE_VLV;
-		I915_WRITE(DPLL(pipe), tmp);
-
-		/* update the hw state for DPLL */
-		intel_crtc->config->dpll_hw_state.dpll =
-				DPLL_INTEGRATED_REF_CLK_VLV |
-					DPLL_REF_CLK_ENABLE_VLV | DPLL_VGA_MODE_DIS;
-
-=======
 		/* Disable DPOunit clock gating, can stall pipe */
->>>>>>> f67e69b3
 		tmp = I915_READ(DSPCLK_GATE_D);
 		tmp |= DPOUNIT_CLOCK_GATE_DISABLE;
 		I915_WRITE(DSPCLK_GATE_D, tmp);
@@ -738,11 +708,7 @@
 	struct drm_device *dev = encoder->base.dev;
 	enum intel_display_power_domain power_domain;
 	enum port port;
-<<<<<<< HEAD
-	bool ret;
-=======
 	bool active = false;
->>>>>>> f67e69b3
 
 	DRM_DEBUG_KMS("\n");
 
@@ -750,9 +716,6 @@
 	if (!intel_display_power_get_if_enabled(dev_priv, power_domain))
 		return false;
 
-<<<<<<< HEAD
-	ret = false;
-=======
 	/*
 	 * On Broxton the PLL needs to be enabled with a valid divider
 	 * configuration, otherwise accessing DSI registers will hang the
@@ -760,34 +723,11 @@
 	 */
 	if (IS_BROXTON(dev_priv) && !intel_dsi_pll_is_enabled(dev_priv))
 		goto out_put_power;
->>>>>>> f67e69b3
 
 	/* XXX: this only works for one DSI output */
 	for_each_dsi_port(port, intel_dsi->ports) {
 		i915_reg_t ctrl_reg = IS_BROXTON(dev) ?
 			BXT_MIPI_PORT_CTRL(port) : MIPI_PORT_CTRL(port);
-<<<<<<< HEAD
-		u32 dpi_enabled, func;
-
-		func = I915_READ(MIPI_DSI_FUNC_PRG(port));
-		dpi_enabled = I915_READ(ctrl_reg) & DPI_ENABLE;
-
-		/* Due to some hardware limitations on BYT, MIPI Port C DPI
-		 * Enable bit does not get set. To check whether DSI Port C
-		 * was enabled in BIOS, check the Pipe B enable bit
-		 */
-		if (IS_VALLEYVIEW(dev) && port == PORT_C)
-			dpi_enabled = I915_READ(PIPECONF(PIPE_B)) &
-							PIPECONF_ENABLE;
-
-		if (dpi_enabled || (func & CMD_MODE_DATA_WIDTH_MASK)) {
-			if (I915_READ(MIPI_DEVICE_READY(port)) & DEVICE_READY) {
-				*pipe = port == PORT_A ? PIPE_A : PIPE_B;
-				ret = true;
-
-				goto out;
-			}
-=======
 		bool enabled = I915_READ(ctrl_reg) & DPI_ENABLE;
 
 		/*
@@ -802,7 +742,6 @@
 		if (!enabled) {
 			u32 tmp = I915_READ(MIPI_DSI_FUNC_PRG(port));
 			enabled = tmp & CMD_MODE_DATA_WIDTH_MASK;
->>>>>>> f67e69b3
 		}
 
 		if (!enabled)
@@ -830,14 +769,10 @@
 out:
 	intel_display_power_put(dev_priv, power_domain);
 
-<<<<<<< HEAD
-	return ret;
-=======
 out_put_power:
 	intel_display_power_put(dev_priv, power_domain);
 
 	return active;
->>>>>>> f67e69b3
 }
 
 static void bxt_dsi_get_pipe_config(struct intel_encoder *encoder,
@@ -863,19 +798,11 @@
 			break;
 	}
 
-<<<<<<< HEAD
-	if (IS_BROXTON(encoder->base.dev))
-		pclk = bxt_get_dsi_pclk(encoder, pipe_config->pipe_bpp);
-	else if (IS_VALLEYVIEW(encoder->base.dev) ||
-		 IS_CHERRYVIEW(encoder->base.dev))
-		pclk = vlv_get_dsi_pclk(encoder, pipe_config->pipe_bpp);
-=======
 	fmt = I915_READ(MIPI_DSI_FUNC_PRG(port)) & VID_MODE_FORMAT_MASK;
 	pipe_config->pipe_bpp =
 			mipi_dsi_pixel_format_to_bpp(
 				pixel_format_from_register_bits(fmt));
 	bpp = pipe_config->pipe_bpp;
->>>>>>> f67e69b3
 
 	/* In terms of pixels */
 	adjusted_mode->crtc_hdisplay =
