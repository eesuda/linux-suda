/*
 * Copyright © 2014 Intel Corporation
 *
 * Permission is hereby granted, free of charge, to any person obtaining a
 * copy of this software and associated documentation files (the "Software"),
 * to deal in the Software without restriction, including without limitation
 * the rights to use, copy, modify, merge, publish, distribute, sublicense,
 * and/or sell copies of the Software, and to permit persons to whom the
 * Software is furnished to do so, subject to the following conditions:
 *
 * The above copyright notice and this permission notice (including the next
 * paragraph) shall be included in all copies or substantial portions of the
 * Software.
 *
 * THE SOFTWARE IS PROVIDED "AS IS", WITHOUT WARRANTY OF ANY KIND, EXPRESS OR
 * IMPLIED, INCLUDING BUT NOT LIMITED TO THE WARRANTIES OF MERCHANTABILITY,
 * FITNESS FOR A PARTICULAR PURPOSE AND NONINFRINGEMENT.  IN NO EVENT SHALL
 * THE AUTHORS OR COPYRIGHT HOLDERS BE LIABLE FOR ANY CLAIM, DAMAGES OR OTHER
 * LIABILITY, WHETHER IN AN ACTION OF CONTRACT, TORT OR OTHERWISE, ARISING
 * FROM, OUT OF OR IN CONNECTION WITH THE SOFTWARE OR THE USE OR OTHER
 * DEALINGS IN THE SOFTWARE.
 *
 * Author: Shobhit Kumar <shobhit.kumar@intel.com>
 *
 */

#include <drm/drmP.h>
#include <drm/drm_crtc.h>
#include <drm/drm_edid.h>
#include <drm/i915_drm.h>
#include <drm/drm_panel.h>
#include <linux/slab.h>
#include <video/mipi_display.h>
#include <asm/intel-mid.h>
#include <video/mipi_display.h>
#include "i915_drv.h"
#include "intel_drv.h"
#include "intel_dsi.h"

struct vbt_panel {
	struct drm_panel panel;
	struct intel_dsi *intel_dsi;
};

static inline struct vbt_panel *to_vbt_panel(struct drm_panel *panel)
{
	return container_of(panel, struct vbt_panel, panel);
}

#define MIPI_TRANSFER_MODE_SHIFT	0
#define MIPI_VIRTUAL_CHANNEL_SHIFT	1
#define MIPI_PORT_SHIFT			3

#define PREPARE_CNT_MAX		0x3F
#define EXIT_ZERO_CNT_MAX	0x3F
#define CLK_ZERO_CNT_MAX	0xFF
#define TRAIL_CNT_MAX		0x1F

#define NS_KHZ_RATIO 1000000

/* base offsets for gpio pads */
#define VLV_GPIO_NC_0_HV_DDI0_HPD	0x4130
#define VLV_GPIO_NC_1_HV_DDI0_DDC_SDA	0x4120
#define VLV_GPIO_NC_2_HV_DDI0_DDC_SCL	0x4110
#define VLV_GPIO_NC_3_PANEL0_VDDEN	0x4140
#define VLV_GPIO_NC_4_PANEL0_BKLTEN	0x4150
#define VLV_GPIO_NC_5_PANEL0_BKLTCTL	0x4160
#define VLV_GPIO_NC_6_HV_DDI1_HPD	0x4180
#define VLV_GPIO_NC_7_HV_DDI1_DDC_SDA	0x4190
#define VLV_GPIO_NC_8_HV_DDI1_DDC_SCL	0x4170
#define VLV_GPIO_NC_9_PANEL1_VDDEN	0x4100
#define VLV_GPIO_NC_10_PANEL1_BKLTEN	0x40E0
#define VLV_GPIO_NC_11_PANEL1_BKLTCTL	0x40F0

#define VLV_GPIO_PCONF0(base_offset)	(base_offset)
#define VLV_GPIO_PAD_VAL(base_offset)	((base_offset) + 8)

struct gpio_map {
	u16 base_offset;
	bool init;
};

static struct gpio_map vlv_gpio_table[] = {
	{ VLV_GPIO_NC_0_HV_DDI0_HPD },
	{ VLV_GPIO_NC_1_HV_DDI0_DDC_SDA },
	{ VLV_GPIO_NC_2_HV_DDI0_DDC_SCL },
	{ VLV_GPIO_NC_3_PANEL0_VDDEN },
	{ VLV_GPIO_NC_4_PANEL0_BKLTEN },
	{ VLV_GPIO_NC_5_PANEL0_BKLTCTL },
	{ VLV_GPIO_NC_6_HV_DDI1_HPD },
	{ VLV_GPIO_NC_7_HV_DDI1_DDC_SDA },
	{ VLV_GPIO_NC_8_HV_DDI1_DDC_SCL },
	{ VLV_GPIO_NC_9_PANEL1_VDDEN },
	{ VLV_GPIO_NC_10_PANEL1_BKLTEN },
	{ VLV_GPIO_NC_11_PANEL1_BKLTCTL },
};

static inline enum port intel_dsi_seq_port_to_port(u8 port)
{
	return port ? PORT_C : PORT_A;
}

static const u8 *mipi_exec_send_packet(struct intel_dsi *intel_dsi,
				       const u8 *data)
{
	struct mipi_dsi_device *dsi_device;
	u8 type, flags, seq_port;
	u16 len;
	enum port port;

	flags = *data++;
	type = *data++;

	len = *((u16 *) data);
	data += 2;

	seq_port = (flags >> MIPI_PORT_SHIFT) & 3;

	/* For DSI single link on Port A & C, the seq_port value which is
	 * parsed from Sequence Block#53 of VBT has been set to 0
	 * Now, read/write of packets for the DSI single link on Port A and
	 * Port C will based on the DVO port from VBT block 2.
	 */
	if (intel_dsi->ports == (1 << PORT_C))
		port = PORT_C;
	else
		port = intel_dsi_seq_port_to_port(seq_port);

	dsi_device = intel_dsi->dsi_hosts[port]->device;
	if (!dsi_device) {
		DRM_DEBUG_KMS("no dsi device for port %c\n", port_name(port));
		goto out;
	}

	if ((flags >> MIPI_TRANSFER_MODE_SHIFT) & 1)
		dsi_device->mode_flags &= ~MIPI_DSI_MODE_LPM;
	else
		dsi_device->mode_flags |= MIPI_DSI_MODE_LPM;

	dsi_device->channel = (flags >> MIPI_VIRTUAL_CHANNEL_SHIFT) & 3;

	switch (type) {
	case MIPI_DSI_GENERIC_SHORT_WRITE_0_PARAM:
		mipi_dsi_generic_write(dsi_device, NULL, 0);
		break;
	case MIPI_DSI_GENERIC_SHORT_WRITE_1_PARAM:
		mipi_dsi_generic_write(dsi_device, data, 1);
		break;
	case MIPI_DSI_GENERIC_SHORT_WRITE_2_PARAM:
		mipi_dsi_generic_write(dsi_device, data, 2);
		break;
	case MIPI_DSI_GENERIC_READ_REQUEST_0_PARAM:
	case MIPI_DSI_GENERIC_READ_REQUEST_1_PARAM:
	case MIPI_DSI_GENERIC_READ_REQUEST_2_PARAM:
		DRM_DEBUG_DRIVER("Generic Read not yet implemented or used\n");
		break;
	case MIPI_DSI_GENERIC_LONG_WRITE:
		mipi_dsi_generic_write(dsi_device, data, len);
		break;
	case MIPI_DSI_DCS_SHORT_WRITE:
		mipi_dsi_dcs_write_buffer(dsi_device, data, 1);
		break;
	case MIPI_DSI_DCS_SHORT_WRITE_PARAM:
		mipi_dsi_dcs_write_buffer(dsi_device, data, 2);
		break;
	case MIPI_DSI_DCS_READ:
		DRM_DEBUG_DRIVER("DCS Read not yet implemented or used\n");
		break;
	case MIPI_DSI_DCS_LONG_WRITE:
		mipi_dsi_dcs_write_buffer(dsi_device, data, len);
		break;
	}

out:
	data += len;

	return data;
}

static const u8 *mipi_exec_delay(struct intel_dsi *intel_dsi, const u8 *data)
{
	u32 delay = *((const u32 *) data);

	usleep_range(delay, delay + 10);
	data += 4;

	return data;
}

static void vlv_exec_gpio(struct drm_i915_private *dev_priv,
			  u8 gpio_source, u8 gpio_index, bool value)
{
	struct gpio_map *map;
	u16 pconf0, padval;
	u32 tmp;
	u8 port;

<<<<<<< HEAD
	if (dev_priv->vbt.dsi.seq_version >= 3)
		data++;

	gpio = *data++;
=======
	if (gpio_index >= ARRAY_SIZE(vlv_gpio_table)) {
		DRM_DEBUG_KMS("unknown gpio index %u\n", gpio_index);
		return;
	}
>>>>>>> f67e69b3

	map = &vlv_gpio_table[gpio_index];

	if (dev_priv->vbt.dsi.seq_version >= 3) {
		DRM_DEBUG_KMS("GPIO element v3 not supported\n");
		return;
	} else {
		if (gpio_source == 0) {
			port = IOSF_PORT_GPIO_NC;
		} else if (gpio_source == 1) {
			port = IOSF_PORT_GPIO_SC;
		} else {
			DRM_DEBUG_KMS("unknown gpio source %u\n", gpio_source);
			return;
		}
	}

<<<<<<< HEAD
	if (!IS_VALLEYVIEW(dev_priv)) {
		DRM_DEBUG_KMS("GPIO element not supported on this platform\n");
		goto out;
	}

	if (dev_priv->vbt.dsi.seq_version >= 3) {
		DRM_DEBUG_KMS("GPIO element v3 not supported\n");
		goto out;
	}

	function = gtable[gpio].function_reg;
	pad = gtable[gpio].pad_reg;
=======
	pconf0 = VLV_GPIO_PCONF0(map->base_offset);
	padval = VLV_GPIO_PAD_VAL(map->base_offset);
>>>>>>> f67e69b3

	mutex_lock(&dev_priv->sb_lock);
	if (!map->init) {
		/* FIXME: remove constant below */
		vlv_iosf_sb_write(dev_priv, port, pconf0, 0x2000CC00);
		map->init = true;
	}

	tmp = 0x4 | value;
	vlv_iosf_sb_write(dev_priv, port, padval, tmp);
	mutex_unlock(&dev_priv->sb_lock);
}

static const u8 *mipi_exec_gpio(struct intel_dsi *intel_dsi, const u8 *data)
{
	struct drm_device *dev = intel_dsi->base.base.dev;
	struct drm_i915_private *dev_priv = dev->dev_private;
	u8 gpio_source, gpio_index;
	bool value;

	if (dev_priv->vbt.dsi.seq_version >= 3)
		data++;

	gpio_index = *data++;

	/* gpio source in sequence v2 only */
	if (dev_priv->vbt.dsi.seq_version == 2)
		gpio_source = (*data >> 1) & 3;
	else
		gpio_source = 0;

	/* pull up/down */
<<<<<<< HEAD
	vlv_gpio_nc_write(dev_priv, pad, val);

out:
	mutex_unlock(&dev_priv->sb_lock);

=======
	value = *data++ & 1;

	if (IS_VALLEYVIEW(dev_priv))
		vlv_exec_gpio(dev_priv, gpio_source, gpio_index, value);
	else
		DRM_DEBUG_KMS("GPIO element not supported on this platform\n");

>>>>>>> f67e69b3
	return data;
}

static const u8 *mipi_exec_i2c_skip(struct intel_dsi *intel_dsi, const u8 *data)
{
	return data + *(data + 6) + 7;
}

typedef const u8 * (*fn_mipi_elem_exec)(struct intel_dsi *intel_dsi,
					const u8 *data);
static const fn_mipi_elem_exec exec_elem[] = {
	[MIPI_SEQ_ELEM_SEND_PKT] = mipi_exec_send_packet,
	[MIPI_SEQ_ELEM_DELAY] = mipi_exec_delay,
	[MIPI_SEQ_ELEM_GPIO] = mipi_exec_gpio,
	[MIPI_SEQ_ELEM_I2C] = mipi_exec_i2c_skip,
};

/*
 * MIPI Sequence from VBT #53 parsing logic
 * We have already separated each seqence during bios parsing
 * Following is generic execution function for any sequence
 */

static const char * const seq_name[] = {
	[MIPI_SEQ_ASSERT_RESET] = "MIPI_SEQ_ASSERT_RESET",
	[MIPI_SEQ_INIT_OTP] = "MIPI_SEQ_INIT_OTP",
	[MIPI_SEQ_DISPLAY_ON] = "MIPI_SEQ_DISPLAY_ON",
	[MIPI_SEQ_DISPLAY_OFF]  = "MIPI_SEQ_DISPLAY_OFF",
	[MIPI_SEQ_DEASSERT_RESET] = "MIPI_SEQ_DEASSERT_RESET",
	[MIPI_SEQ_BACKLIGHT_ON] = "MIPI_SEQ_BACKLIGHT_ON",
	[MIPI_SEQ_BACKLIGHT_OFF] = "MIPI_SEQ_BACKLIGHT_OFF",
	[MIPI_SEQ_TEAR_ON] = "MIPI_SEQ_TEAR_ON",
	[MIPI_SEQ_TEAR_OFF] = "MIPI_SEQ_TEAR_OFF",
	[MIPI_SEQ_POWER_ON] = "MIPI_SEQ_POWER_ON",
	[MIPI_SEQ_POWER_OFF] = "MIPI_SEQ_POWER_OFF",
};

static const char *sequence_name(enum mipi_seq seq_id)
{
	if (seq_id < ARRAY_SIZE(seq_name) && seq_name[seq_id])
		return seq_name[seq_id];
	else
		return "(unknown)";
}

static void generic_exec_sequence(struct drm_panel *panel, enum mipi_seq seq_id)
{
	struct vbt_panel *vbt_panel = to_vbt_panel(panel);
	struct intel_dsi *intel_dsi = vbt_panel->intel_dsi;
	struct drm_i915_private *dev_priv = to_i915(intel_dsi->base.base.dev);
	const u8 *data;
	fn_mipi_elem_exec mipi_elem_exec;

	if (WARN_ON(seq_id >= ARRAY_SIZE(dev_priv->vbt.dsi.sequence)))
		return;

	data = dev_priv->vbt.dsi.sequence[seq_id];
	if (!data) {
		DRM_DEBUG_KMS("MIPI sequence %d - %s not available\n",
			      seq_id, sequence_name(seq_id));
		return;
	}

	WARN_ON(*data != seq_id);

	DRM_DEBUG_KMS("Starting MIPI sequence %d - %s\n",
		      seq_id, sequence_name(seq_id));

	/* Skip Sequence Byte. */
	data++;

	/* Skip Size of Sequence. */
	if (dev_priv->vbt.dsi.seq_version >= 3)
		data += 4;

	while (1) {
		u8 operation_byte = *data++;
		u8 operation_size = 0;

		if (operation_byte == MIPI_SEQ_ELEM_END)
			break;

		if (operation_byte < ARRAY_SIZE(exec_elem))
			mipi_elem_exec = exec_elem[operation_byte];
		else
			mipi_elem_exec = NULL;

		/* Size of Operation. */
		if (dev_priv->vbt.dsi.seq_version >= 3)
			operation_size = *data++;

		if (mipi_elem_exec) {
			data = mipi_elem_exec(intel_dsi, data);
		} else if (operation_size) {
			/* We have size, skip. */
			DRM_DEBUG_KMS("Unsupported MIPI operation byte %u\n",
				      operation_byte);
			data += operation_size;
		} else {
			/* No size, can't skip without parsing. */
			DRM_ERROR("Unsupported MIPI operation byte %u\n",
				  operation_byte);
			return;
		}
	}
}

static int vbt_panel_prepare(struct drm_panel *panel)
{
	generic_exec_sequence(panel, MIPI_SEQ_ASSERT_RESET);
	generic_exec_sequence(panel, MIPI_SEQ_INIT_OTP);

	return 0;
}

static int vbt_panel_unprepare(struct drm_panel *panel)
{
	generic_exec_sequence(panel, MIPI_SEQ_DEASSERT_RESET);

	return 0;
}

static int vbt_panel_enable(struct drm_panel *panel)
{
	generic_exec_sequence(panel, MIPI_SEQ_DISPLAY_ON);

	return 0;
}

static int vbt_panel_disable(struct drm_panel *panel)
{
	generic_exec_sequence(panel, MIPI_SEQ_DISPLAY_OFF);

	return 0;
}

static int vbt_panel_get_modes(struct drm_panel *panel)
{
	struct vbt_panel *vbt_panel = to_vbt_panel(panel);
	struct intel_dsi *intel_dsi = vbt_panel->intel_dsi;
	struct drm_device *dev = intel_dsi->base.base.dev;
	struct drm_i915_private *dev_priv = dev->dev_private;
	struct drm_display_mode *mode;

	if (!panel->connector)
		return 0;

	mode = drm_mode_duplicate(dev, dev_priv->vbt.lfp_lvds_vbt_mode);
	if (!mode)
		return 0;

	mode->type |= DRM_MODE_TYPE_PREFERRED;

	drm_mode_probed_add(panel->connector, mode);

	return 1;
}

static const struct drm_panel_funcs vbt_panel_funcs = {
	.disable = vbt_panel_disable,
	.unprepare = vbt_panel_unprepare,
	.prepare = vbt_panel_prepare,
	.enable = vbt_panel_enable,
	.get_modes = vbt_panel_get_modes,
};

struct drm_panel *vbt_panel_init(struct intel_dsi *intel_dsi, u16 panel_id)
{
	struct drm_device *dev = intel_dsi->base.base.dev;
	struct drm_i915_private *dev_priv = dev->dev_private;
	struct mipi_config *mipi_config = dev_priv->vbt.dsi.config;
	struct mipi_pps_data *pps = dev_priv->vbt.dsi.pps;
	struct drm_display_mode *mode = dev_priv->vbt.lfp_lvds_vbt_mode;
	struct vbt_panel *vbt_panel;
	u32 bpp;
	u32 tlpx_ns, extra_byte_count, bitrate, tlpx_ui;
	u32 ui_num, ui_den;
	u32 prepare_cnt, exit_zero_cnt, clk_zero_cnt, trail_cnt;
	u32 ths_prepare_ns, tclk_trail_ns;
	u32 tclk_prepare_clkzero, ths_prepare_hszero;
	u32 lp_to_hs_switch, hs_to_lp_switch;
	u32 pclk, computed_ddr;
	u16 burst_mode_ratio;
	enum port port;

	DRM_DEBUG_KMS("\n");

	intel_dsi->eotp_pkt = mipi_config->eot_pkt_disabled ? 0 : 1;
	intel_dsi->clock_stop = mipi_config->enable_clk_stop ? 1 : 0;
	intel_dsi->lane_count = mipi_config->lane_cnt + 1;
	intel_dsi->pixel_format =
			pixel_format_from_register_bits(
				mipi_config->videomode_color_format << 7);
	bpp = mipi_dsi_pixel_format_to_bpp(intel_dsi->pixel_format);

	intel_dsi->dual_link = mipi_config->dual_link;
	intel_dsi->pixel_overlap = mipi_config->pixel_overlap;
	intel_dsi->operation_mode = mipi_config->is_cmd_mode;
	intel_dsi->video_mode_format = mipi_config->video_transfer_mode;
	intel_dsi->escape_clk_div = mipi_config->byte_clk_sel;
	intel_dsi->lp_rx_timeout = mipi_config->lp_rx_timeout;
	intel_dsi->turn_arnd_val = mipi_config->turn_around_timeout;
	intel_dsi->rst_timer_val = mipi_config->device_reset_timer;
	intel_dsi->init_count = mipi_config->master_init_timer;
	intel_dsi->bw_timer = mipi_config->dbi_bw_timer;
	intel_dsi->video_frmt_cfg_bits =
		mipi_config->bta_enabled ? DISABLE_VIDEO_BTA : 0;

	pclk = mode->clock;

	/* In dual link mode each port needs half of pixel clock */
	if (intel_dsi->dual_link) {
		pclk = pclk / 2;

		/* we can enable pixel_overlap if needed by panel. In this
		 * case we need to increase the pixelclock for extra pixels
		 */
		if (intel_dsi->dual_link == DSI_DUAL_LINK_FRONT_BACK) {
			pclk += DIV_ROUND_UP(mode->vtotal *
						intel_dsi->pixel_overlap *
						60, 1000);
		}
	}

	/* Burst Mode Ratio
	 * Target ddr frequency from VBT / non burst ddr freq
	 * multiply by 100 to preserve remainder
	 */
	if (intel_dsi->video_mode_format == VIDEO_MODE_BURST) {
		if (mipi_config->target_burst_mode_freq) {
			computed_ddr = (pclk * bpp) / intel_dsi->lane_count;

			if (mipi_config->target_burst_mode_freq <
								computed_ddr) {
				DRM_ERROR("Burst mode freq is less than computed\n");
				return NULL;
			}

			burst_mode_ratio = DIV_ROUND_UP(
				mipi_config->target_burst_mode_freq * 100,
				computed_ddr);

			pclk = DIV_ROUND_UP(pclk * burst_mode_ratio, 100);
		} else {
			DRM_ERROR("Burst mode target is not set\n");
			return NULL;
		}
	} else
		burst_mode_ratio = 100;

	intel_dsi->burst_mode_ratio = burst_mode_ratio;
	intel_dsi->pclk = pclk;

	bitrate = (pclk * bpp) / intel_dsi->lane_count;

	switch (intel_dsi->escape_clk_div) {
	case 0:
		tlpx_ns = 50;
		break;
	case 1:
		tlpx_ns = 100;
		break;

	case 2:
		tlpx_ns = 200;
		break;
	default:
		tlpx_ns = 50;
		break;
	}

	switch (intel_dsi->lane_count) {
	case 1:
	case 2:
		extra_byte_count = 2;
		break;
	case 3:
		extra_byte_count = 4;
		break;
	case 4:
	default:
		extra_byte_count = 3;
		break;
	}

	/*
	 * ui(s) = 1/f [f in hz]
	 * ui(ns) = 10^9 / (f*10^6) [f in Mhz] -> 10^3/f(Mhz)
	 */

	/* in Kbps */
	ui_num = NS_KHZ_RATIO;
	ui_den = bitrate;

	tclk_prepare_clkzero = mipi_config->tclk_prepare_clkzero;
	ths_prepare_hszero = mipi_config->ths_prepare_hszero;

	/*
	 * B060
	 * LP byte clock = TLPX/ (8UI)
	 */
	intel_dsi->lp_byte_clk = DIV_ROUND_UP(tlpx_ns * ui_den, 8 * ui_num);

	/* count values in UI = (ns value) * (bitrate / (2 * 10^6))
	 *
	 * Since txddrclkhs_i is 2xUI, all the count values programmed in
	 * DPHY param register are divided by 2
	 *
	 * prepare count
	 */
	ths_prepare_ns = max(mipi_config->ths_prepare,
			     mipi_config->tclk_prepare);
	prepare_cnt = DIV_ROUND_UP(ths_prepare_ns * ui_den, ui_num * 2);

	/* exit zero count */
	exit_zero_cnt = DIV_ROUND_UP(
				(ths_prepare_hszero - ths_prepare_ns) * ui_den,
				ui_num * 2
				);

	/*
	 * Exit zero  is unified val ths_zero and ths_exit
	 * minimum value for ths_exit = 110ns
	 * min (exit_zero_cnt * 2) = 110/UI
	 * exit_zero_cnt = 55/UI
	 */
	 if (exit_zero_cnt < (55 * ui_den / ui_num))
		if ((55 * ui_den) % ui_num)
			exit_zero_cnt += 1;

	/* clk zero count */
	clk_zero_cnt = DIV_ROUND_UP(
			(tclk_prepare_clkzero -	ths_prepare_ns)
			* ui_den, 2 * ui_num);

	/* trail count */
	tclk_trail_ns = max(mipi_config->tclk_trail, mipi_config->ths_trail);
	trail_cnt = DIV_ROUND_UP(tclk_trail_ns * ui_den, 2 * ui_num);

	if (prepare_cnt > PREPARE_CNT_MAX ||
		exit_zero_cnt > EXIT_ZERO_CNT_MAX ||
		clk_zero_cnt > CLK_ZERO_CNT_MAX ||
		trail_cnt > TRAIL_CNT_MAX)
		DRM_DEBUG_DRIVER("Values crossing maximum limits, restricting to max values\n");

	if (prepare_cnt > PREPARE_CNT_MAX)
		prepare_cnt = PREPARE_CNT_MAX;

	if (exit_zero_cnt > EXIT_ZERO_CNT_MAX)
		exit_zero_cnt = EXIT_ZERO_CNT_MAX;

	if (clk_zero_cnt > CLK_ZERO_CNT_MAX)
		clk_zero_cnt = CLK_ZERO_CNT_MAX;

	if (trail_cnt > TRAIL_CNT_MAX)
		trail_cnt = TRAIL_CNT_MAX;

	/* B080 */
	intel_dsi->dphy_reg = exit_zero_cnt << 24 | trail_cnt << 16 |
						clk_zero_cnt << 8 | prepare_cnt;

	/*
	 * LP to HS switch count = 4TLPX + PREP_COUNT * 2 + EXIT_ZERO_COUNT * 2
	 *					+ 10UI + Extra Byte Count
	 *
	 * HS to LP switch count = THS-TRAIL + 2TLPX + Extra Byte Count
	 * Extra Byte Count is calculated according to number of lanes.
	 * High Low Switch Count is the Max of LP to HS and
	 * HS to LP switch count
	 *
	 */
	tlpx_ui = DIV_ROUND_UP(tlpx_ns * ui_den, ui_num);

	/* B044 */
	/* FIXME:
	 * The comment above does not match with the code */
	lp_to_hs_switch = DIV_ROUND_UP(4 * tlpx_ui + prepare_cnt * 2 +
						exit_zero_cnt * 2 + 10, 8);

	hs_to_lp_switch = DIV_ROUND_UP(mipi_config->ths_trail + 2 * tlpx_ui, 8);

	intel_dsi->hs_to_lp_count = max(lp_to_hs_switch, hs_to_lp_switch);
	intel_dsi->hs_to_lp_count += extra_byte_count;

	/* B088 */
	/* LP -> HS for clock lanes
	 * LP clk sync + LP11 + LP01 + tclk_prepare + tclk_zero +
	 *						extra byte count
	 * 2TPLX + 1TLPX + 1 TPLX(in ns) + prepare_cnt * 2 + clk_zero_cnt *
	 *					2(in UI) + extra byte count
	 * In byteclks = (4TLPX + prepare_cnt * 2 + clk_zero_cnt *2 (in UI)) /
	 *					8 + extra byte count
	 */
	intel_dsi->clk_lp_to_hs_count =
		DIV_ROUND_UP(
			4 * tlpx_ui + prepare_cnt * 2 +
			clk_zero_cnt * 2,
			8);

	intel_dsi->clk_lp_to_hs_count += extra_byte_count;

	/* HS->LP for Clock Lanes
	 * Low Power clock synchronisations + 1Tx byteclk + tclk_trail +
	 *						Extra byte count
	 * 2TLPX + 8UI + (trail_count*2)(in UI) + Extra byte count
	 * In byteclks = (2*TLpx(in UI) + trail_count*2 +8)(in UI)/8 +
	 *						Extra byte count
	 */
	intel_dsi->clk_hs_to_lp_count =
		DIV_ROUND_UP(2 * tlpx_ui + trail_cnt * 2 + 8,
			8);
	intel_dsi->clk_hs_to_lp_count += extra_byte_count;

	DRM_DEBUG_KMS("Eot %s\n", intel_dsi->eotp_pkt ? "enabled" : "disabled");
	DRM_DEBUG_KMS("Clockstop %s\n", intel_dsi->clock_stop ?
						"disabled" : "enabled");
	DRM_DEBUG_KMS("Mode %s\n", intel_dsi->operation_mode ? "command" : "video");
	if (intel_dsi->dual_link == DSI_DUAL_LINK_FRONT_BACK)
		DRM_DEBUG_KMS("Dual link: DSI_DUAL_LINK_FRONT_BACK\n");
	else if (intel_dsi->dual_link == DSI_DUAL_LINK_PIXEL_ALT)
		DRM_DEBUG_KMS("Dual link: DSI_DUAL_LINK_PIXEL_ALT\n");
	else
		DRM_DEBUG_KMS("Dual link: NONE\n");
	DRM_DEBUG_KMS("Pixel Format %d\n", intel_dsi->pixel_format);
	DRM_DEBUG_KMS("TLPX %d\n", intel_dsi->escape_clk_div);
	DRM_DEBUG_KMS("LP RX Timeout 0x%x\n", intel_dsi->lp_rx_timeout);
	DRM_DEBUG_KMS("Turnaround Timeout 0x%x\n", intel_dsi->turn_arnd_val);
	DRM_DEBUG_KMS("Init Count 0x%x\n", intel_dsi->init_count);
	DRM_DEBUG_KMS("HS to LP Count 0x%x\n", intel_dsi->hs_to_lp_count);
	DRM_DEBUG_KMS("LP Byte Clock %d\n", intel_dsi->lp_byte_clk);
	DRM_DEBUG_KMS("DBI BW Timer 0x%x\n", intel_dsi->bw_timer);
	DRM_DEBUG_KMS("LP to HS Clock Count 0x%x\n", intel_dsi->clk_lp_to_hs_count);
	DRM_DEBUG_KMS("HS to LP Clock Count 0x%x\n", intel_dsi->clk_hs_to_lp_count);
	DRM_DEBUG_KMS("BTA %s\n",
			intel_dsi->video_frmt_cfg_bits & DISABLE_VIDEO_BTA ?
			"disabled" : "enabled");

	/* delays in VBT are in unit of 100us, so need to convert
	 * here in ms
	 * Delay (100us) * 100 /1000 = Delay / 10 (ms) */
	intel_dsi->backlight_off_delay = pps->bl_disable_delay / 10;
	intel_dsi->backlight_on_delay = pps->bl_enable_delay / 10;
	intel_dsi->panel_on_delay = pps->panel_on_delay / 10;
	intel_dsi->panel_off_delay = pps->panel_off_delay / 10;
	intel_dsi->panel_pwr_cycle_delay = pps->panel_power_cycle_delay / 10;

	/* This is cheating a bit with the cleanup. */
	vbt_panel = devm_kzalloc(dev->dev, sizeof(*vbt_panel), GFP_KERNEL);
	if (!vbt_panel)
		return NULL;

	vbt_panel->intel_dsi = intel_dsi;
	drm_panel_init(&vbt_panel->panel);
	vbt_panel->panel.funcs = &vbt_panel_funcs;
	drm_panel_add(&vbt_panel->panel);

	/* a regular driver would get the device in probe */
	for_each_dsi_port(port, intel_dsi->ports) {
		mipi_dsi_attach(intel_dsi->dsi_hosts[port]->device);
	}

	return &vbt_panel->panel;
}<|MERGE_RESOLUTION|>--- conflicted
+++ resolved
@@ -195,17 +195,10 @@
 	u32 tmp;
 	u8 port;
 
-<<<<<<< HEAD
-	if (dev_priv->vbt.dsi.seq_version >= 3)
-		data++;
-
-	gpio = *data++;
-=======
 	if (gpio_index >= ARRAY_SIZE(vlv_gpio_table)) {
 		DRM_DEBUG_KMS("unknown gpio index %u\n", gpio_index);
 		return;
 	}
->>>>>>> f67e69b3
 
 	map = &vlv_gpio_table[gpio_index];
 
@@ -223,23 +216,8 @@
 		}
 	}
 
-<<<<<<< HEAD
-	if (!IS_VALLEYVIEW(dev_priv)) {
-		DRM_DEBUG_KMS("GPIO element not supported on this platform\n");
-		goto out;
-	}
-
-	if (dev_priv->vbt.dsi.seq_version >= 3) {
-		DRM_DEBUG_KMS("GPIO element v3 not supported\n");
-		goto out;
-	}
-
-	function = gtable[gpio].function_reg;
-	pad = gtable[gpio].pad_reg;
-=======
 	pconf0 = VLV_GPIO_PCONF0(map->base_offset);
 	padval = VLV_GPIO_PAD_VAL(map->base_offset);
->>>>>>> f67e69b3
 
 	mutex_lock(&dev_priv->sb_lock);
 	if (!map->init) {
@@ -272,13 +250,6 @@
 		gpio_source = 0;
 
 	/* pull up/down */
-<<<<<<< HEAD
-	vlv_gpio_nc_write(dev_priv, pad, val);
-
-out:
-	mutex_unlock(&dev_priv->sb_lock);
-
-=======
 	value = *data++ & 1;
 
 	if (IS_VALLEYVIEW(dev_priv))
@@ -286,7 +257,6 @@
 	else
 		DRM_DEBUG_KMS("GPIO element not supported on this platform\n");
 
->>>>>>> f67e69b3
 	return data;
 }
 
