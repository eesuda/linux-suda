/*
 * Copyright (c) 2006 Dave Airlie <airlied@linux.ie>
 * Copyright © 2006-2008,2010 Intel Corporation
 *   Jesse Barnes <jesse.barnes@intel.com>
 *
 * Permission is hereby granted, free of charge, to any person obtaining a
 * copy of this software and associated documentation files (the "Software"),
 * to deal in the Software without restriction, including without limitation
 * the rights to use, copy, modify, merge, publish, distribute, sublicense,
 * and/or sell copies of the Software, and to permit persons to whom the
 * Software is furnished to do so, subject to the following conditions:
 *
 * The above copyright notice and this permission notice (including the next
 * paragraph) shall be included in all copies or substantial portions of the
 * Software.
 *
 * THE SOFTWARE IS PROVIDED "AS IS", WITHOUT WARRANTY OF ANY KIND, EXPRESS OR
 * IMPLIED, INCLUDING BUT NOT LIMITED TO THE WARRANTIES OF MERCHANTABILITY,
 * FITNESS FOR A PARTICULAR PURPOSE AND NONINFRINGEMENT.  IN NO EVENT SHALL
 * THE AUTHORS OR COPYRIGHT HOLDERS BE LIABLE FOR ANY CLAIM, DAMAGES OR OTHER
 * LIABILITY, WHETHER IN AN ACTION OF CONTRACT, TORT OR OTHERWISE, ARISING
 * FROM, OUT OF OR IN CONNECTION WITH THE SOFTWARE OR THE USE OR OTHER
 * DEALINGS IN THE SOFTWARE.
 *
 * Authors:
 *	Eric Anholt <eric@anholt.net>
 *	Chris Wilson <chris@chris-wilson.co.uk>
 */
#include <linux/i2c.h>
#include <linux/i2c-algo-bit.h>
#include <linux/export.h>
#include <drm/drmP.h>
#include "intel_drv.h"
#include <drm/i915_drm.h>
#include "i915_drv.h"

struct gmbus_pin {
	const char *name;
	i915_reg_t reg;
};

/* Map gmbus pin pairs to names and registers. */
static const struct gmbus_pin gmbus_pins[] = {
	[GMBUS_PIN_SSC] = { "ssc", GPIOB },
	[GMBUS_PIN_VGADDC] = { "vga", GPIOA },
	[GMBUS_PIN_PANEL] = { "panel", GPIOC },
	[GMBUS_PIN_DPC] = { "dpc", GPIOD },
	[GMBUS_PIN_DPB] = { "dpb", GPIOE },
	[GMBUS_PIN_DPD] = { "dpd", GPIOF },
};

static const struct gmbus_pin gmbus_pins_bdw[] = {
	[GMBUS_PIN_VGADDC] = { "vga", GPIOA },
	[GMBUS_PIN_DPC] = { "dpc", GPIOD },
	[GMBUS_PIN_DPB] = { "dpb", GPIOE },
	[GMBUS_PIN_DPD] = { "dpd", GPIOF },
};

static const struct gmbus_pin gmbus_pins_skl[] = {
	[GMBUS_PIN_DPC] = { "dpc", GPIOD },
	[GMBUS_PIN_DPB] = { "dpb", GPIOE },
	[GMBUS_PIN_DPD] = { "dpd", GPIOF },
};

static const struct gmbus_pin gmbus_pins_bxt[] = {
	[GMBUS_PIN_1_BXT] = { "dpb", GPIOB },
	[GMBUS_PIN_2_BXT] = { "dpc", GPIOC },
	[GMBUS_PIN_3_BXT] = { "misc", GPIOD },
};

/* pin is expected to be valid */
static const struct gmbus_pin *get_gmbus_pin(struct drm_i915_private *dev_priv,
					     unsigned int pin)
{
	if (IS_BROXTON(dev_priv))
		return &gmbus_pins_bxt[pin];
	else if (IS_SKYLAKE(dev_priv) || IS_KABYLAKE(dev_priv))
		return &gmbus_pins_skl[pin];
	else if (IS_BROADWELL(dev_priv))
		return &gmbus_pins_bdw[pin];
	else
		return &gmbus_pins[pin];
}

bool intel_gmbus_is_valid_pin(struct drm_i915_private *dev_priv,
			      unsigned int pin)
{
	unsigned int size;

	if (IS_BROXTON(dev_priv))
		size = ARRAY_SIZE(gmbus_pins_bxt);
	else if (IS_SKYLAKE(dev_priv) || IS_KABYLAKE(dev_priv))
		size = ARRAY_SIZE(gmbus_pins_skl);
	else if (IS_BROADWELL(dev_priv))
		size = ARRAY_SIZE(gmbus_pins_bdw);
	else
		size = ARRAY_SIZE(gmbus_pins);

	return pin < size &&
		i915_mmio_reg_valid(get_gmbus_pin(dev_priv, pin)->reg);
}

/* Intel GPIO access functions */

#define I2C_RISEFALL_TIME 10

static inline struct intel_gmbus *
to_intel_gmbus(struct i2c_adapter *i2c)
{
	return container_of(i2c, struct intel_gmbus, adapter);
}

void
intel_i2c_reset(struct drm_device *dev)
{
	struct drm_i915_private *dev_priv = dev->dev_private;

	I915_WRITE(GMBUS0, 0);
	I915_WRITE(GMBUS4, 0);
}

static void intel_i2c_quirk_set(struct drm_i915_private *dev_priv, bool enable)
{
	u32 val;

	/* When using bit bashing for I2C, this bit needs to be set to 1 */
	if (!IS_PINEVIEW(dev_priv))
		return;

	val = I915_READ(DSPCLK_GATE_D);
	if (enable)
		val |= DPCUNIT_CLOCK_GATE_DISABLE;
	else
		val &= ~DPCUNIT_CLOCK_GATE_DISABLE;
	I915_WRITE(DSPCLK_GATE_D, val);
}

static u32 get_reserved(struct intel_gmbus *bus)
{
	struct drm_i915_private *dev_priv = bus->dev_priv;
	struct drm_device *dev = dev_priv->dev;
	u32 reserved = 0;

	/* On most chips, these bits must be preserved in software. */
	if (!IS_I830(dev) && !IS_845G(dev))
		reserved = I915_READ_NOTRACE(bus->gpio_reg) &
					     (GPIO_DATA_PULLUP_DISABLE |
					      GPIO_CLOCK_PULLUP_DISABLE);

	return reserved;
}

static int get_clock(void *data)
{
	struct intel_gmbus *bus = data;
	struct drm_i915_private *dev_priv = bus->dev_priv;
	u32 reserved = get_reserved(bus);
	I915_WRITE_NOTRACE(bus->gpio_reg, reserved | GPIO_CLOCK_DIR_MASK);
	I915_WRITE_NOTRACE(bus->gpio_reg, reserved);
	return (I915_READ_NOTRACE(bus->gpio_reg) & GPIO_CLOCK_VAL_IN) != 0;
}

static int get_data(void *data)
{
	struct intel_gmbus *bus = data;
	struct drm_i915_private *dev_priv = bus->dev_priv;
	u32 reserved = get_reserved(bus);
	I915_WRITE_NOTRACE(bus->gpio_reg, reserved | GPIO_DATA_DIR_MASK);
	I915_WRITE_NOTRACE(bus->gpio_reg, reserved);
	return (I915_READ_NOTRACE(bus->gpio_reg) & GPIO_DATA_VAL_IN) != 0;
}

static void set_clock(void *data, int state_high)
{
	struct intel_gmbus *bus = data;
	struct drm_i915_private *dev_priv = bus->dev_priv;
	u32 reserved = get_reserved(bus);
	u32 clock_bits;

	if (state_high)
		clock_bits = GPIO_CLOCK_DIR_IN | GPIO_CLOCK_DIR_MASK;
	else
		clock_bits = GPIO_CLOCK_DIR_OUT | GPIO_CLOCK_DIR_MASK |
			GPIO_CLOCK_VAL_MASK;

	I915_WRITE_NOTRACE(bus->gpio_reg, reserved | clock_bits);
	POSTING_READ(bus->gpio_reg);
}

static void set_data(void *data, int state_high)
{
	struct intel_gmbus *bus = data;
	struct drm_i915_private *dev_priv = bus->dev_priv;
	u32 reserved = get_reserved(bus);
	u32 data_bits;

	if (state_high)
		data_bits = GPIO_DATA_DIR_IN | GPIO_DATA_DIR_MASK;
	else
		data_bits = GPIO_DATA_DIR_OUT | GPIO_DATA_DIR_MASK |
			GPIO_DATA_VAL_MASK;

	I915_WRITE_NOTRACE(bus->gpio_reg, reserved | data_bits);
	POSTING_READ(bus->gpio_reg);
}

static int
intel_gpio_pre_xfer(struct i2c_adapter *adapter)
{
	struct intel_gmbus *bus = container_of(adapter,
					       struct intel_gmbus,
					       adapter);
	struct drm_i915_private *dev_priv = bus->dev_priv;

	intel_i2c_reset(dev_priv->dev);
	intel_i2c_quirk_set(dev_priv, true);
	set_data(bus, 1);
	set_clock(bus, 1);
	udelay(I2C_RISEFALL_TIME);
	return 0;
}

static void
intel_gpio_post_xfer(struct i2c_adapter *adapter)
{
	struct intel_gmbus *bus = container_of(adapter,
					       struct intel_gmbus,
					       adapter);
	struct drm_i915_private *dev_priv = bus->dev_priv;

	set_data(bus, 1);
	set_clock(bus, 1);
	intel_i2c_quirk_set(dev_priv, false);
}

static void
intel_gpio_setup(struct intel_gmbus *bus, unsigned int pin)
{
	struct drm_i915_private *dev_priv = bus->dev_priv;
	struct i2c_algo_bit_data *algo;

	algo = &bus->bit_algo;

	bus->gpio_reg = _MMIO(dev_priv->gpio_mmio_base +
			      i915_mmio_reg_offset(get_gmbus_pin(dev_priv, pin)->reg));
	bus->adapter.algo_data = algo;
	algo->setsda = set_data;
	algo->setscl = set_clock;
	algo->getsda = get_data;
	algo->getscl = get_clock;
	algo->pre_xfer = intel_gpio_pre_xfer;
	algo->post_xfer = intel_gpio_post_xfer;
	algo->udelay = I2C_RISEFALL_TIME;
	algo->timeout = usecs_to_jiffies(2200);
	algo->data = bus;
}

static int
gmbus_wait_hw_status(struct drm_i915_private *dev_priv,
		     u32 gmbus2_status,
		     u32 gmbus4_irq_en)
{
	int i;
	u32 gmbus2 = 0;
	DEFINE_WAIT(wait);

	if (!HAS_GMBUS_IRQ(dev_priv))
		gmbus4_irq_en = 0;

	/* Important: The hw handles only the first bit, so set only one! Since
	 * we also need to check for NAKs besides the hw ready/idle signal, we
	 * need to wake up periodically and check that ourselves. */
	I915_WRITE(GMBUS4, gmbus4_irq_en);

	for (i = 0; i < msecs_to_jiffies_timeout(50); i++) {
		prepare_to_wait(&dev_priv->gmbus_wait_queue, &wait,
				TASK_UNINTERRUPTIBLE);

		gmbus2 = I915_READ_NOTRACE(GMBUS2);
		if (gmbus2 & (GMBUS_SATOER | gmbus2_status))
			break;

		schedule_timeout(1);
	}
	finish_wait(&dev_priv->gmbus_wait_queue, &wait);

	I915_WRITE(GMBUS4, 0);

	if (gmbus2 & GMBUS_SATOER)
		return -ENXIO;
	if (gmbus2 & gmbus2_status)
		return 0;
	return -ETIMEDOUT;
}

static int
gmbus_wait_idle(struct drm_i915_private *dev_priv)
{
	int ret;

#define C ((I915_READ_NOTRACE(GMBUS2) & GMBUS_ACTIVE) == 0)

	if (!HAS_GMBUS_IRQ(dev_priv))
		return wait_for(C, 10);

	/* Important: The hw handles only the first bit, so set only one! */
	I915_WRITE(GMBUS4, GMBUS_IDLE_EN);

	ret = wait_event_timeout(dev_priv->gmbus_wait_queue, C,
				 msecs_to_jiffies_timeout(10));

	I915_WRITE(GMBUS4, 0);

	if (ret)
		return 0;
	else
		return -ETIMEDOUT;
#undef C
}

static int
gmbus_xfer_read_chunk(struct drm_i915_private *dev_priv,
		      unsigned short addr, u8 *buf, unsigned int len,
		      u32 gmbus1_index)
{
	I915_WRITE(GMBUS1,
		   gmbus1_index |
		   GMBUS_CYCLE_WAIT |
		   (len << GMBUS_BYTE_COUNT_SHIFT) |
		   (addr << GMBUS_SLAVE_ADDR_SHIFT) |
		   GMBUS_SLAVE_READ | GMBUS_SW_RDY);
	while (len) {
		int ret;
		u32 val, loop = 0;

		ret = gmbus_wait_hw_status(dev_priv, GMBUS_HW_RDY,
					   GMBUS_HW_RDY_EN);
		if (ret)
			return ret;

		val = I915_READ(GMBUS3);
		do {
			*buf++ = val & 0xff;
			val >>= 8;
		} while (--len && ++loop < 4);
	}

	return 0;
}

static int
gmbus_xfer_read(struct drm_i915_private *dev_priv, struct i2c_msg *msg,
		u32 gmbus1_index)
{
	u8 *buf = msg->buf;
	unsigned int rx_size = msg->len;
	unsigned int len;
	int ret;

	do {
		len = min(rx_size, GMBUS_BYTE_COUNT_MAX);

		ret = gmbus_xfer_read_chunk(dev_priv, msg->addr,
					    buf, len, gmbus1_index);
		if (ret)
			return ret;

		rx_size -= len;
		buf += len;
	} while (rx_size != 0);

	return 0;
}

static int
gmbus_xfer_write_chunk(struct drm_i915_private *dev_priv,
		       unsigned short addr, u8 *buf, unsigned int len)
{
	unsigned int chunk_size = len;
	u32 val, loop;

	val = loop = 0;
	while (len && loop < 4) {
		val |= *buf++ << (8 * loop++);
		len -= 1;
	}

	I915_WRITE(GMBUS3, val);
	I915_WRITE(GMBUS1,
		   GMBUS_CYCLE_WAIT |
		   (chunk_size << GMBUS_BYTE_COUNT_SHIFT) |
		   (addr << GMBUS_SLAVE_ADDR_SHIFT) |
		   GMBUS_SLAVE_WRITE | GMBUS_SW_RDY);
	while (len) {
		int ret;

		val = loop = 0;
		do {
			val |= *buf++ << (8 * loop);
		} while (--len && ++loop < 4);

		I915_WRITE(GMBUS3, val);

		ret = gmbus_wait_hw_status(dev_priv, GMBUS_HW_RDY,
					   GMBUS_HW_RDY_EN);
		if (ret)
			return ret;
	}

	return 0;
}

static int
gmbus_xfer_write(struct drm_i915_private *dev_priv, struct i2c_msg *msg)
{
	u8 *buf = msg->buf;
	unsigned int tx_size = msg->len;
	unsigned int len;
	int ret;

	do {
		len = min(tx_size, GMBUS_BYTE_COUNT_MAX);

		ret = gmbus_xfer_write_chunk(dev_priv, msg->addr, buf, len);
		if (ret)
			return ret;

		buf += len;
		tx_size -= len;
	} while (tx_size != 0);

	return 0;
}

/*
 * The gmbus controller can combine a 1 or 2 byte write with a read that
 * immediately follows it by using an "INDEX" cycle.
 */
static bool
gmbus_is_index_read(struct i2c_msg *msgs, int i, int num)
{
	return (i + 1 < num &&
		!(msgs[i].flags & I2C_M_RD) && msgs[i].len <= 2 &&
		(msgs[i + 1].flags & I2C_M_RD));
}

static int
gmbus_xfer_index_read(struct drm_i915_private *dev_priv, struct i2c_msg *msgs)
{
	u32 gmbus1_index = 0;
	u32 gmbus5 = 0;
	int ret;

	if (msgs[0].len == 2)
		gmbus5 = GMBUS_2BYTE_INDEX_EN |
			 msgs[0].buf[1] | (msgs[0].buf[0] << 8);
	if (msgs[0].len == 1)
		gmbus1_index = GMBUS_CYCLE_INDEX |
			       (msgs[0].buf[0] << GMBUS_SLAVE_INDEX_SHIFT);

	/* GMBUS5 holds 16-bit index */
	if (gmbus5)
		I915_WRITE(GMBUS5, gmbus5);

	ret = gmbus_xfer_read(dev_priv, &msgs[1], gmbus1_index);

	/* Clear GMBUS5 after each index transfer */
	if (gmbus5)
		I915_WRITE(GMBUS5, 0);

	return ret;
}

static int
do_gmbus_xfer(struct i2c_adapter *adapter, struct i2c_msg *msgs, int num)
{
	struct intel_gmbus *bus = container_of(adapter,
					       struct intel_gmbus,
					       adapter);
	struct drm_i915_private *dev_priv = bus->dev_priv;
	int i = 0, inc, try = 0;
	int ret = 0;

retry:
	I915_WRITE(GMBUS0, bus->reg0);

	for (; i < num; i += inc) {
		inc = 1;
		if (gmbus_is_index_read(msgs, i, num)) {
			ret = gmbus_xfer_index_read(dev_priv, &msgs[i]);
			inc = 2; /* an index read is two msgs */
		} else if (msgs[i].flags & I2C_M_RD) {
			ret = gmbus_xfer_read(dev_priv, &msgs[i], 0);
		} else {
			ret = gmbus_xfer_write(dev_priv, &msgs[i]);
		}

		if (!ret)
			ret = gmbus_wait_hw_status(dev_priv, GMBUS_HW_WAIT_PHASE,
						   GMBUS_HW_WAIT_EN);
		if (ret == -ETIMEDOUT)
			goto timeout;
		else if (ret)
			goto clear_err;
	}

	/* Generate a STOP condition on the bus. Note that gmbus can't generata
	 * a STOP on the very first cycle. To simplify the code we
	 * unconditionally generate the STOP condition with an additional gmbus
	 * cycle. */
	I915_WRITE(GMBUS1, GMBUS_CYCLE_STOP | GMBUS_SW_RDY);

	/* Mark the GMBUS interface as disabled after waiting for idle.
	 * We will re-enable it at the start of the next xfer,
	 * till then let it sleep.
	 */
	if (gmbus_wait_idle(dev_priv)) {
		DRM_DEBUG_KMS("GMBUS [%s] timed out waiting for idle\n",
			 adapter->name);
		ret = -ETIMEDOUT;
	}
	I915_WRITE(GMBUS0, 0);
	ret = ret ?: i;
	goto out;

clear_err:
	/*
	 * Wait for bus to IDLE before clearing NAK.
	 * If we clear the NAK while bus is still active, then it will stay
	 * active and the next transaction may fail.
	 *
	 * If no ACK is received during the address phase of a transaction, the
	 * adapter must report -ENXIO. It is not clear what to return if no ACK
	 * is received at other times. But we have to be careful to not return
	 * spurious -ENXIO because that will prevent i2c and drm edid functions
	 * from retrying. So return -ENXIO only when gmbus properly quiescents -
	 * timing out seems to happen when there _is_ a ddc chip present, but
	 * it's slow responding and only answers on the 2nd retry.
	 */
	ret = -ENXIO;
	if (gmbus_wait_idle(dev_priv)) {
		DRM_DEBUG_KMS("GMBUS [%s] timed out after NAK\n",
			      adapter->name);
		ret = -ETIMEDOUT;
	}

	/* Toggle the Software Clear Interrupt bit. This has the effect
	 * of resetting the GMBUS controller and so clearing the
	 * BUS_ERROR raised by the slave's NAK.
	 */
	I915_WRITE(GMBUS1, GMBUS_SW_CLR_INT);
	I915_WRITE(GMBUS1, 0);
	I915_WRITE(GMBUS0, 0);

	DRM_DEBUG_KMS("GMBUS [%s] NAK for addr: %04x %c(%d)\n",
			 adapter->name, msgs[i].addr,
			 (msgs[i].flags & I2C_M_RD) ? 'r' : 'w', msgs[i].len);

	/*
	 * Passive adapters sometimes NAK the first probe. Retry the first
	 * message once on -ENXIO for GMBUS transfers; the bit banging algorithm
	 * has retries internally. See also the retry loop in
	 * drm_do_probe_ddc_edid, which bails out on the first -ENXIO.
	 */
	if (ret == -ENXIO && i == 0 && try++ == 0) {
		DRM_DEBUG_KMS("GMBUS [%s] NAK on first message, retry\n",
			      adapter->name);
		goto retry;
	}

	goto out;

timeout:
	DRM_DEBUG_KMS("GMBUS [%s] timed out, falling back to bit banging on pin %d\n",
		      bus->adapter.name, bus->reg0 & 0xff);
	I915_WRITE(GMBUS0, 0);

	/*
	 * Hardware may not support GMBUS over these pins? Try GPIO bitbanging
	 * instead. Use EAGAIN to have i2c core retry.
	 */
<<<<<<< HEAD
	bus->force_bit = 1;
=======
>>>>>>> f67e69b3
	ret = -EAGAIN;

out:
	return ret;
}

static int
gmbus_xfer(struct i2c_adapter *adapter, struct i2c_msg *msgs, int num)
{
	struct intel_gmbus *bus = container_of(adapter, struct intel_gmbus,
					       adapter);
	struct drm_i915_private *dev_priv = bus->dev_priv;
	int ret;

	intel_display_power_get(dev_priv, POWER_DOMAIN_GMBUS);
	mutex_lock(&dev_priv->gmbus_mutex);

<<<<<<< HEAD
	if (bus->force_bit)
		ret = i2c_bit_algo.master_xfer(adapter, msgs, num);
	else
		ret = do_gmbus_xfer(adapter, msgs, num);
=======
	if (bus->force_bit) {
		ret = i2c_bit_algo.master_xfer(adapter, msgs, num);
		if (ret < 0)
			bus->force_bit &= ~GMBUS_FORCE_BIT_RETRY;
	} else {
		ret = do_gmbus_xfer(adapter, msgs, num);
		if (ret == -EAGAIN)
			bus->force_bit |= GMBUS_FORCE_BIT_RETRY;
	}
>>>>>>> f67e69b3

	mutex_unlock(&dev_priv->gmbus_mutex);
	intel_display_power_put(dev_priv, POWER_DOMAIN_GMBUS);

	return ret;
}

static u32 gmbus_func(struct i2c_adapter *adapter)
{
	return i2c_bit_algo.functionality(adapter) &
		(I2C_FUNC_I2C | I2C_FUNC_SMBUS_EMUL |
		/* I2C_FUNC_10BIT_ADDR | */
		I2C_FUNC_SMBUS_READ_BLOCK_DATA |
		I2C_FUNC_SMBUS_BLOCK_PROC_CALL);
}

static const struct i2c_algorithm gmbus_algorithm = {
	.master_xfer	= gmbus_xfer,
	.functionality	= gmbus_func
};

/**
 * intel_gmbus_setup - instantiate all Intel i2c GMBuses
 * @dev: DRM device
 */
int intel_setup_gmbus(struct drm_device *dev)
{
	struct drm_i915_private *dev_priv = dev->dev_private;
	struct intel_gmbus *bus;
	unsigned int pin;
	int ret;

	if (HAS_PCH_NOP(dev))
		return 0;

	if (IS_VALLEYVIEW(dev) || IS_CHERRYVIEW(dev))
		dev_priv->gpio_mmio_base = VLV_DISPLAY_BASE;
	else if (!HAS_GMCH_DISPLAY(dev_priv))
		dev_priv->gpio_mmio_base =
			i915_mmio_reg_offset(PCH_GPIOA) -
			i915_mmio_reg_offset(GPIOA);

	mutex_init(&dev_priv->gmbus_mutex);
	init_waitqueue_head(&dev_priv->gmbus_wait_queue);

	for (pin = 0; pin < ARRAY_SIZE(dev_priv->gmbus); pin++) {
		if (!intel_gmbus_is_valid_pin(dev_priv, pin))
			continue;

		bus = &dev_priv->gmbus[pin];

		bus->adapter.owner = THIS_MODULE;
		bus->adapter.class = I2C_CLASS_DDC;
		snprintf(bus->adapter.name,
			 sizeof(bus->adapter.name),
			 "i915 gmbus %s",
			 get_gmbus_pin(dev_priv, pin)->name);

		bus->adapter.dev.parent = &dev->pdev->dev;
		bus->dev_priv = dev_priv;

		bus->adapter.algo = &gmbus_algorithm;

		/*
		 * We wish to retry with bit banging
		 * after a timed out GMBUS attempt.
		 */
		bus->adapter.retries = 1;

		/* By default use a conservative clock rate */
		bus->reg0 = pin | GMBUS_RATE_100KHZ;

		/* gmbus seems to be broken on i830 */
		if (IS_I830(dev))
			bus->force_bit = 1;

		intel_gpio_setup(bus, pin);

		ret = i2c_add_adapter(&bus->adapter);
		if (ret)
			goto err;
	}

	intel_i2c_reset(dev_priv->dev);

	return 0;

err:
	while (pin--) {
		if (!intel_gmbus_is_valid_pin(dev_priv, pin))
			continue;

		bus = &dev_priv->gmbus[pin];
		i2c_del_adapter(&bus->adapter);
	}
	return ret;
}

struct i2c_adapter *intel_gmbus_get_adapter(struct drm_i915_private *dev_priv,
					    unsigned int pin)
{
	if (WARN_ON(!intel_gmbus_is_valid_pin(dev_priv, pin)))
		return NULL;

	return &dev_priv->gmbus[pin].adapter;
}

void intel_gmbus_set_speed(struct i2c_adapter *adapter, int speed)
{
	struct intel_gmbus *bus = to_intel_gmbus(adapter);

	bus->reg0 = (bus->reg0 & ~(0x3 << 8)) | speed;
}

void intel_gmbus_force_bit(struct i2c_adapter *adapter, bool force_bit)
{
	struct intel_gmbus *bus = to_intel_gmbus(adapter);
	struct drm_i915_private *dev_priv = bus->dev_priv;

	mutex_lock(&dev_priv->gmbus_mutex);

	bus->force_bit += force_bit ? 1 : -1;
	DRM_DEBUG_KMS("%sabling bit-banging on %s. force bit now %d\n",
		      force_bit ? "en" : "dis", adapter->name,
		      bus->force_bit);

	mutex_unlock(&dev_priv->gmbus_mutex);
}

void intel_teardown_gmbus(struct drm_device *dev)
{
	struct drm_i915_private *dev_priv = dev->dev_private;
	struct intel_gmbus *bus;
	unsigned int pin;

	for (pin = 0; pin < ARRAY_SIZE(dev_priv->gmbus); pin++) {
		if (!intel_gmbus_is_valid_pin(dev_priv, pin))
			continue;

		bus = &dev_priv->gmbus[pin];
		i2c_del_adapter(&bus->adapter);
	}
}<|MERGE_RESOLUTION|>--- conflicted
+++ resolved
@@ -579,10 +579,6 @@
 	 * Hardware may not support GMBUS over these pins? Try GPIO bitbanging
 	 * instead. Use EAGAIN to have i2c core retry.
 	 */
-<<<<<<< HEAD
-	bus->force_bit = 1;
-=======
->>>>>>> f67e69b3
 	ret = -EAGAIN;
 
 out:
@@ -600,12 +596,6 @@
 	intel_display_power_get(dev_priv, POWER_DOMAIN_GMBUS);
 	mutex_lock(&dev_priv->gmbus_mutex);
 
-<<<<<<< HEAD
-	if (bus->force_bit)
-		ret = i2c_bit_algo.master_xfer(adapter, msgs, num);
-	else
-		ret = do_gmbus_xfer(adapter, msgs, num);
-=======
 	if (bus->force_bit) {
 		ret = i2c_bit_algo.master_xfer(adapter, msgs, num);
 		if (ret < 0)
@@ -615,7 +605,6 @@
 		if (ret == -EAGAIN)
 			bus->force_bit |= GMBUS_FORCE_BIT_RETRY;
 	}
->>>>>>> f67e69b3
 
 	mutex_unlock(&dev_priv->gmbus_mutex);
 	intel_display_power_put(dev_priv, POWER_DOMAIN_GMBUS);
