--- conflicted
+++ resolved
@@ -901,13 +901,8 @@
 	struct drm_i915_private *dev_priv = dev->dev_private;
 
 	if (INTEL_INFO(dev)->gen >= 6) {
-<<<<<<< HEAD
-		ering->rc_psmi = I915_READ(RING_PSMI_CTL(ring->mmio_base));
-		ering->fault_reg = I915_READ(RING_FAULT_REG(ring));
-=======
 		ering->rc_psmi = I915_READ(RING_PSMI_CTL(engine->mmio_base));
 		ering->fault_reg = I915_READ(RING_FAULT_REG(engine));
->>>>>>> f67e69b3
 		if (INTEL_INFO(dev)->gen >= 8)
 			gen8_record_semaphore_state(dev_priv, error, engine,
 						    ering);
