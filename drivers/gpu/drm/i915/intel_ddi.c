--- conflicted
+++ resolved
@@ -133,36 +133,18 @@
 	{ 0x00002016, 0x000000A0, 0x0 },
 	{ 0x00005012, 0x0000009B, 0x0 },
 	{ 0x00007011, 0x00000088, 0x0 },
-<<<<<<< HEAD
-	{ 0x80009010, 0x000000C0, 0x1 },	/* Uses I_boost level 0x1 */
-	{ 0x00002016, 0x0000009B, 0x0 },
-	{ 0x00005012, 0x00000088, 0x0 },
-	{ 0x80007011, 0x000000C0, 0x1 },	/* Uses I_boost level 0x1 */
-	{ 0x00002016, 0x000000DF, 0x0 },
-	{ 0x80005012, 0x000000C0, 0x1 },	/* Uses I_boost level 0x1 */
-=======
 	{ 0x80009010, 0x000000C0, 0x1 },
 	{ 0x00002016, 0x0000009B, 0x0 },
 	{ 0x00005012, 0x00000088, 0x0 },
 	{ 0x80007011, 0x000000C0, 0x1 },
 	{ 0x00002016, 0x000000DF, 0x0 },
 	{ 0x80005012, 0x000000C0, 0x1 },
->>>>>>> f67e69b3
 };
 
 /* Skylake U */
 static const struct ddi_buf_trans skl_u_ddi_translations_dp[] = {
 	{ 0x0000201B, 0x000000A2, 0x0 },
 	{ 0x00005012, 0x00000088, 0x0 },
-<<<<<<< HEAD
-	{ 0x00007011, 0x00000087, 0x0 },
-	{ 0x80009010, 0x000000C0, 0x1 },	/* Uses I_boost level 0x1 */
-	{ 0x0000201B, 0x0000009D, 0x0 },
-	{ 0x80005012, 0x000000C0, 0x1 },	/* Uses I_boost level 0x1 */
-	{ 0x80007011, 0x000000C0, 0x1 },	/* Uses I_boost level 0x1 */
-	{ 0x00002016, 0x00000088, 0x0 },
-	{ 0x80005012, 0x000000C0, 0x1 },	/* Uses I_boost level 0x1 */
-=======
 	{ 0x80007011, 0x000000CD, 0x0 },
 	{ 0x80009010, 0x000000C0, 0x1 },
 	{ 0x0000201B, 0x0000009D, 0x0 },
@@ -170,22 +152,12 @@
 	{ 0x80007011, 0x000000C0, 0x1 },
 	{ 0x00002016, 0x00000088, 0x0 },
 	{ 0x80005012, 0x000000C0, 0x1 },
->>>>>>> f67e69b3
 };
 
 /* Skylake Y */
 static const struct ddi_buf_trans skl_y_ddi_translations_dp[] = {
 	{ 0x00000018, 0x000000A2, 0x0 },
 	{ 0x00005012, 0x00000088, 0x0 },
-<<<<<<< HEAD
-	{ 0x00007011, 0x00000087, 0x0 },
-	{ 0x80009010, 0x000000C0, 0x3 },	/* Uses I_boost level 0x3 */
-	{ 0x00000018, 0x0000009D, 0x0 },
-	{ 0x80005012, 0x000000C0, 0x3 },	/* Uses I_boost level 0x3 */
-	{ 0x80007011, 0x000000C0, 0x3 },	/* Uses I_boost level 0x3 */
-	{ 0x00000018, 0x00000088, 0x0 },
-	{ 0x80005012, 0x000000C0, 0x3 },	/* Uses I_boost level 0x3 */
-=======
 	{ 0x80007011, 0x000000CD, 0x0 },
 	{ 0x80009010, 0x000000C0, 0x3 },
 	{ 0x00000018, 0x0000009D, 0x0 },
@@ -193,7 +165,6 @@
 	{ 0x80007011, 0x000000C0, 0x3 },
 	{ 0x00000018, 0x00000088, 0x0 },
 	{ 0x80005012, 0x000000C0, 0x3 },
->>>>>>> f67e69b3
 };
 
 /*
@@ -371,24 +342,6 @@
 	return port;
 }
 
-<<<<<<< HEAD
-static bool
-intel_dig_port_supports_hdmi(const struct intel_digital_port *intel_dig_port)
-{
-	return i915_mmio_reg_valid(intel_dig_port->hdmi.hdmi_reg);
-}
-
-static const struct ddi_buf_trans *skl_get_buf_trans_dp(struct drm_device *dev,
-							int *n_entries)
-{
-	const struct ddi_buf_trans *ddi_translations;
-
-	if (IS_SKL_ULX(dev) || IS_KBL_ULX(dev)) {
-		ddi_translations = skl_y_ddi_translations_dp;
-		*n_entries = ARRAY_SIZE(skl_y_ddi_translations_dp);
-	} else if (IS_SKL_ULT(dev) || IS_KBL_ULT(dev)) {
-		ddi_translations = skl_u_ddi_translations_dp;
-=======
 static const struct ddi_buf_trans *
 skl_get_buf_trans_dp(struct drm_i915_private *dev_priv, int *n_entries)
 {
@@ -396,7 +349,6 @@
 		*n_entries = ARRAY_SIZE(skl_y_ddi_translations_dp);
 		return skl_y_ddi_translations_dp;
 	} else if (IS_SKL_ULT(dev_priv) || IS_KBL_ULT(dev_priv)) {
->>>>>>> f67e69b3
 		*n_entries = ARRAY_SIZE(skl_u_ddi_translations_dp);
 		return skl_u_ddi_translations_dp;
 	} else {
@@ -408,28 +360,11 @@
 static const struct ddi_buf_trans *
 skl_get_buf_trans_edp(struct drm_i915_private *dev_priv, int *n_entries)
 {
-<<<<<<< HEAD
-	struct drm_i915_private *dev_priv = dev->dev_private;
-	const struct ddi_buf_trans *ddi_translations;
-
-	if (IS_SKL_ULX(dev) || IS_KBL_ULX(dev)) {
-		if (dev_priv->edp_low_vswing) {
-			ddi_translations = skl_y_ddi_translations_edp;
-			*n_entries = ARRAY_SIZE(skl_y_ddi_translations_edp);
-		} else {
-			ddi_translations = skl_y_ddi_translations_dp;
-			*n_entries = ARRAY_SIZE(skl_y_ddi_translations_dp);
-		}
-	} else if (IS_SKL_ULT(dev) || IS_KBL_ULT(dev)) {
-		if (dev_priv->edp_low_vswing) {
-			ddi_translations = skl_u_ddi_translations_edp;
-=======
 	if (dev_priv->vbt.edp.low_vswing) {
 		if (IS_SKL_ULX(dev_priv) || IS_KBL_ULX(dev_priv)) {
 			*n_entries = ARRAY_SIZE(skl_y_ddi_translations_edp);
 			return skl_y_ddi_translations_edp;
 		} else if (IS_SKL_ULT(dev_priv) || IS_KBL_ULT(dev_priv)) {
->>>>>>> f67e69b3
 			*n_entries = ARRAY_SIZE(skl_u_ddi_translations_edp);
 			return skl_u_ddi_translations_edp;
 		} else {
@@ -444,14 +379,7 @@
 static const struct ddi_buf_trans *
 skl_get_buf_trans_hdmi(struct drm_i915_private *dev_priv, int *n_entries)
 {
-<<<<<<< HEAD
-	const struct ddi_buf_trans *ddi_translations;
-
-	if (IS_SKL_ULX(dev) || IS_KBL_ULX(dev)) {
-		ddi_translations = skl_y_ddi_translations_hdmi;
-=======
 	if (IS_SKL_ULX(dev_priv) || IS_KBL_ULX(dev_priv)) {
->>>>>>> f67e69b3
 		*n_entries = ARRAY_SIZE(skl_y_ddi_translations_hdmi);
 		return skl_y_ddi_translations_hdmi;
 	} else {
@@ -492,13 +420,9 @@
 		bxt_ddi_vswing_sequence(dev_priv, hdmi_level, port,
 					INTEL_OUTPUT_HDMI);
 		return;
-<<<<<<< HEAD
-	} else if (IS_SKYLAKE(dev) || IS_KABYLAKE(dev)) {
-=======
 	}
 
 	if (IS_SKYLAKE(dev_priv) || IS_KABYLAKE(dev_priv)) {
->>>>>>> f67e69b3
 		ddi_translations_fdi = NULL;
 		ddi_translations_dp =
 				skl_get_buf_trans_dp(dev_priv, &n_dp_entries);
@@ -1464,38 +1388,26 @@
 		if (dp_iboost) {
 			iboost = dp_iboost;
 		} else {
-<<<<<<< HEAD
-			ddi_translations = skl_get_buf_trans_dp(dev, &n_entries);
-=======
 			ddi_translations = skl_get_buf_trans_dp(dev_priv, &n_entries);
->>>>>>> f67e69b3
 			iboost = ddi_translations[level].i_boost;
 		}
 	} else if (type == INTEL_OUTPUT_EDP) {
 		if (dp_iboost) {
 			iboost = dp_iboost;
 		} else {
-<<<<<<< HEAD
-			ddi_translations = skl_get_buf_trans_edp(dev, &n_entries);
-=======
 			ddi_translations = skl_get_buf_trans_edp(dev_priv, &n_entries);
 
 			if (WARN_ON(port != PORT_A &&
 				    port != PORT_E && n_entries > 9))
 				n_entries = 9;
 
->>>>>>> f67e69b3
 			iboost = ddi_translations[level].i_boost;
 		}
 	} else if (type == INTEL_OUTPUT_HDMI) {
 		if (hdmi_iboost) {
 			iboost = hdmi_iboost;
 		} else {
-<<<<<<< HEAD
-			ddi_translations = skl_get_buf_trans_hdmi(dev, &n_entries);
-=======
 			ddi_translations = skl_get_buf_trans_hdmi(dev_priv, &n_entries);
->>>>>>> f67e69b3
 			iboost = ddi_translations[level].i_boost;
 		}
 	} else {
@@ -1647,17 +1559,10 @@
 
 	level = translate_signal_level(signal_levels);
 
-<<<<<<< HEAD
-	if (IS_SKYLAKE(dev) || IS_KABYLAKE(dev))
-		skl_ddi_set_iboost(dev, level, port, encoder->type);
-	else if (IS_BROXTON(dev))
-		bxt_ddi_vswing_sequence(dev, level, port, encoder->type);
-=======
 	if (IS_SKYLAKE(dev_priv) || IS_KABYLAKE(dev_priv))
 		skl_ddi_set_iboost(dev_priv, level, port, encoder->type);
 	else if (IS_BROXTON(dev_priv))
 		bxt_ddi_vswing_sequence(dev_priv, level, port, encoder->type);
->>>>>>> f67e69b3
 
 	return DDI_BUF_TRANS_SELECT(level);
 }
@@ -1672,27 +1577,6 @@
 		uint32_t dpll = pipe_config->ddi_pll_sel;
 		uint32_t val;
 
-<<<<<<< HEAD
-		/*
-		 * DPLL0 is used for eDP and is the only "private" DPLL (as
-		 * opposed to shared) on SKL
-		 */
-		if (encoder->type == INTEL_OUTPUT_EDP) {
-			WARN_ON(dpll != SKL_DPLL0);
-
-			val = I915_READ(DPLL_CTRL1);
-
-			val &= ~(DPLL_CTRL1_HDMI_MODE(dpll) |
-				 DPLL_CTRL1_SSC(dpll) |
-				 DPLL_CTRL1_LINK_RATE_MASK(dpll));
-			val |= pipe_config->dpll_hw_state.ctrl1 << (dpll * 6);
-
-			I915_WRITE(DPLL_CTRL1, val);
-			POSTING_READ(DPLL_CTRL1);
-		}
-
-=======
->>>>>>> f67e69b3
 		/* DDI -> PLL mapping  */
 		val = I915_READ(DPLL_CTRL2);
 
@@ -1712,21 +1596,12 @@
 static void intel_ddi_pre_enable(struct intel_encoder *intel_encoder)
 {
 	struct drm_encoder *encoder = &intel_encoder->base;
-<<<<<<< HEAD
-	struct drm_device *dev = encoder->dev;
-	struct drm_i915_private *dev_priv = dev->dev_private;
-	struct intel_crtc *crtc = to_intel_crtc(encoder->crtc);
-	enum port port = intel_ddi_get_encoder_port(intel_encoder);
-	int type = intel_encoder->type;
-	int hdmi_level;
-=======
 	struct drm_i915_private *dev_priv = to_i915(encoder->dev);
 	struct intel_crtc *crtc = to_intel_crtc(encoder->crtc);
 	enum port port = intel_ddi_get_encoder_port(intel_encoder);
 	int type = intel_encoder->type;
 
 	intel_prepare_ddi_buffer(intel_encoder);
->>>>>>> f67e69b3
 
 	if (type == INTEL_OUTPUT_EDP) {
 		struct intel_dp *intel_dp = enc_to_intel_dp(encoder);
@@ -1858,154 +1733,6 @@
 static bool broxton_phy_is_enabled(struct drm_i915_private *dev_priv,
 				   enum dpio_phy phy)
 {
-<<<<<<< HEAD
-	uint32_t val;
-
-	if (!intel_display_power_get_if_enabled(dev_priv, POWER_DOMAIN_PLLS))
-		return false;
-
-	val = I915_READ(WRPLL_CTL(pll->id));
-	hw_state->wrpll = val;
-
-	intel_display_power_put(dev_priv, POWER_DOMAIN_PLLS);
-
-	return val & WRPLL_PLL_ENABLE;
-}
-
-static bool hsw_ddi_spll_get_hw_state(struct drm_i915_private *dev_priv,
-				      struct intel_shared_dpll *pll,
-				      struct intel_dpll_hw_state *hw_state)
-{
-	uint32_t val;
-
-	if (!intel_display_power_get_if_enabled(dev_priv, POWER_DOMAIN_PLLS))
-		return false;
-
-	val = I915_READ(SPLL_CTL);
-	hw_state->spll = val;
-
-	intel_display_power_put(dev_priv, POWER_DOMAIN_PLLS);
-
-	return val & SPLL_PLL_ENABLE;
-}
-
-
-static const char * const hsw_ddi_pll_names[] = {
-	"WRPLL 1",
-	"WRPLL 2",
-	"SPLL"
-};
-
-static void hsw_shared_dplls_init(struct drm_i915_private *dev_priv)
-{
-	int i;
-
-	dev_priv->num_shared_dpll = 3;
-
-	for (i = 0; i < 2; i++) {
-		dev_priv->shared_dplls[i].id = i;
-		dev_priv->shared_dplls[i].name = hsw_ddi_pll_names[i];
-		dev_priv->shared_dplls[i].disable = hsw_ddi_wrpll_disable;
-		dev_priv->shared_dplls[i].enable = hsw_ddi_wrpll_enable;
-		dev_priv->shared_dplls[i].get_hw_state =
-			hsw_ddi_wrpll_get_hw_state;
-	}
-
-	/* SPLL is special, but needs to be initialized anyway.. */
-	dev_priv->shared_dplls[i].id = i;
-	dev_priv->shared_dplls[i].name = hsw_ddi_pll_names[i];
-	dev_priv->shared_dplls[i].disable = hsw_ddi_spll_disable;
-	dev_priv->shared_dplls[i].enable = hsw_ddi_spll_enable;
-	dev_priv->shared_dplls[i].get_hw_state = hsw_ddi_spll_get_hw_state;
-
-}
-
-static const char * const skl_ddi_pll_names[] = {
-	"DPLL 1",
-	"DPLL 2",
-	"DPLL 3",
-};
-
-struct skl_dpll_regs {
-	i915_reg_t ctl, cfgcr1, cfgcr2;
-};
-
-/* this array is indexed by the *shared* pll id */
-static const struct skl_dpll_regs skl_dpll_regs[3] = {
-	{
-		/* DPLL 1 */
-		.ctl = LCPLL2_CTL,
-		.cfgcr1 = DPLL_CFGCR1(SKL_DPLL1),
-		.cfgcr2 = DPLL_CFGCR2(SKL_DPLL1),
-	},
-	{
-		/* DPLL 2 */
-		.ctl = WRPLL_CTL(0),
-		.cfgcr1 = DPLL_CFGCR1(SKL_DPLL2),
-		.cfgcr2 = DPLL_CFGCR2(SKL_DPLL2),
-	},
-	{
-		/* DPLL 3 */
-		.ctl = WRPLL_CTL(1),
-		.cfgcr1 = DPLL_CFGCR1(SKL_DPLL3),
-		.cfgcr2 = DPLL_CFGCR2(SKL_DPLL3),
-	},
-};
-
-static void skl_ddi_pll_enable(struct drm_i915_private *dev_priv,
-			       struct intel_shared_dpll *pll)
-{
-	uint32_t val;
-	unsigned int dpll;
-	const struct skl_dpll_regs *regs = skl_dpll_regs;
-
-	/* DPLL0 is not part of the shared DPLLs, so pll->id is 0 for DPLL1 */
-	dpll = pll->id + 1;
-
-	val = I915_READ(DPLL_CTRL1);
-
-	val &= ~(DPLL_CTRL1_HDMI_MODE(dpll) | DPLL_CTRL1_SSC(dpll) |
-		 DPLL_CTRL1_LINK_RATE_MASK(dpll));
-	val |= pll->config.hw_state.ctrl1 << (dpll * 6);
-
-	I915_WRITE(DPLL_CTRL1, val);
-	POSTING_READ(DPLL_CTRL1);
-
-	I915_WRITE(regs[pll->id].cfgcr1, pll->config.hw_state.cfgcr1);
-	I915_WRITE(regs[pll->id].cfgcr2, pll->config.hw_state.cfgcr2);
-	POSTING_READ(regs[pll->id].cfgcr1);
-	POSTING_READ(regs[pll->id].cfgcr2);
-
-	/* the enable bit is always bit 31 */
-	I915_WRITE(regs[pll->id].ctl,
-		   I915_READ(regs[pll->id].ctl) | LCPLL_PLL_ENABLE);
-
-	if (wait_for(I915_READ(DPLL_STATUS) & DPLL_LOCK(dpll), 5))
-		DRM_ERROR("DPLL %d not locked\n", dpll);
-}
-
-static void skl_ddi_pll_disable(struct drm_i915_private *dev_priv,
-				struct intel_shared_dpll *pll)
-{
-	const struct skl_dpll_regs *regs = skl_dpll_regs;
-
-	/* the enable bit is always bit 31 */
-	I915_WRITE(regs[pll->id].ctl,
-		   I915_READ(regs[pll->id].ctl) & ~LCPLL_PLL_ENABLE);
-	POSTING_READ(regs[pll->id].ctl);
-}
-
-static bool skl_ddi_pll_get_hw_state(struct drm_i915_private *dev_priv,
-				     struct intel_shared_dpll *pll,
-				     struct intel_dpll_hw_state *hw_state)
-{
-	uint32_t val;
-	unsigned int dpll;
-	const struct skl_dpll_regs *regs = skl_dpll_regs;
-	bool ret;
-
-	if (!intel_display_power_get_if_enabled(dev_priv, POWER_DOMAIN_PLLS))
-=======
 	if (!(I915_READ(BXT_P_CR_GT_DISP_PWRON) & GT_DISPLAY_POWER_ON(phy)))
 		return false;
 
@@ -2021,34 +1748,14 @@
 	    !(I915_READ(BXT_PORT_REF_DW3(DPIO_PHY1)) & GRC_DONE)) {
 		DRM_DEBUG_DRIVER("DDI PHY 1 powered, but GRC isn't done\n");
 
->>>>>>> f67e69b3
 		return false;
 	}
 
-<<<<<<< HEAD
-	ret = false;
-
-	/* DPLL0 is not part of the shared DPLLs, so pll->id is 0 for DPLL1 */
-	dpll = pll->id + 1;
-
-	val = I915_READ(regs[pll->id].ctl);
-	if (!(val & LCPLL_PLL_ENABLE))
-		goto out;
-
-	val = I915_READ(DPLL_CTRL1);
-	hw_state->ctrl1 = (val >> (dpll * 6)) & 0x3f;
-
-	/* avoid reading back stale values if HDMI mode is not enabled */
-	if (val & DPLL_CTRL1_HDMI_MODE(dpll)) {
-		hw_state->cfgcr1 = I915_READ(regs[pll->id].cfgcr1);
-		hw_state->cfgcr2 = I915_READ(regs[pll->id].cfgcr2);
-=======
 	if (!(I915_READ(BXT_PHY_CTL_FAMILY(phy)) & COMMON_RESET_DIS)) {
 		DRM_DEBUG_DRIVER("DDI PHY %d powered, but still in reset\n",
 				 phy);
 
 		return false;
->>>>>>> f67e69b3
 	}
 	ret = true;
 
@@ -2246,20 +1953,6 @@
 static bool broxton_phy_verify_state(struct drm_i915_private *dev_priv,
 				     enum dpio_phy phy)
 {
-<<<<<<< HEAD
-	enum port port = (enum port)pll->id;	/* 1:1 port->PLL mapping */
-	uint32_t val;
-	bool ret;
-
-	if (!intel_display_power_get_if_enabled(dev_priv, POWER_DOMAIN_PLLS))
-		return false;
-
-	ret = false;
-
-	val = I915_READ(BXT_PORT_PLL_ENABLE(port));
-	if (!(val & PORT_PLL_ENABLE))
-		goto out;
-=======
 	enum port port;
 	u32 ports;
 	uint32_t mask;
@@ -2272,7 +1965,6 @@
 	/* We expect the PHY to be always enabled */
 	if (!broxton_phy_is_enabled(dev_priv, phy))
 		return false;
->>>>>>> f67e69b3
 
 	ok = true;
 
@@ -2314,22 +2006,8 @@
 	 * at least on stepping A this bit is read-only and fixed at 0.
 	 */
 
-<<<<<<< HEAD
-	ret = true;
-
-out:
-	intel_display_power_put(dev_priv, POWER_DOMAIN_PLLS);
-
-	return ret;
-}
-
-static void bxt_shared_dplls_init(struct drm_i915_private *dev_priv)
-{
-	int i;
-=======
 	if (phy == DPIO_PHY0) {
 		u32 grc_code = dev_priv->bxt_phy_grc;
->>>>>>> f67e69b3
 
 		grc_code = grc_code << GRC_CODE_FAST_SHIFT |
 			   grc_code << GRC_CODE_SLOW_SHIFT |
@@ -2350,47 +2028,9 @@
 
 void broxton_ddi_phy_verify_state(struct drm_i915_private *dev_priv)
 {
-<<<<<<< HEAD
-	struct drm_i915_private *dev_priv = dev->dev_private;
-	uint32_t val = I915_READ(LCPLL_CTL);
-
-	if (IS_SKYLAKE(dev) || IS_KABYLAKE(dev))
-		skl_shared_dplls_init(dev_priv);
-	else if (IS_BROXTON(dev))
-		bxt_shared_dplls_init(dev_priv);
-	else
-		hsw_shared_dplls_init(dev_priv);
-
-	if (IS_SKYLAKE(dev) || IS_KABYLAKE(dev)) {
-		int cdclk_freq;
-
-		cdclk_freq = dev_priv->display.get_display_clock_speed(dev);
-		dev_priv->skl_boot_cdclk = cdclk_freq;
-		if (skl_sanitize_cdclk(dev_priv))
-			DRM_DEBUG_KMS("Sanitized cdclk programmed by pre-os\n");
-		if (!(I915_READ(LCPLL1_CTL) & LCPLL_PLL_ENABLE))
-			DRM_ERROR("LCPLL1 is disabled\n");
-	} else if (IS_BROXTON(dev)) {
-		broxton_init_cdclk(dev);
-		broxton_ddi_phy_init(dev);
-	} else {
-		/*
-		 * The LCPLL register should be turned on by the BIOS. For now
-		 * let's just check its state and print errors in case
-		 * something is wrong.  Don't even try to turn it on.
-		 */
-
-		if (val & LCPLL_CD_SOURCE_FCLK)
-			DRM_ERROR("CDCLK source is not LCPLL\n");
-
-		if (val & LCPLL_PLL_DISABLE)
-			DRM_ERROR("LCPLL is disabled\n");
-	}
-=======
 	if (!broxton_phy_verify_state(dev_priv, DPIO_PHY0) ||
 	    !broxton_phy_verify_state(dev_priv, DPIO_PHY1))
 		i915_report_error(dev_priv, "DDI PHY state mismatch\n");
->>>>>>> f67e69b3
 }
 
 void intel_ddi_prepare_link_retrain(struct intel_dp *intel_dp)
@@ -2714,18 +2354,12 @@
 		if (!(intel_dig_port->saved_port_bits & DDI_A_4_LANES)) {
 			DRM_DEBUG_KMS("BXT BIOS forgot to set DDI_A_4_LANES for port A; fixing\n");
 			intel_dig_port->saved_port_bits |= DDI_A_4_LANES;
-<<<<<<< HEAD
-		}
-	}
-
-=======
 			max_lanes = 4;
 		}
 	}
 
 	intel_dig_port->max_lanes = max_lanes;
 
->>>>>>> f67e69b3
 	intel_encoder->type = INTEL_OUTPUT_UNKNOWN;
 	intel_encoder->crtc_mask = (1 << 0) | (1 << 1) | (1 << 2);
 	intel_encoder->cloneable = 0;
