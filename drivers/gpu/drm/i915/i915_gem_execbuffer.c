--- conflicted
+++ resolved
@@ -313,12 +313,8 @@
 		   uint64_t target_offset)
 {
 	struct drm_device *dev = obj->base.dev;
-<<<<<<< HEAD
-	struct drm_i915_private *dev_priv = dev->dev_private;
-=======
 	struct drm_i915_private *dev_priv = to_i915(dev);
 	struct i915_ggtt *ggtt = &dev_priv->ggtt;
->>>>>>> f67e69b3
 	uint64_t delta = relocation_target(reloc, target_offset);
 	uint64_t offset;
 	void __iomem *reloc_page;
@@ -728,11 +724,7 @@
 	struct i915_address_space *vm;
 	struct list_head ordered_vmas;
 	struct list_head pinned_vmas;
-<<<<<<< HEAD
-	bool has_fenced_gpu_access = INTEL_INFO(ring->dev)->gen < 4;
-=======
 	bool has_fenced_gpu_access = INTEL_INFO(engine->dev)->gen < 4;
->>>>>>> f67e69b3
 	int retry;
 
 	i915_gem_retire_requests_ring(engine);
@@ -1173,15 +1165,9 @@
 		return ret;
 
 	for (i = 0; i < 4; i++) {
-<<<<<<< HEAD
-		intel_ring_emit(ring, MI_LOAD_REGISTER_IMM(1));
-		intel_ring_emit_reg(ring, GEN7_SO_WRITE_OFFSET(i));
-		intel_ring_emit(ring, 0);
-=======
 		intel_ring_emit(engine, MI_LOAD_REGISTER_IMM(1));
 		intel_ring_emit_reg(engine, GEN7_SO_WRITE_OFFSET(i));
 		intel_ring_emit(engine, 0);
->>>>>>> f67e69b3
 	}
 
 	intel_ring_advance(engine);
@@ -1305,19 +1291,11 @@
 		if (ret)
 			return ret;
 
-<<<<<<< HEAD
-		intel_ring_emit(ring, MI_NOOP);
-		intel_ring_emit(ring, MI_LOAD_REGISTER_IMM(1));
-		intel_ring_emit_reg(ring, INSTPM);
-		intel_ring_emit(ring, instp_mask << 16 | instp_mode);
-		intel_ring_advance(ring);
-=======
 		intel_ring_emit(engine, MI_NOOP);
 		intel_ring_emit(engine, MI_LOAD_REGISTER_IMM(1));
 		intel_ring_emit_reg(engine, INSTPM);
 		intel_ring_emit(engine, instp_mask << 16 | instp_mode);
 		intel_ring_advance(engine);
->>>>>>> f67e69b3
 
 		dev_priv->relative_constants_mode = instp_mode;
 	}
