--- conflicted
+++ resolved
@@ -579,8 +579,6 @@
 
 /* We give fast paths for the really cool registers */
 #define NEEDS_FORCE_WAKE(reg) ((reg) < 0x40000)
-<<<<<<< HEAD
-=======
 
 #define __gen6_reg_read_fw_domains(offset) \
 ({ \
@@ -591,7 +589,6 @@
 		__fwd = 0; \
 	__fwd; \
 })
->>>>>>> f67e69b3
 
 #define REG_RANGE(reg, start, end) ((reg) >= (start) && (reg) < (end))
 
@@ -795,21 +792,6 @@
 }
 
 static void
-<<<<<<< HEAD
-hsw_unclaimed_reg_debug(struct drm_i915_private *dev_priv,
-			i915_reg_t reg, bool read, bool before)
-{
-	const char *op = read ? "reading" : "writing to";
-	const char *when = before ? "before" : "after";
-
-	if (!i915.mmio_debug)
-		return;
-
-	if (__raw_i915_read32(dev_priv, FPGA_DBG) & FPGA_DBG_RM_NOCLAIM) {
-		WARN(1, "Unclaimed register detected %s %s register 0x%x\n",
-		     when, op, i915_mmio_reg_offset(reg));
-		__raw_i915_write32(dev_priv, FPGA_DBG, FPGA_DBG_RM_NOCLAIM);
-=======
 __unclaimed_reg_debug(struct drm_i915_private *dev_priv,
 		      const i915_reg_t reg,
 		      const bool read,
@@ -820,7 +802,6 @@
 		 before ? "before" : "after",
 		 read ? "reading" : "writing to",
 		 i915_mmio_reg_offset(reg)))
->>>>>>> f67e69b3
 		i915.mmio_debug--; /* Only report the first N failures */
 }
 
@@ -881,12 +862,8 @@
 	unsigned long irqflags; \
 	u##x val = 0; \
 	assert_rpm_wakelock_held(dev_priv); \
-<<<<<<< HEAD
-	spin_lock_irqsave(&dev_priv->uncore.lock, irqflags)
-=======
 	spin_lock_irqsave(&dev_priv->uncore.lock, irqflags); \
 	unclaimed_reg_debug(dev_priv, reg, true, true)
->>>>>>> f67e69b3
 
 #define GEN6_READ_FOOTER \
 	unclaimed_reg_debug(dev_priv, reg, true, false); \
@@ -919,18 +896,11 @@
 #define __gen6_read(x) \
 static u##x \
 gen6_read##x(struct drm_i915_private *dev_priv, i915_reg_t reg, bool trace) { \
-<<<<<<< HEAD
-	GEN6_READ_HEADER(x); \
-	hsw_unclaimed_reg_debug(dev_priv, reg, true, true); \
-	if (NEEDS_FORCE_WAKE(offset)) \
-		__force_wake_get(dev_priv, FORCEWAKE_RENDER); \
-=======
 	enum forcewake_domains fw_engine; \
 	GEN6_READ_HEADER(x); \
 	fw_engine = __gen6_reg_read_fw_domains(offset); \
 	if (fw_engine) \
 		__force_wake_auto(dev_priv, fw_engine); \
->>>>>>> f67e69b3
 	val = __raw_i915_read##x(dev_priv, reg); \
 	GEN6_READ_FOOTER; \
 }
@@ -938,24 +908,11 @@
 #define __vlv_read(x) \
 static u##x \
 vlv_read##x(struct drm_i915_private *dev_priv, i915_reg_t reg, bool trace) { \
-<<<<<<< HEAD
-	enum forcewake_domains fw_engine = 0; \
-	GEN6_READ_HEADER(x); \
-	if (!NEEDS_FORCE_WAKE(offset)) \
-		fw_engine = 0; \
-	else if (FORCEWAKE_VLV_RENDER_RANGE_OFFSET(offset)) \
-		fw_engine = FORCEWAKE_RENDER; \
-	else if (FORCEWAKE_VLV_MEDIA_RANGE_OFFSET(offset)) \
-		fw_engine = FORCEWAKE_MEDIA; \
-	if (fw_engine) \
-		__force_wake_get(dev_priv, fw_engine); \
-=======
 	enum forcewake_domains fw_engine; \
 	GEN6_READ_HEADER(x); \
 	fw_engine = __vlv_reg_read_fw_domains(offset); \
 	if (fw_engine) \
 		__force_wake_auto(dev_priv, fw_engine); \
->>>>>>> f67e69b3
 	val = __raw_i915_read##x(dev_priv, reg); \
 	GEN6_READ_FOOTER; \
 }
@@ -963,56 +920,21 @@
 #define __chv_read(x) \
 static u##x \
 chv_read##x(struct drm_i915_private *dev_priv, i915_reg_t reg, bool trace) { \
-<<<<<<< HEAD
-	enum forcewake_domains fw_engine = 0; \
-	GEN6_READ_HEADER(x); \
-	if (!NEEDS_FORCE_WAKE(offset)) \
-		fw_engine = 0; \
-	else if (FORCEWAKE_CHV_RENDER_RANGE_OFFSET(offset)) \
-		fw_engine = FORCEWAKE_RENDER; \
-	else if (FORCEWAKE_CHV_MEDIA_RANGE_OFFSET(offset)) \
-		fw_engine = FORCEWAKE_MEDIA; \
-	else if (FORCEWAKE_CHV_COMMON_RANGE_OFFSET(offset)) \
-		fw_engine = FORCEWAKE_RENDER | FORCEWAKE_MEDIA; \
-	if (fw_engine) \
-		__force_wake_get(dev_priv, fw_engine); \
-=======
 	enum forcewake_domains fw_engine; \
 	GEN6_READ_HEADER(x); \
 	fw_engine = __chv_reg_read_fw_domains(offset); \
 	if (fw_engine) \
 		__force_wake_auto(dev_priv, fw_engine); \
->>>>>>> f67e69b3
 	val = __raw_i915_read##x(dev_priv, reg); \
 	GEN6_READ_FOOTER; \
 }
 
-<<<<<<< HEAD
-#define SKL_NEEDS_FORCE_WAKE(reg) \
-	((reg) < 0x40000 && !FORCEWAKE_GEN9_UNCORE_RANGE_OFFSET(reg))
-
-=======
->>>>>>> f67e69b3
 #define __gen9_read(x) \
 static u##x \
 gen9_read##x(struct drm_i915_private *dev_priv, i915_reg_t reg, bool trace) { \
 	enum forcewake_domains fw_engine; \
 	GEN6_READ_HEADER(x); \
-<<<<<<< HEAD
-	hsw_unclaimed_reg_debug(dev_priv, reg, true, true); \
-	if (!SKL_NEEDS_FORCE_WAKE(offset)) \
-		fw_engine = 0; \
-	else if (FORCEWAKE_GEN9_RENDER_RANGE_OFFSET(offset)) \
-		fw_engine = FORCEWAKE_RENDER; \
-	else if (FORCEWAKE_GEN9_MEDIA_RANGE_OFFSET(offset)) \
-		fw_engine = FORCEWAKE_MEDIA; \
-	else if (FORCEWAKE_GEN9_COMMON_RANGE_OFFSET(offset)) \
-		fw_engine = FORCEWAKE_RENDER | FORCEWAKE_MEDIA; \
-	else \
-		fw_engine = FORCEWAKE_BLITTER; \
-=======
 	fw_engine = __gen9_reg_read_fw_domains(offset); \
->>>>>>> f67e69b3
 	if (fw_engine) \
 		__force_wake_auto(dev_priv, fw_engine); \
 	val = __raw_i915_read##x(dev_priv, reg); \
@@ -1114,12 +1036,8 @@
 	unsigned long irqflags; \
 	trace_i915_reg_rw(true, reg, val, sizeof(val), trace); \
 	assert_rpm_wakelock_held(dev_priv); \
-<<<<<<< HEAD
-	spin_lock_irqsave(&dev_priv->uncore.lock, irqflags)
-=======
 	spin_lock_irqsave(&dev_priv->uncore.lock, irqflags); \
 	unclaimed_reg_debug(dev_priv, reg, false, true)
->>>>>>> f67e69b3
 
 #define GEN6_WRITE_FOOTER \
 	unclaimed_reg_debug(dev_priv, reg, false, false); \
@@ -1152,42 +1070,6 @@
 	if (unlikely(__fifo_ret)) { \
 		gen6_gt_check_fifodbg(dev_priv); \
 	} \
-<<<<<<< HEAD
-	hsw_unclaimed_reg_debug(dev_priv, reg, false, false); \
-	hsw_unclaimed_reg_detect(dev_priv); \
-	GEN6_WRITE_FOOTER; \
-}
-
-static const i915_reg_t gen8_shadowed_regs[] = {
-	FORCEWAKE_MT,
-	GEN6_RPNSWREQ,
-	GEN6_RC_VIDEO_FREQ,
-	RING_TAIL(RENDER_RING_BASE),
-	RING_TAIL(GEN6_BSD_RING_BASE),
-	RING_TAIL(VEBOX_RING_BASE),
-	RING_TAIL(BLT_RING_BASE),
-	/* TODO: Other registers are not yet used */
-};
-
-static bool is_gen8_shadowed(struct drm_i915_private *dev_priv,
-			     i915_reg_t reg)
-{
-	int i;
-	for (i = 0; i < ARRAY_SIZE(gen8_shadowed_regs); i++)
-		if (i915_mmio_reg_equal(reg, gen8_shadowed_regs[i]))
-			return true;
-
-	return false;
-}
-
-#define __gen8_write(x) \
-static void \
-gen8_write##x(struct drm_i915_private *dev_priv, i915_reg_t reg, u##x val, bool trace) { \
-	GEN6_WRITE_HEADER; \
-	hsw_unclaimed_reg_debug(dev_priv, reg, false, true); \
-	if (NEEDS_FORCE_WAKE(offset) && !is_gen8_shadowed(dev_priv, reg)) \
-		__force_wake_get(dev_priv, FORCEWAKE_RENDER); \
-=======
 	GEN6_WRITE_FOOTER; \
 }
 
@@ -1199,7 +1081,6 @@
 	fw_engine = __gen8_reg_write_fw_domains(offset); \
 	if (fw_engine) \
 		__force_wake_auto(dev_priv, fw_engine); \
->>>>>>> f67e69b3
 	__raw_i915_write##x(dev_priv, reg, val); \
 	GEN6_WRITE_FOOTER; \
 }
@@ -1207,80 +1088,22 @@
 #define __chv_write(x) \
 static void \
 chv_write##x(struct drm_i915_private *dev_priv, i915_reg_t reg, u##x val, bool trace) { \
-<<<<<<< HEAD
-	enum forcewake_domains fw_engine = 0; \
-	GEN6_WRITE_HEADER; \
-	if (!NEEDS_FORCE_WAKE(offset) || \
-	    is_gen8_shadowed(dev_priv, reg)) \
-		fw_engine = 0; \
-	else if (FORCEWAKE_CHV_RENDER_RANGE_OFFSET(offset)) \
-		fw_engine = FORCEWAKE_RENDER; \
-	else if (FORCEWAKE_CHV_MEDIA_RANGE_OFFSET(offset)) \
-		fw_engine = FORCEWAKE_MEDIA; \
-	else if (FORCEWAKE_CHV_COMMON_RANGE_OFFSET(offset)) \
-		fw_engine = FORCEWAKE_RENDER | FORCEWAKE_MEDIA; \
-	if (fw_engine) \
-		__force_wake_get(dev_priv, fw_engine); \
-=======
 	enum forcewake_domains fw_engine; \
 	GEN6_WRITE_HEADER; \
 	fw_engine = __chv_reg_write_fw_domains(offset); \
 	if (fw_engine) \
 		__force_wake_auto(dev_priv, fw_engine); \
->>>>>>> f67e69b3
 	__raw_i915_write##x(dev_priv, reg, val); \
 	GEN6_WRITE_FOOTER; \
 }
 
-<<<<<<< HEAD
-static const i915_reg_t gen9_shadowed_regs[] = {
-	RING_TAIL(RENDER_RING_BASE),
-	RING_TAIL(GEN6_BSD_RING_BASE),
-	RING_TAIL(VEBOX_RING_BASE),
-	RING_TAIL(BLT_RING_BASE),
-	FORCEWAKE_BLITTER_GEN9,
-	FORCEWAKE_RENDER_GEN9,
-	FORCEWAKE_MEDIA_GEN9,
-	GEN6_RPNSWREQ,
-	GEN6_RC_VIDEO_FREQ,
-	/* TODO: Other registers are not yet used */
-};
-
-static bool is_gen9_shadowed(struct drm_i915_private *dev_priv,
-			     i915_reg_t reg)
-{
-	int i;
-	for (i = 0; i < ARRAY_SIZE(gen9_shadowed_regs); i++)
-		if (i915_mmio_reg_equal(reg, gen9_shadowed_regs[i]))
-			return true;
-
-	return false;
-}
-
-=======
->>>>>>> f67e69b3
 #define __gen9_write(x) \
 static void \
 gen9_write##x(struct drm_i915_private *dev_priv, i915_reg_t reg, u##x val, \
 		bool trace) { \
 	enum forcewake_domains fw_engine; \
 	GEN6_WRITE_HEADER; \
-<<<<<<< HEAD
-	hsw_unclaimed_reg_debug(dev_priv, reg, false, true); \
-	if (!SKL_NEEDS_FORCE_WAKE(offset) || \
-	    is_gen9_shadowed(dev_priv, reg)) \
-		fw_engine = 0; \
-	else if (FORCEWAKE_GEN9_RENDER_RANGE_OFFSET(offset)) \
-		fw_engine = FORCEWAKE_RENDER; \
-	else if (FORCEWAKE_GEN9_MEDIA_RANGE_OFFSET(offset)) \
-		fw_engine = FORCEWAKE_MEDIA; \
-	else if (FORCEWAKE_GEN9_COMMON_RANGE_OFFSET(offset)) \
-		fw_engine = FORCEWAKE_RENDER | FORCEWAKE_MEDIA; \
-	else \
-		fw_engine = FORCEWAKE_BLITTER; \
-=======
 	fw_engine = __gen9_reg_write_fw_domains(offset); \
->>>>>>> f67e69b3
 	if (fw_engine) \
 		__force_wake_auto(dev_priv, fw_engine); \
 	__raw_i915_write##x(dev_priv, reg, val); \
@@ -1829,13 +1652,6 @@
 	return ret;
 }
 
-<<<<<<< HEAD
-static int wait_for_register(struct drm_i915_private *dev_priv,
-			     i915_reg_t reg,
-			     const u32 mask,
-			     const u32 value,
-			     const unsigned long timeout_ms)
-=======
 static int wait_for_register_fw(struct drm_i915_private *dev_priv,
 				i915_reg_t reg,
 				const u32 mask,
@@ -1865,7 +1681,6 @@
 }
 
 static void gen8_unrequest_engine_reset(struct intel_engine_cs *engine)
->>>>>>> f67e69b3
 {
 	struct drm_i915_private *dev_priv = engine->dev->dev_private;
 
