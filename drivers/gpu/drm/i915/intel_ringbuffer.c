--- conflicted
+++ resolved
@@ -465,13 +465,8 @@
 
 static void intel_ring_setup_status_page(struct intel_engine_cs *engine)
 {
-<<<<<<< HEAD
-	struct drm_device *dev = ring->dev;
-	struct drm_i915_private *dev_priv = ring->dev->dev_private;
-=======
 	struct drm_device *dev = engine->dev;
 	struct drm_i915_private *dev_priv = engine->dev->dev_private;
->>>>>>> f67e69b3
 	i915_reg_t mmio;
 
 	/* The ring status page addresses are no longer next to the rest of
@@ -515,11 +510,7 @@
 	 * invalidating the TLB?
 	 */
 	if (INTEL_INFO(dev)->gen >= 6 && INTEL_INFO(dev)->gen < 8) {
-<<<<<<< HEAD
-		i915_reg_t reg = RING_INSTPM(ring->mmio_base);
-=======
 		i915_reg_t reg = RING_INSTPM(engine->mmio_base);
->>>>>>> f67e69b3
 
 		/* ring should be idle before issuing a sync flush*/
 		WARN_ON((I915_READ_MODE(engine) & MODE_IDLE) == 0);
@@ -737,13 +728,8 @@
 
 	intel_ring_emit(engine, MI_LOAD_REGISTER_IMM(w->count));
 	for (i = 0; i < w->count; i++) {
-<<<<<<< HEAD
-		intel_ring_emit_reg(ring, w->reg[i].addr);
-		intel_ring_emit(ring, w->reg[i].value);
-=======
 		intel_ring_emit_reg(engine, w->reg[i].addr);
 		intel_ring_emit(engine, w->reg[i].value);
->>>>>>> f67e69b3
 	}
 	intel_ring_emit(engine, MI_NOOP);
 
@@ -973,16 +959,10 @@
 	}
 
 	/* WaEnableYV12BugFixInHalfSliceChicken7:skl,bxt */
-<<<<<<< HEAD
-	if (IS_SKL_REVID(dev, SKL_REVID_C0, REVID_FOREVER) || IS_BROXTON(dev))
-		WA_SET_BIT_MASKED(GEN9_HALF_SLICE_CHICKEN7,
-				  GEN9_ENABLE_YV12_BUGFIX);
-=======
 	/* WaEnableSamplerGPGPUPreemptionSupport:skl,bxt */
 	WA_SET_BIT_MASKED(GEN9_HALF_SLICE_CHICKEN7,
 			  GEN9_ENABLE_YV12_BUGFIX |
 			  GEN9_ENABLE_GPGPU_PREEMPTION);
->>>>>>> f67e69b3
 
 	/* Wa4x4STCOptimizationDisable:skl,bxt */
 	/* WaDisablePartialResolveInVc:skl,bxt */
@@ -1001,11 +981,7 @@
 
 	/* WaForceContextSaveRestoreNonCoherent:skl,bxt */
 	tmp = HDC_FORCE_CONTEXT_SAVE_RESTORE_NON_COHERENT;
-<<<<<<< HEAD
-	if (IS_SKL_REVID(dev, SKL_REVID_F0, SKL_REVID_F0) ||
-=======
 	if (IS_SKL_REVID(dev, SKL_REVID_F0, REVID_FOREVER) ||
->>>>>>> f67e69b3
 	    IS_BXT_REVID(dev, BXT_REVID_B0, REVID_FOREVER))
 		tmp |= HDC_FORCE_CSR_NON_COHERENT_OVR_DISABLE;
 	WA_SET_BIT_MASKED(HDC_CHICKEN0, tmp);
@@ -1087,8 +1063,6 @@
 	if (ret)
 		return ret;
 
-<<<<<<< HEAD
-=======
 	/*
 	 * Actual WA is to disable percontext preemption granularity control
 	 * until D0 which is the default case so this is equivalent to
@@ -1099,7 +1073,6 @@
 			   _MASKED_BIT_ENABLE(GEN9_FFSC_PERCTX_PREEMPT_CTRL));
 	}
 
->>>>>>> f67e69b3
 	if (IS_SKL_REVID(dev, 0, SKL_REVID_D0)) {
 		/* WaDisableChickenBitTSGBarrierAckForFFSliceCS:skl */
 		I915_WRITE(FF_SLICE_CS_CHICKEN2,
@@ -1125,12 +1098,8 @@
 		WA_SET_BIT_MASKED(HIZ_CHICKEN,
 				  BDW_HIZ_POWER_COMPILER_CLOCK_GATING_DISABLE);
 
-<<<<<<< HEAD
-	if (IS_SKL_REVID(dev, 0, SKL_REVID_F0)) {
-=======
 	/* This is tied to WaForceContextSaveRestoreNonCoherent */
 	if (IS_SKL_REVID(dev, 0, REVID_FOREVER)) {
->>>>>>> f67e69b3
 		/*
 		 *Use Force Non-Coherent whenever executing a 3D context. This
 		 * is a workaround for a possible hang in the unlikely event
@@ -1406,13 +1375,8 @@
 	if (ret)
 		return ret;
 
-<<<<<<< HEAD
-	for_each_ring(useless, dev_priv, i) {
-		i915_reg_t mbox_reg = signaller->semaphore.mbox.signal[i];
-=======
 	for_each_engine_id(useless, dev_priv, id) {
 		i915_reg_t mbox_reg = signaller->semaphore.mbox.signal[id];
->>>>>>> f67e69b3
 
 		if (i915_mmio_reg_valid(mbox_reg)) {
 			u32 seqno = i915_gem_request_get_seqno(signaller_req);
@@ -2121,11 +2085,7 @@
 void intel_unpin_ringbuffer_obj(struct intel_ringbuffer *ringbuf)
 {
 	if (HAS_LLC(ringbuf->obj->base.dev) && !ringbuf->obj->stolen)
-<<<<<<< HEAD
-		vunmap(ringbuf->virtual_start);
-=======
 		i915_gem_object_unpin_map(ringbuf->obj);
->>>>>>> f67e69b3
 	else
 		iounmap(ringbuf->virtual_start);
 	ringbuf->virtual_start = NULL;
@@ -2166,29 +2126,11 @@
 	int ret;
 
 	if (HAS_LLC(dev_priv) && !obj->stolen) {
-<<<<<<< HEAD
-		ret = i915_gem_obj_ggtt_pin(obj, PAGE_SIZE, 0);
-=======
 		ret = i915_gem_obj_ggtt_pin(obj, PAGE_SIZE, flags);
->>>>>>> f67e69b3
 		if (ret)
 			return ret;
 
 		ret = i915_gem_object_set_to_cpu_domain(obj, true);
-<<<<<<< HEAD
-		if (ret) {
-			i915_gem_object_ggtt_unpin(obj);
-			return ret;
-		}
-
-		ringbuf->virtual_start = vmap_obj(obj);
-		if (ringbuf->virtual_start == NULL) {
-			i915_gem_object_ggtt_unpin(obj);
-			return -ENOMEM;
-		}
-	} else {
-		ret = i915_gem_obj_ggtt_pin(obj, PAGE_SIZE, PIN_MAPPABLE);
-=======
 		if (ret)
 			goto err_unpin;
 
@@ -2200,23 +2142,10 @@
 	} else {
 		ret = i915_gem_obj_ggtt_pin(obj, PAGE_SIZE,
 					    flags | PIN_MAPPABLE);
->>>>>>> f67e69b3
 		if (ret)
 			return ret;
 
 		ret = i915_gem_object_set_to_gtt_domain(obj, true);
-<<<<<<< HEAD
-		if (ret) {
-			i915_gem_object_ggtt_unpin(obj);
-			return ret;
-		}
-
-		ringbuf->virtual_start = ioremap_wc(dev_priv->gtt.mappable_base +
-						    i915_gem_obj_ggtt_offset(obj), ringbuf->size);
-		if (ringbuf->virtual_start == NULL) {
-			i915_gem_object_ggtt_unpin(obj);
-			return -EINVAL;
-=======
 		if (ret)
 			goto err_unpin;
 
@@ -2228,7 +2157,6 @@
 		if (addr == NULL) {
 			ret = -ENOMEM;
 			goto err_unpin;
->>>>>>> f67e69b3
 		}
 	}
 
@@ -2281,11 +2209,7 @@
 		return ERR_PTR(-ENOMEM);
 	}
 
-<<<<<<< HEAD
-	ring->ring = engine;
-=======
 	ring->engine = engine;
->>>>>>> f67e69b3
 	list_add(&ring->link, &engine->buffers);
 
 	ring->size = size;
@@ -2328,15 +2252,6 @@
 
 	WARN_ON(engine->buffer);
 
-<<<<<<< HEAD
-	ring->dev = dev;
-	INIT_LIST_HEAD(&ring->active_list);
-	INIT_LIST_HEAD(&ring->request_list);
-	INIT_LIST_HEAD(&ring->execlist_queue);
-	INIT_LIST_HEAD(&ring->buffers);
-	i915_gem_batch_pool_init(dev, &ring->batch_pool);
-	memset(ring->semaphore.sync_seqno, 0, sizeof(ring->semaphore.sync_seqno));
-=======
 	engine->dev = dev;
 	INIT_LIST_HEAD(&engine->active_list);
 	INIT_LIST_HEAD(&engine->request_list);
@@ -2345,24 +2260,15 @@
 	i915_gem_batch_pool_init(dev, &engine->batch_pool);
 	memset(engine->semaphore.sync_seqno, 0,
 	       sizeof(engine->semaphore.sync_seqno));
->>>>>>> f67e69b3
 
 	init_waitqueue_head(&engine->irq_queue);
 
-<<<<<<< HEAD
-	ringbuf = intel_engine_create_ringbuffer(ring, 32 * PAGE_SIZE);
-=======
 	ringbuf = intel_engine_create_ringbuffer(engine, 32 * PAGE_SIZE);
->>>>>>> f67e69b3
 	if (IS_ERR(ringbuf)) {
 		ret = PTR_ERR(ringbuf);
 		goto error;
 	}
-<<<<<<< HEAD
-	ring->buffer = ringbuf;
-=======
 	engine->buffer = ringbuf;
->>>>>>> f67e69b3
 
 	if (I915_NEED_GFX_HWS(dev)) {
 		ret = init_status_page(engine);
@@ -2390,11 +2296,7 @@
 	return 0;
 
 error:
-<<<<<<< HEAD
-	intel_cleanup_ring_buffer(ring);
-=======
 	intel_cleanup_engine(engine);
->>>>>>> f67e69b3
 	return ret;
 }
 
@@ -2407,15 +2309,6 @@
 
 	dev_priv = to_i915(engine->dev);
 
-<<<<<<< HEAD
-	if (ring->buffer) {
-		intel_stop_ring_buffer(ring);
-		WARN_ON(!IS_GEN2(ring->dev) && (I915_READ_MODE(ring) & MODE_IDLE) == 0);
-
-		intel_unpin_ringbuffer_obj(ring->buffer);
-		intel_ringbuffer_free(ring->buffer);
-		ring->buffer = NULL;
-=======
 	if (engine->buffer) {
 		intel_stop_engine(engine);
 		WARN_ON(!IS_GEN2(engine->dev) && (I915_READ_MODE(engine) & MODE_IDLE) == 0);
@@ -2423,7 +2316,6 @@
 		intel_unpin_ringbuffer_obj(engine->buffer);
 		intel_ringbuffer_free(engine->buffer);
 		engine->buffer = NULL;
->>>>>>> f67e69b3
 	}
 
 	if (engine->cleanup)
@@ -2436,15 +2328,9 @@
 		cleanup_phys_status_page(engine);
 	}
 
-<<<<<<< HEAD
-	i915_cmd_parser_fini_ring(ring);
-	i915_gem_batch_pool_fini(&ring->batch_pool);
-	ring->dev = NULL;
-=======
 	i915_cmd_parser_fini_ring(engine);
 	i915_gem_batch_pool_fini(&engine->batch_pool);
 	engine->dev = NULL;
->>>>>>> f67e69b3
 }
 
 static int ring_wait_for_space(struct intel_engine_cs *engine, int n)
