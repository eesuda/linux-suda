--- conflicted
+++ resolved
@@ -858,11 +858,6 @@
 	/* This is called before a link training is starterd */
 	void (*prepare_link_retrain)(struct intel_dp *intel_dp);
 
-<<<<<<< HEAD
-	bool train_set_valid;
-
-=======
->>>>>>> 286f04b3
 	/* Displayport compliance testing */
 	unsigned long compliance_test_type;
 	unsigned long compliance_test_data;
