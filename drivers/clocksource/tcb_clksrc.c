--- conflicted
+++ resolved
@@ -73,10 +73,7 @@
 struct tc_clkevt_device {
 	struct clock_event_device	clkevt;
 	struct clk			*clk;
-<<<<<<< HEAD
-=======
 	bool				clk_enabled;
->>>>>>> 2b65eaad
 	u32				freq;
 	void __iomem			*regs;
 };
