--- conflicted
+++ resolved
@@ -2846,11 +2846,7 @@
 
 	if (port->sysrq || oops_in_progress)
 		locked = 0;
-<<<<<<< HEAD
-	else if (oops_in_progress || in_kdb_printk())
-=======
 	else if (in_kdb_printk())
->>>>>>> 2b65eaad
 		locked = spin_trylock_irqsave(&port->lock, flags);
 	else
 		spin_lock_irqsave(&port->lock, flags);
